"""
Created on Feb 7, 2013
@author: alfoa
This python module performs the loading of
data from csv files
"""
#for future compatibility with Python 3--------------------------------------------------------------
from __future__ import division, print_function, unicode_literals, absolute_import
import warnings
warnings.simplefilter('default',DeprecationWarning)
if not 'xrange' in dir(__builtins__): xrange = range
#End compatibility block for Python 3----------------------------------------------------------------

#External Modules------------------------------------------------------------------------------------
import numpy as np
#External Modules End--------------------------------------------------------------------------------

#Internal Modules------------------------------------------------------------------------------------
import utils
import MessageHandler
#Internal Modules End--------------------------------------------------------------------------------

class CsvLoader(MessageHandler.MessageUser):
<<<<<<< HEAD
  def __init__(self):
    """
=======
  def __init__(self,messageHandler):
<<<<<<< HEAD
    '''
>>>>>>> 4eb129a370a4c6924ceecf74a1ad89603490e686
=======
    """
>>>>>>> b219deaa
    Constructor
    """
    self.all_out_param      = False # all output parameters?
    self.field_names        = []    #
    self.all_field_names    = []
    self.type               = 'CsvLoader'
    self.printTag           = self.type
    self.messageHandler     = messageHandler

  def loadCsvFile(self,filein):
    """
    Function to load a csv file into a numpy array (2D)
    It also retrieves the headers
    The format of the csv must be:
    STRING,STRING,STRING,STRING
    FLOAT ,FLOAT ,FLOAT ,FLOAT
    ...
    FLOAT ,FLOAT ,FLOAT ,FLOAT
    @ In, filein, string -> Input file name (absolute path)
    @ Out, data, numpy.ndarray -> the loaded data
    """
    # open file
    myFile = open (filein,'rb')
    # read the field names
    head = myFile.readline().decode()
    self.all_field_names = head.split(',')
    for index in range(len(self.all_field_names)): self.all_field_names[index] = self.all_field_names[index].strip()
    # load the table data (from the csv file) into a numpy nd array
    data = np.loadtxt(myFile,dtype='float',delimiter=',',ndmin=2)
    # close file
    myFile.close()
    return data

  def getFieldNames(self):
    """
    @ In, None
    @ Out, field_names, list -> field names' list
    Function to get actual field names (desired output parameter keywords)
    """
    return self.field_names

  def getAllFieldNames(self):
    """
    Function to get all field names found in the csv file
    @ In, None
    @ Out, all_field_names, list -> list of field names (headers)
    """
    return self.all_field_names

#   def parseFilesToGrepDimensions(self,filesin):
#     """
#     Function to grep max dimensions in multiple csv files
#     @ In, filesin, csv files list
#     @ Out, None
#     filesin        = file names
#     NtimeSteps     = maxNumberOfTs
#     maxNumOfParams = max number of parameters
#     NSamples       = number of Samples
#     """
#     NSamples       = len(filesin)
#     maxNumOfParams = 0
#     NtimeSteps     = 0
#     for i in range(filesin):
#       with open(filesin[i],'rb') as f:
#         reader = csv.DictReader(f)
#         #reader.next #XXX This line does nothing
#         if(len(reader.fieldnames) > maxNumOfParams): maxNumOfParams = len(reader.fieldnames)
#         countTimeSteps = 1
#         for _ in reader: countTimeSteps = countTimeSteps + 1
#         if(countTimeSteps>NtimeSteps): NtimeSteps = countTimeSteps
#     return (NtimeSteps,maxNumOfParams,NSamples)

  def csvLoadData(self,filein,options):
    """
    General interface function to call the private methods for loading the different dataObjects!
    @ In, filein, csv file name
    @ In, options, dictionary of options
    """
    if   options['type'] == 'TimePoint':    return self.__csvLoaderForTimePoint(filein[0],options['time'],options['inParam'],options['outParam'],options['inputTs'])
    elif options['type'] == 'TimePointSet': return self.__csvLoaderForTimePointSet(filein,options['time'],options['inParam'],options['outParam'],options['inputTs'])
    elif options['type'] == 'History':      return self.__csvLoaderForHistory(filein[0],options['time'],options['inParam'],options['outParam'],options['inputTs'])
    elif options['type'] == 'Histories':
      listhist_in  = {}
      listhist_out = {}
      for index in xrange(len(filein)):
        tupleVar = self.__csvLoaderForHistory(filein[index],options['time'],options['inParam'],options['outParam'],options['inputTs'])
        # dictionary of dictionary key = i => ith history ParameterValues dictionary
        listhist_in[index]  = tupleVar[0]
        listhist_out[index] = tupleVar[1]
        del tupleVar
      return(listhist_in,listhist_out)
    else:
      self.raiseAnError(IOError,'Type ' + options['type'] + 'unknown')

  def __csvLoaderForTimePoint(self,filein,time,inParam,outParam,inputTs):
    """
    loader for time point data type
    @ In, filein = file name
    @ In, time   = time
    @ In, paramList = parameters to be picked up (optional)
    """
    #load the data into the numpy array
    data = self.loadCsvFile(filein)
    if 'all' in outParam: self.all_out_param  = True
    else                : self.all_out_param = False
    if (time == 'end') or (not time):
      time_end = True
      time_float = -1.0
    else:
      # convert the time in float
      time_end = False
      time_float = float(time)
    if inputTs: ints = int(inputTs)
    else: ints = 0
    if ints > data[:,0].size -1  and ints != -1: self.raiseAnError(IOError,'inputTs is greater than number of actual ts in file '+ str(filein) + '!')

    inDict  = {}
    outDict = {}
    if(self.all_out_param): self.field_names = self.all_field_names
    else                  : self.field_names = outParam
    #fill input param dictionary
    for key in inParam:
        if key in self.all_field_names:
          ix = self.all_field_names.index(key)
          inDict[key] = np.atleast_1d(np.array(data[ints,ix]))
        else: self.raiseAnError(IOError,"the parameter " + key + " has not been found")
    # fill output param dictionary
    # time end case
    if time_end:
      last_row = data[:,0].size - 1
      if self.all_out_param:
        for key in self.all_field_names:
          outDict[key] = np.atleast_1d(np.array(data[last_row,self.all_field_names.index(key)]))
      else:
        for key in outParam:
          if key in self.all_field_names: outDict[key] = np.atleast_1d(np.array(data[last_row,self.all_field_names.index(key)]))
          else: self.raiseAnError(IOError,"the parameter " + key + " has not been found")
    else:
      for i in data:
        if data[i,0] >= time_float and time_float >= 0.0:
          if i-1 >= 0: previous_time = data[i-1,0]
          else:        previous_time = data[i,0]
          actual_time   = data[i,0]
          if self.all_out_param:
            for key in self.all_field_names:
              if(actual_time == previous_time):
                outDict[key] = np.atleast_1d(np.array((data[i,self.all_field_names.index(key)]  - time_float) / actual_time))
              else:
                actual_value   = data[i,self.all_field_names.index(key)]
                previous_value = data[i-1,self.all_field_names.index(key)]
                outDict[key] = np.atleast_1d(np.array((actual_value-previous_value)/(actual_time-previous_time)*(time_float-previous_time)))
          else:
            for key in outParam:
              if key in self.all_field_names:
                if(actual_time == previous_time):
                  outDict[key] = np.atleast_1d(np.array((data[i,self.all_field_names.index(key)]  - time_float) / actual_time))
                else:
                  actual_value   = data[i,self.all_field_names.index(key)]
                  previous_value = data[i-1,self.all_field_names.index(key)]
                  outDict[key] = np.atleast_1d(np.array((actual_value-previous_value)/(actual_time-previous_time)*(time_float-previous_time)))
              else: self.raiseAnError(IOError,"the parameter " + key + " has not been found")
    return (inDict,outDict)

  def __csvLoaderForTimePointSet(self,filesin,time,inParam,outParam,inputTs):
    """
    loader for time point set data type
    @ In, filesin = file names
    @ In, time   = time
    @ In, inParam = parameters to be picked up
    @ In, outParam = parameters to be picked up
    """
    if 'all' in outParam:
      self.all_out_param  = True
    else:
      self.all_out_param = False
    if (time == 'end') or (not time):
      time_end = True
      time_float = -1.0
    else:
      # convert the time in float
      time_end = False
      time_float = float(time)
    if inputTs: ints = int(inputTs)
    else: ints = 0
    inDict  = {}
    outDict = {}

    for i in range(len(filesin)):
      #load the data into the numpy array
      data = self.loadCsvFile(filesin[i])
      if ints > data[:,0].size -1  and ints != -1: self.raiseAnError(IOError,'inputTs is greater than number of actual ts in file '+ str(filesin[i]) + '!')
      if i == 0:
        if(self.all_out_param):
          self.field_names = self.all_field_names
        else:
          self.field_names = outParam
      #fill input param dictionary
      for key in inParam:
        if key in self.all_field_names:
          ix = self.all_field_names.index(key)
          if i == 0:
            #create numpy array
            inDict[key] = np.zeros(len(filesin))

          inDict[key][i] = data[ints,ix]
          #inDict[key][i] = 1
        else:
          self.raiseAnError(IOError,"the parameter " + str(key) + " has not been found")
      # time end case
      if time_end:
        last_row = data[:,0].size - 1
        if self.all_out_param:
          for key in self.all_field_names:
            if i == 0:
              #create numpy array
              outDict[key] = np.zeros(len(filesin))

            outDict[key][i] = data[last_row,self.all_field_names.index(key)]
        else:
          for key in outParam:
            if key in self.all_field_names:
              if i == 0:
                #create numpy array
                outDict[key] = np.zeros(len(filesin))
              outDict[key][i] = data[last_row,self.all_field_names.index(key)]
            else:
              self.raiseAnError(IOError,"the parameter " + str(key) + " has not been found")
      else:

        for i in data:
          if data[i,0] >= time_float and time_float >= 0.0:
            if i-1 >= 0:
              previous_time = data[i-1,0]
            else:
              previous_time = data[i,0]
            actual_time   = data[i,0]
            if self.all_out_param:
              for key in self.all_field_names:
                if(actual_time == previous_time):
                  if i == 0:
                    #create numpy array
                    outDict[key] = np.zeros(np.shape(len(filesin)))

                  outDict[key][i] = (data[i,self.all_field_names.index(key)]  - time_float) / actual_time
                else:
                  if i == 0: outDict[key] = np.zeros(np.shape(len(filesin)))
                  actual_value   = data[i,self.all_field_names.index(key)]
                  previous_value = data[i-1,self.all_field_names.index(key)]
                  outDict[key][i] = (actual_value-previous_value)/(actual_time-previous_time)*(time_float-previous_time)
            else:
              for key in outParam:
                if key in self.all_field_names:
                  if(actual_time == previous_time):
                    if i == 0:
                      #create numpy array
                      outDict[key] = np.zeros(np.shape(len(filesin)))
                    outDict[key][i] = (data[i,self.all_field_names.index(key)]  - time_float) / actual_time
                  else:
                    if i == 0: outDict[key] = np.zeros(np.shape(len(filesin)))
                    actual_value   = data[i,self.all_field_names.index(key)]
                    previous_value = data[i-1,self.all_field_names.index(key)]
                    outDict[key][i] = (actual_value-previous_value)/(actual_time-previous_time)*(time_float-previous_time)
                else:
                  self.raiseAnError(IOError,"the parameter " + key + " has not been found")
      del data
    return (inDict,outDict)

  def __csvLoaderForHistory(self,filein,time,inParam,outParam,inputTs):
    """
    loader for history data type
    @ In, filein = file name
    @ In, time   = time_filter
    @ In, inParamDict = parameters to be picked up (dictionary of values)
    @ In, outParamDict = parameters to be picked up (dictionary of lists)
    """
    #load the data into the numpy array
    data = self.loadCsvFile(filein)

    time_float = []

    if 'all' in outParam: self.all_out_param  = True
    else                : self.all_out_param = False

    if time:
      if 'all' in time: time_all = True
      else:
        time_all = False
        time_float = [float(x) for x in time]
    else: time_all = True

    if inputTs: ints = int(inputTs)
    else: ints = 0
    if ints > data[:,0].size-1  and ints != -1: self.raiseAnError(IOError,'inputTs is greater than number of actual ts in file '+ str(filein) + '!')
    inDict  = {}
    outDict = {}

    if(self.all_out_param):
      self.field_names = self.all_field_names
    else:
      self.field_names = outParam

    #fill input param dictionary
    for key in inParam:
        if key in self.all_field_names:
          ix = self.all_field_names.index(key)
          inDict[key] = np.atleast_1d(np.array(data[ints,ix]))
        else:
          self.raiseAnError(IOError,'the parameter ' + key + ' has not been found')

    # time all case
    if time_all:
      if self.all_out_param:
        for key in self.all_field_names:
          outDict[key] = data[:,self.all_field_names.index(key)]
      else:
        for key in outParam:
          if key in self.all_field_names:
            outDict[key] = data[:,self.all_field_names.index(key)]
          else:
            self.raiseAnError(IOError,"the parameter " + key + " has not been found")
    else:
      # it will be implemented when we decide a strategy about time filtering
      ## for now it is a copy paste of the time_all case
      if self.all_out_param:
        for key in self.all_field_names:
          outDict[key] = data[:,self.all_field_names.index(key)]
      else:
        for key in outParam:
          if key in self.all_field_names:
            outDict[key] = data[:,self.all_field_names.index(key)]
          else:
            self.raiseAnError(IOError,"the parameter " + key + " has not been found")
    return (inDict,outDict)<|MERGE_RESOLUTION|>--- conflicted
+++ resolved
@@ -21,17 +21,8 @@
 #Internal Modules End--------------------------------------------------------------------------------
 
 class CsvLoader(MessageHandler.MessageUser):
-<<<<<<< HEAD
-  def __init__(self):
-    """
-=======
   def __init__(self,messageHandler):
-<<<<<<< HEAD
-    '''
->>>>>>> 4eb129a370a4c6924ceecf74a1ad89603490e686
-=======
-    """
->>>>>>> b219deaa
+    """
     Constructor
     """
     self.all_out_param      = False # all output parameters?
