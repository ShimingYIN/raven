--- conflicted
+++ resolved
@@ -241,22 +241,9 @@
     gradient = {}
     for var in self.optVars:
       gradient[var] = gradArray[var].mean()
-
     gradient = self.localEvaluateGradient(optVarsValues, gradient)
-<<<<<<< HEAD
     for var in gradient.keys():
       gradient[var] = gradient[var]/ np.linalg.norm(gradient.values())
-
-
-    #gradient = gradient/np.linalg.norm(gradient.values())
-
-=======
-    if self.gradDict['normalize']:
-      gradientL2norm = LA.norm(gradient.values())
-      if gradientL2norm != 0.0:
-        for var in self.optVars:
-          gradient[var] = gradient[var]/gradientL2norm
->>>>>>> 57f5701c
     self.counter['gradientHistory'][traj][1] = self.counter['gradientHistory'][traj][0]
     self.counter['gradientHistory'][traj][0] = gradient
     return gradient
