# Copyright 2017 Battelle Energy Alliance, LLC
#
# Licensed under the Apache License, Version 2.0 (the "License");
# you may not use this file except in compliance with the License.
# You may obtain a copy of the License at
#
# http://www.apache.org/licenses/LICENSE-2.0
#
# Unless required by applicable law or agreed to in writing, software
# distributed under the License is distributed on an "AS IS" BASIS,
# WITHOUT WARRANTIES OR CONDITIONS OF ANY KIND, either express or implied.
# See the License for the specific language governing permissions and
# limitations under the License.
"""
  Implementation of fitness function for Genetic Algorithm
  currently the implemented fitness function is a linear combination of the objective function and penalty function for constraint violation:

  Created June,16,2020
  @authors: Mohammad Abdo, Diego Mandelli, Andrea Alfonsi
"""
# External Imports
import numpy as np
import xarray as xr
# Internal Imports
from utils import frontUtils

# [MANDD] Note: the fitness function are bounded by 2 parameters: a and b
#               We should make this method flexible to accept different set of params

# @profile
def invLinear(rlz,**kwargs):
  """
    Inverse linear fitness method requires that the fitness value is inversely proportional to the objective function
    This method is designed such that:
    For minimization Problems:
    1.  As the objective function decreases (comes closer to the min value), the fitness value increases
    2.  As the objective function increases (away from the min value), the fitness value decreases
    3.  As the solution violates the constraints the fitness should decrease and hence the solution is less favored by the algorithm.

    For maximization problems the objective value is multiplied by -1 and hence the previous trends are inverted.
    A great quality of this fitness is that if the objective value is equal for multiple solutions it selects the furthest from constraint violation.

    .. math::

    fitness = -a * obj - b * \Sum_{j=1}^{nConstraint} max(0,-penalty_j)
    @ In, rlz, xr.Dataset, containing the evaluation of a certain
              set of individuals (can be the initial population for the very first iteration,
              or a population of offsprings)
    @ In, kwargs, dict, dictionary of parameters for this fitness method:
          objVar, string, the name of the objective variable
          a, float, linear coefficient for the objective function (default = 1.0)
          b, float, linear coefficient for the penalty measure. (default = 10.0)
          ConstraintFunction, xr.DataArray, measuring the severity of the constraint violation. The higher positive value the individual  has,
          the farthest from violating the constraint it is, The highest negative value it have the largest the violation is.
    @ Out, fitness, xr.DataArray, the fitness function of the given objective corresponding to a specific chromosome.
  """
  
  if kwargs['a'] == None:
    a = 1.0
  else:
    a = kwargs['a']
  if kwargs['b'] == None:
    b = 10.0
  else:
    b = kwargs['b']
  if kwargs['constraintFunction'].all() == None:
    penalty = 0.0
  else:
    penalty = kwargs['constraintFunction'].data

  objVar = kwargs['objVar']
<<<<<<< HEAD

  fitness = 1.0/(a * rlz[objVar] + b * penalty)

=======
  fitness = -a * (rlz[objVar].data).reshape(-1,1) - b * np.sum(np.maximum(0,-penalty),axis=-1).reshape(-1,1)
  fitness = xr.DataArray(np.squeeze(fitness),
                          dims=['chromosome'],
                          coords={'chromosome': np.arange(len(rlz[objVar].data))})
>>>>>>> 5d9ea0d2
  return fitness

def feasibleFirst(rlz,**kwargs):
  """
    Efficient Parameter-less Feasible First Penalty Fitness method
    This method is designed such that:
    For minimization Problems:
    1.  As the objective function decreases (comes closer to the min value), the fitness value increases
    2.  As the objective function increases (away from the min value), the fitness value decreases
    3.  As the solution violates the constraints the fitness should decrease and hence the solution is less favored by the algorithm.
    4.  For the violating solutions, the fitness is starts from the worst solution in the population
        (i.e., max objective in minimization problems and min objective in maximization problems)

    For maximization problems the objective value is multiplied by -1 and hence the previous trends are inverted.
    A great quality of this fitness is that if the objective value is equal for multiple solutions it selects the furthest from constraint violation.

    .. math::

    fitness = \[ \\begin{cases}
                  -obj & g_j(x)\\geq 0 \\forall j \\
                  -obj_{worst} - \\Sigma_{j=1}^{J}<g_j(x)> & otherwise \\
                  \\end{cases}
              \];

    @ In, rlz, xr.Dataset, containing the evaluation of a certain
              set of individuals (can be the initial population for the very first iteration,
              or a population of offsprings)
    @ In, kwargs, dict, dictionary of parameters for this fitness method:
          objVar, string, the name of the objective variable
          'constraintFunction', xr.Dataarray, containing all constraint functions (explicit and implicit) evaluations for the whole population
    @ Out, fitness, xr.DataArray, the fitness function of the given objective corresponding to a specific chromosome.
  """
  objVar = kwargs['objVar']
  g = kwargs['constraintFunction']
  worstObj = max(rlz[objVar].data)
  fitness = []
  for ind in range(len(rlz[objVar].data)):
    if np.all(g.data[ind, :]>=0):
      fit=(rlz[objVar].data[ind])
    else:
      fit = worstObj
      for constInd,constraint in enumerate(g['Constraint'].data):
        fit+=(max(0,-1 * g.data[ind, constInd]))
    fitness.append(-1 * fit)
  fitness = xr.DataArray(np.array(fitness),
                          dims=['chromosome'],
                          coords={'chromosome': np.arange(len(rlz[objVar].data))})
  return fitness

def logistic(rlz,**kwargs):
  """
    Logistic fitness method
    .. math::

    fitness = \frac{1}{1+e^{-a(x-b)}}

    @ In, rlz, xr.Dataset, containing the evaluation of a certain
              set of individuals (can be the initial population for the very first iteration,
              or a population of offsprings)
    @ In, kwargs, dict, dictionary of parameters for this fitness method:
          objVar, string, the name of the objective variable
          a, float, linear coefficient for the objective function (default = 1.0)
          penalty, float, measuring the severity of the constraint violation. (default = 1.0)
          b, float, linear coefficient for the penalty measure. (default = 1.0)
    @ Out, fitness, xr.DataArray, the fitness function of the given objective corresponding to a specific chromosome.
  """
  if kwargs['a'] == None:
    a = 1.0
  else:
    a = kwargs['a']

  if kwargs['b'] == None:
    b = 0.0
  else:
    b = kwargs['b']

  objVar = kwargs['objVar']
  val = rlz[objVar]
  denom = 1.0 + np.exp(-a * (val - b))
  fitness = 1.0 / denom
  fitness = xr.DataArray(np.array(fitness),
                          dims=['chromosome'],
                          coords={'chromosome': np.arange(len(rlz[objVar].data))})

  return fitness

def paretoFrontRank(rlz,**kwargs):
  """
    Fitness method based on Pareto frontier rank
    Refer to framework/utils/frontUtils.py for the actual implementation of the Pareto frontier 
    @ In, rlz, xr.Dataset, containing the evaluation of a certain set of individuals 
                           (can be the initial population for the very first iteration,
                           or a population of offsprings)
    @ In, kwargs, dict, dictionary of parameters for this fitness method:
          objVar, string, the name of the objective variable
    @ Out, fitness, float, the fitness function of the given objective corresponding to a specific chromosome.
  """
  if kwargs['population'] is None:
    objVars = kwargs['objVar'].split(',')
    objectiveData = rlz[objVars]
    print(objectiveData.to_array().values.transpose())
    fitness = frontUtils.rankNonDominatedFrontiers(objectiveData.to_array().values.transpose())
    print(fitness)
  else:
    # merge 
    pass
  return fitness

__fitness = {}
<<<<<<< HEAD
__fitness['invLinear']       = invLinear
__fitness['logistic']        = logistic
__fitness['paretoFrontRank'] = paretoFrontRank
=======
__fitness['invLinear'] = invLinear
__fitness['logistic']  = logistic
__fitness['feasibleFirst'] = feasibleFirst
>>>>>>> 5d9ea0d2


def returnInstance(cls, name):
  """
    Method designed to return class instance:
    @ In, cls, class type
    @ In, name, string, name of class
    @ Out, __crossovers[name], instance of class
  """
  if name not in __fitness:
    cls.raiseAnError (IOError, "{} FITNESS FUNCTION NOT IMPLEMENTED!!!!!".format(name))
  return __fitness[name]<|MERGE_RESOLUTION|>--- conflicted
+++ resolved
@@ -69,16 +69,11 @@
     penalty = kwargs['constraintFunction'].data
 
   objVar = kwargs['objVar']
-<<<<<<< HEAD
-
-  fitness = 1.0/(a * rlz[objVar] + b * penalty)
-
-=======
+
   fitness = -a * (rlz[objVar].data).reshape(-1,1) - b * np.sum(np.maximum(0,-penalty),axis=-1).reshape(-1,1)
   fitness = xr.DataArray(np.squeeze(fitness),
                           dims=['chromosome'],
                           coords={'chromosome': np.arange(len(rlz[objVar].data))})
->>>>>>> 5d9ea0d2
   return fitness
 
 def feasibleFirst(rlz,**kwargs):
@@ -188,15 +183,11 @@
   return fitness
 
 __fitness = {}
-<<<<<<< HEAD
-__fitness['invLinear']       = invLinear
-__fitness['logistic']        = logistic
-__fitness['paretoFrontRank'] = paretoFrontRank
-=======
 __fitness['invLinear'] = invLinear
 __fitness['logistic']  = logistic
 __fitness['feasibleFirst'] = feasibleFirst
->>>>>>> 5d9ea0d2
+__fitness['paretoFrontRank'] = paretoFrontRank
+
 
 
 def returnInstance(cls, name):
