--- conflicted
+++ resolved
@@ -917,14 +917,9 @@
               location = self.variables2distributionsMapping[varName]['dim']
               self.values[key] = self.distDict[varName].inverseMarginalDistribution(self.gridInfo[varName][2][self.gridCoordinate[i]],location-1)
 
-<<<<<<< HEAD
-        else: self.raiseAnError(IOError,gridInfo[varName][0]+' is not know as value keyword for type. Sampler: '+self.name)
-=======
           elif self.gridInfo[varName][0]=='value':
             self.values[key] = self.gridInfo[varName][2][self.gridCoordinate[i]]
->>>>>>> d29d3bef
-
-          else: utils.raiseAnError(IOError,self,gridInfo[varName][0]+' is not know as value keyword for type. Sampler: '+self.name)
+          else: self.raiseAnError(IOError,gridInfo[varName][0]+' is not know as value keyword for type. Sampler: '+self.name)
       newpoint = tuple(self.values[key] for key in self.values.keys())
       if newpoint not in existing:
         found=True
