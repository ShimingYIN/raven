"""
Module where the base class and the specialization of different type of sampler are
"""
#for future compatibility with Python 3--------------------------------------------------------------
from __future__ import division, print_function, unicode_literals, absolute_import
import warnings
warnings.simplefilter('default',DeprecationWarning)
#if not 'xrange' in dir(__builtins__): xrange = range
#End compatibility block for Python 3----------------------------------------------------------------

#External Modules------------------------------------------------------------------------------------
import sys
import os
import copy
import abc
import numpy as np
import json
from operator import mul,itemgetter
from collections import OrderedDict
from functools import reduce
from scipy import spatial
from scipy.interpolate import InterpolatedUnivariateSpline
import xml.etree.ElementTree as ET
import itertools
from math import ceil
from collections import OrderedDict
from sklearn import neighbors
from sklearn.utils.extmath import cartesian

if sys.version_info.major > 2: import pickle
else: import cPickle as pickle
#External Modules End--------------------------------------------------------------------------------

#Internal Modules------------------------------------------------------------------------------------
import utils
from BaseClasses import BaseType
from Assembler import Assembler
import Distributions
import DataObjects
import TreeStructure as ETS
import SupervisedLearning
import pyDOE as doe
import Quadratures
import OrthoPolynomials
import IndexSets
import Models
import PostProcessors
import MessageHandler
import GridEntities
from AMSC_Object import AMSC_Object
distribution1D = utils.find_distribution1D()
#Internal Modules End--------------------------------------------------------------------------------

class Sampler(utils.metaclass_insert(abc.ABCMeta,BaseType),Assembler):
  """
    This is the base class for samplers
    Samplers own the sampling strategy (Type) and they generate the
    input values using the associate distribution. They do not have distributions inside!!!!

    --Instance--
    myInstance = Sampler()
    myInstance.XMLread(xml.etree.ElementTree.Element)  This method generates all the information that will be permanent for the object during the simulation

    --usage--
    myInstance = Sampler()
    myInstance.XMLread(xml.etree.ElementTree.Element)  This method generate all permanent information of the object from <Simulation>
    myInstance.whatDoINeed()                           -see Assembler class-
    myInstance.generateDistributions(dict)             Here the seed for the random engine is started and the distributions are supplied to the sampler and
                                                       initialized. The method is called come from <Simulation> since it is the only one possess all the distributions.
    myInstance.initialize()                            This method is called from the <Step> before the Step process start. In the base class it reset the counter to 0
    myInstance.amIreadyToProvideAnInput                Requested from <Step> used to verify that the sampler is available to generate a new input
    myInstance.generateInput(self,model,oldInput)      Requested from <Step> to generate a new input. Generate the new values and request to model to modify according the input and returning it back

    --Other inherited methods--
    myInstance.whoAreYou()                            -see BaseType class-
    myInstance.myInitializzationParams()              -see BaseType class-
    myInstance.myCurrentSetting()                     -see BaseType class-

    --Adding a new Sampler subclass--
    <MyClass> should inherit at least from Sampler or from another step already presents

    DO NOT OVERRIDE any of the class method that are not starting with self.local*

    ADD your class to the dictionary __InterfaceDict at the end of the module

    The following method overriding is MANDATORY:
    self.localGenerateInput(model,oldInput)  : this is where the step happens, after this call the output is ready

    the following methods could be overrode:
    self.localInputAndChecks(xmlNode)
    self.localAddInitParams(tempDict)
    self.localAddCurrentSetting(tempDict)
    self.localInitialize()
    self.localStillReady(ready)
    self.localFinalizeActualSampling(jobObject,model,myInput)
  """

  def __init__(self):
    """
    Default Constructor that will initialize member variables with reasonable
    defaults or empty lists/dictionaries where applicable.
    @ In, None
    @ Out, None
    """
    BaseType.__init__(self)
    self.counter                       = 0                         # Counter of the samples performed (better the input generated!!!). It is reset by calling the function self.initialize
    self.auxcnt                        = 0                         # Aux counter of samples performed (for its usage check initialize method)
    self.limit                         = sys.maxsize               # maximum number of Samples (for example, Monte Carlo = Number of HistorySet to run, DET = Unlimited)
    self.toBeSampled                   = {}                        # Sampling mapping dictionary {'Variable Name':'name of the distribution'}
    self.dependentSample               = {}                        # Sampling mapping dictionary for dependent variables {'Variable Name':'name of the external function'}
    self.distDict                      = {}                        # Contains the instance of the distribution to be used, it is created every time the sampler is initialized. keys are the variable names
    self.funcDict                      = {}                        # Contains the instance of the function     to be used, it is created every time the sampler is initialized. keys are the variable names
    self.values                        = {}                        # for each variable the current value {'var name':value}
    self.inputInfo                     = {}                        # depending on the sampler several different type of keywarded information could be present only one is mandatory, see below
    self.initSeed                      = None                      # if not provided the seed is randomly generated at the istanciation of the sampler, the step can override the seed by sending in another seed
    self.inputInfo['SampledVars'     ] = self.values               # this is the location where to get the values of the sampled variables
    self.inputInfo['SampledVarsPb'   ] = {}                        # this is the location where to get the probability of the sampled variables
    self.inputInfo['PointProbability'] = None                      # this is the location where the point wise probability is stored (probability associated to a sampled point)
    self.inputInfo['crowDist']         = {}                        # Stores a dictionary that contains the information to create a crow distribution.  Stored as a json object
    self.reseedAtEachIteration         = False                     # Logical flag. True if every newer evaluation is performed after a new reseeding
    self.FIXME                         = False                     # FIXME flag
    self.printTag                      = self.type                 # prefix for all prints (sampler type)
    self.restartData                   = None                      # presampled points to restart from

    self._endJobRunnable               = sys.maxsize               # max number of inputs creatable by the sampler right after a job ends (e.g., infinite for MC, 1 for Adaptive, etc)

    ######
    self.variables2distributionsMapping = {}                       # for each variable 'varName'  , the following informations are included:  'varName': {'dim': 1, 'reducedTotDim': 2,'totDim': 2, 'name': 'distName'} ; dim = dimension of the variable; reducedTotDim = the total dimensionality in the transformed space; totDim = total dimensionality of its associated distribution
    self.distributions2variablesMapping = {}                       # for each variable 'distName' , the following informations are included: 'distName': [{'var1': 1}, {'var2': 2}]} where for each var it is indicated the var dimension
    self.NDSamplingParams               = {}                       # this dictionary contains a dictionary for each ND distribution (key). This latter dictionary contains the initialization parameters of the ND inverseCDF ('initialGridDisc' and 'tolerance')
    ######

    self.assemblerObjects               = {}                       # {MainClassName(e.g.Distributions):[class(e.g.Models),type(e.g.ROM),objectName]}
    #self.requiredAssObject             = (False,([],[]))          # tuple. first entry boolean flag. True if the XML parser must look for objects;
                                                                   # second entry tuple.first entry list of object can be retrieved, second entry multiplicity (-1,-2,-n means optional (max 1 object,2 object, no number limit))
    self.requiredAssObject              = (True,(['Restart','function'],['-n','-n']))
    self.assemblerDict                  = {}                       # {'class':[['subtype','name',instance]]}

    #used for pca analysis
    self.variablesTransformationDict    = {}                       # for each variable 'modelName', the following informations are included: {'modelName': {latentVariables:[latentVar1, latentVar2, ...], manifestVariables:[manifestVar1,manifestVar2,...]}}
    self.transformationMethod           = {}                       # transformation method used in variablesTransformation node {'modelName':method}
    self.entitiesToRemove               = []                       # This variable is used in order to make sure the transformation info is printed once in the output xml file.

  def _localGenerateAssembler(self,initDict):
    """ see generateAssembler method """
    availableDist = initDict['Distributions']
    availableFunc = initDict['Functions']
    self._generateDistributions(availableDist,availableFunc)

  def _addAssObject(self,name,flag):
    """
      Method to add required assembler objects to the requiredAssObject dictionary.
      @ In, name, the node name to search for
      @ In, flag, the number of nodes to look for (- means optional, n means any number)
      @ Out, None
    """
    self.requiredAssObject[1][0].append(name)
    self.requiredAssObject[1][1].append(flag)

  def _localWhatDoINeed(self):
    """
    This method is a local mirror of the general whatDoINeed method.
    It is implemented by the samplers that need to request special objects
    @ In , None, None
    @ Out, needDict, list of objects needed
    """
    needDict = {}
    needDict['Distributions'] = [] # Every sampler requires Distributions OR a Function
    needDict['Functions']     = [] # Every sampler requires Distributions OR a Function
    for dist in self.toBeSampled.values():     needDict['Distributions'].append((None,dist))
    for func in self.dependentSample.values(): needDict['Functions'].append((None,func))
    return needDict

  def _readMoreXML(self,xmlNode):
    """
    Function to read the portion of the xml input that belongs to this specialized class
    and initialize some stuff based on the inputs got
    @ In, xmlNode    : Xml element node
    @ Out, None
    The text is supposed to contain the info where and which variable to change.
    In case of a code the syntax is specified by the code interface itself
    """

    Assembler._readMoreXML(self,xmlNode)
    self._readMoreXMLbase(xmlNode)
    self.localInputAndChecks(xmlNode)

  def _readMoreXMLbase(self,xmlNode):
    """
    Function to read the portion of the xml input that belongs to the base sampler only
    and initialize some stuff based on the inputs got
    @ In, xmlNode    : Xml element node
    @ Out, None
    The text is supposed to contain the info where and which variable to change.
    In case of a code the syntax is specified by the code interface itself
    """

    for child in xmlNode:
      prefix = ""
      if child.tag == 'Distribution':
        for childChild in child:
          if childChild.tag =='distribution':
            prefix = "<distribution>"
            tobesampled = childChild.text
        self.toBeSampled[prefix+child.attrib['name']] = tobesampled
      elif child.tag == 'variable':
        foundDistOrFunc = False
        for childChild in child:
          if childChild.tag =='distribution':
            if not foundDistOrFunc: foundDistOrFunc = True
            else: self.raiseAnError(IOError,'A sampled variable cannot have both a distribution and a function!')
            tobesampled = childChild.text
            varData={}
            varData['name']=childChild.text
            if childChild.get('dim') == None:
              dim=1
            else:
              dim=childChild.attrib['dim']
            varData['dim']=int(dim)
            self.variables2distributionsMapping[child.attrib['name']] = varData
            self.toBeSampled[prefix+child.attrib['name']] = tobesampled
          elif childChild.tag == 'function':
            if not foundDistOrFunc: foundDistOrFunc = True
            else: self.raiseAnError(IOError,'A sampled variable cannot have both a distribution and a function!')
            tobesampled = childChild.text
            self.dependentSample[prefix+child.attrib['name']] = tobesampled
        if not foundDistOrFunc: self.raiseAnError(IOError,'Sampled variable',child.attrib['name'],'has neither a <distribution> nor <function> node specified!')
      elif child.tag == "samplerInit":
        self.initSeed = Distributions.randomIntegers(0,2**31,self)
        for childChild in child:
          if childChild.tag == "limit":
            self.limit = childChild.text
          elif childChild.tag == "initialSeed":
            self.initSeed = int(childChild.text)
          elif childChild.tag == "reseedEachIteration":
            if childChild.text.lower() in utils.stringsThatMeanTrue(): self.reseedAtEachIteration = True
          elif childChild.tag == "distInit":
            for childChildChild in childChild:
              NDdistData = {}
              for childChildChildChild in childChildChild:
                if childChildChildChild.tag == 'initialGridDisc':
                  NDdistData[childChildChildChild.tag] = int(childChildChildChild.text)
                elif childChildChildChild.tag == 'tolerance':
                  NDdistData[childChildChildChild.tag] = float(childChildChildChild.text)
                else:
                  self.raiseAnError(IOError,'Unknown tag '+childChildChildChild.tag+' .Available are: initialGridDisc and tolerance!')
              self.NDSamplingParams[childChildChild.attrib['name']] = NDdistData
          else: self.raiseAnError(IOError,'Unknown tag '+childChild.tag+' .Available are: limit, initialSeed, reseedEachIteration and distInit!')
      elif child.tag == "variablesTransformation":
        transformationDict = {}
        for childChild in child:
          if childChild.tag == "latentVariables":
            transformationDict[childChild.tag] = list(inp.strip() for inp in childChild.text.strip().split(','))
          elif childChild.tag == "manifestVariables":
            transformationDict[childChild.tag] = list(inp.strip() for inp in childChild.text.strip().split(','))
          elif childChild.tag == "method":
            self.transformationMethod[child.attrib['model']] = childChild.text
        self.variablesTransformationDict[child.attrib['model']] = transformationDict

    if self.initSeed == None:
      self.initSeed = Distributions.randomIntegers(0,2**31,self)

    # Creation of the self.distributions2variablesMapping dictionary: {'distName': ({'variable_name1': dim1}, {'variable_name2': dim2})}
    for variable in self.variables2distributionsMapping.keys():
      distName = self.variables2distributionsMapping[variable]['name']
      dim      = self.variables2distributionsMapping[variable]['dim']
      listElement={}
      listElement[variable] = dim
      if (distName in self.distributions2variablesMapping.keys()):
        self.distributions2variablesMapping[distName].append(listElement)
      else:
        self.distributions2variablesMapping[distName]=[listElement]

    for key in self.variables2distributionsMapping.keys():
      dist = self.variables2distributionsMapping[key]['name']
      maxDim=1
      listvar = self.distributions2variablesMapping[dist]
      for var in listvar:
        if utils.first(var.values()) > maxDim:
          maxDim = utils.first(var.values())
      self.variables2distributionsMapping[key]['reducedTotDim'] = maxDim #Dim for the parameters in the reduced space
      self.variables2distributionsMapping[key]['totDim'] = maxDim # We will reset the value if the node <variablesTransformation> exist in the raven input file

    #Checking the variables transformation
    if self.variablesTransformationDict:
      for key,varsDict in self.variablesTransformationDict.items():
        maxDim = len(varsDict['manifestVariables'])
        listLatentElement = varsDict['latentVariables']
        for varName in listLatentElement:
          self.variables2distributionsMapping[varName]['totDim'] = maxDim #reset the totDim to reflect the totDim of original input space
        varName = [variables for variables in self.variables2distributionsMapping.keys() if listLatentElement[0] in set(variables.strip().split(','))]
        if varName:
          distName = self.variables2distributionsMapping[varName[0]]['name']
        else:
          self.raiseAnError(IOError, 'There is no distribution defined for variable ' + listLatentElement[0])
        listElement = self.distributions2variablesMapping[distName]
        totDim = 1
        for var in listElement:
          if utils.first(var.values()) > totDim:
            totDim = utils.first(var.values())
        maxDim = len(listLatentElement)
        if totDim != maxDim: self.raiseAnError(IOError,'The maximum dim = ' + str(totDim) + ' is not consistnet with the dimension (i.e. ' + str(maxDim) +') of latent variable')
        tempListElement = {k:v for x in listElement for k,v in x.items()}
        for var,dim in tempListElement.items():
          if dim > maxDim:
            self.raiseAnError(IOError, 'The input variable: ' + var + ' is associated with dimension ' + str(dim) + ' is exceed the dimension of latent variables in PCA analysis')
          if listLatentElement[dim -1] not in set(var.strip().split(',')):
            self.raiseAnError(IOError, 'The dim: ' + str(dim) + ' should be assigned to the latent variable: ' + listLatentElement[dim-1] + ', However, it is assigned to variable: ' + var)

  def readSamplerInit(self,xmlNode):
    """
    This method is responsible to read only the samplerInit block in the .xml file.
    This method has been moved from the base sampler class since the samplerInit block is needed only for the MC and stratified (LHS) samplers
    @ In xmlNode
    """
    for child in xmlNode:
      if child.tag == "samplerInit":
        self.initSeed = Distributions.randomIntegers(0,2**31,self)
        for childChild in child:
          if childChild.tag == "limit":
            self.limit = childChild.text
          elif childChild.tag == "initialSeed":
            self.initSeed = int(childChild.text)
          elif childChild.tag == "reseedEachIteration":
            if childChild.text.lower() in utils.stringsThatMeanTrue(): self.reseedAtEachIteration = True
          elif childChild.tag == "distInit":
            for childChildChild in childChild:
              NDdistData = {}
              for childChildChildChild in childChildChild:
                if childChildChildChild.tag == 'initialGridDisc':
                  NDdistData[childChildChildChild.tag] = int(childChildChildChild.text)
                elif childChildChildChild.tag == 'tolerance':
                  NDdistData[childChildChildChild.tag] = float(childChildChildChild.text)
                else:
                  self.raiseAnError(IOError,'Unknown tag '+childChildChildChild.tag+' .Available are: initialGridDisc and tolerance!')
              self.NDSamplingParams[childChildChild.attrib['name']] = NDdistData
          else: self.raiseAnError(IOError,'Unknown tag '+child.tag+' .Available are: limit, initialSeed, reseedEachIteration and distInit!')

  def endJobRunnable(self):
    """
    Returns the maximum number of inputs allowed to be created by the sampler
    right after a job ends (e.g., infinite for MC, 1 for Adaptive, etc)
    """
    return self._endJobRunnable

  def localInputAndChecks(self,xmlNode):
    """place here the additional reading, remember to add initial parameters in the method localAddInitParams"""
    pass

  def addInitParams(self,tempDict):
    """
    This function is called from the base class to print some of the information inside the class.
    Whatever is permanent in the class and not inherited from the parent class should be mentioned here
    The information is passed back in the dictionary. No information about values that change during the simulation are allowed
    @ In/Out tempDict: {'attribute name':value}
    """
    for variable in self.toBeSampled.items():
      tempDict[variable[0]] = 'is sampled using the distribution ' +variable[1]
    tempDict['limit' ]        = self.limit
    tempDict['initial seed' ] = self.initSeed
    self.localAddInitParams(tempDict)

  def localAddInitParams(self,tempDict):
    """use this function to export to the printer in the base class the additional PERMANENT your local class have"""

  def addCurrentSetting(self,tempDict):
    """
    This function is called from the base class to print some of the information inside the class.
    Whatever is a temporary value in the class and not inherited from the parent class should be mentioned here
    The information is passed back in the dictionary
    Function adds the current settings in a temporary dictionary
    @ In, tempDict
    @ Out, tempDict
    """
    tempDict['counter'       ] = self.counter
    tempDict['initial seed'  ] = self.initSeed
    for key in self.inputInfo:
      if key!='SampledVars': tempDict[key] = self.inputInfo[key]
      else:
        for var in self.inputInfo['SampledVars'].keys(): tempDict['Variable: '+var+' has value'] = tempDict[key][var]
    self.localAddCurrentSetting(tempDict)

  def localAddCurrentSetting(self,tempDict):
    """use this function to export to the printer in the base class the additional PERMANENT your local class have"""
    pass

  def _generateDistributions(self,availableDist,availableFunc):
    """
      Generates the distrbutions and functions.
      @ In, availDist, dict of distributions
      @ In, availDist, dict of functions
      @ Out, None
    """
    if self.initSeed != None:
      Distributions.randomSeed(self.initSeed)
    for key in self.toBeSampled.keys():
      if self.toBeSampled[key] not in availableDist.keys(): self.raiseAnError(IOError,'Distribution '+self.toBeSampled[key]+' not found among available distributions (check input)!')
      self.distDict[key] = availableDist[self.toBeSampled[key]]
      self.inputInfo['crowDist'][key] = json.dumps(self.distDict[key].getCrowDistDict())
    for key,val in self.dependentSample.items():
      if val not in availableFunc.keys(): self.raiseAnError('Function',val,'was not found among the available functions:',availableFunc.keys())
      self.funcDict[key] = availableFunc[val]

  def initialize(self,externalSeeding=None,solutionExport=None):
    """
    This function should be called every time a clean sampler is needed. Called before takeAstep in <Step>
    @in solutionExport: in goal oriented sampling (a.k.a. adaptive sampling this is where the space/point satisfying the constrains)
    """
    self.counter = 0
    if   not externalSeeding          :
      Distributions.randomSeed(self.initSeed)       #use the sampler initialization seed
      self.auxcnt = self.initSeed
    elif externalSeeding=='continue'  : pass        #in this case the random sequence needs to be preserved
    else                              :
      Distributions.randomSeed(externalSeeding)     #the external seeding is used
      self.auxcnt = externalSeeding

    #grab restart dataobject if it's available, then in localInitialize the sampler can deal with it.
    if 'Restart' in self.assemblerDict.keys():
      self.raiseADebug('Restart object: '+str(self.assemblerDict['Restart']))
      self.restartData = self.assemblerDict['Restart'][0][3]
      self.raiseAMessage('Restarting from '+self.restartData.name)
      #check consistency of data
      try:
        rdata = self.restartData.getAllMetadata()['crowDist']
        sdata = self.inputInfo['crowDist']
        self.raiseAMessage('sampler inputs:')
        for sk,sv in sdata.items():
          self.raiseAMessage('|   '+str(sk)+': '+str(sv))
        for i,r in enumerate(rdata):
          if type(r) != dict: continue
          if not r==sdata:
            self.raiseAMessage('restart inputs %i:' %i)
            for rk,rv in r.items():
              self.raiseAMessage('|   '+str(rk)+': '+str(rv))
            self.raiseAnError(IOError,'Restart "%s" data[%i] does not have same inputs as sampler!' %(self.restartData.name,i))
      except KeyError as e:
        self.raiseAWarning("No CROW distribution available in restart -",e)
    else:
      self.raiseAMessage('No restart for '+self.printTag)

    #specializing the self.localInitialize() to account for adaptive sampling
    if solutionExport != None : self.localInitialize(solutionExport=solutionExport)
    else                      : self.localInitialize()

    for distrib in self.NDSamplingParams:
      if distrib in self.distributions2variablesMapping:
        params = self.NDSamplingParams[distrib]
        temp = utils.first(self.distributions2variablesMapping[distrib][0].keys())
        self.distDict[temp].updateRNGParam(params)
      else:
        self.raiseAnError(IOError,'Distribution "%s" specified in distInit block of sampler "%s" does not exist!' %(distrib,self.name))

    # Store the transformation matrix in the metadata
    if self.variablesTransformationDict:
      self.entitiesToRemove = []
      for variable in self.variables2distributionsMapping.keys():
        distName = self.variables2distributionsMapping[variable]['name']
        dim      = self.variables2distributionsMapping[variable]['dim']
        totDim   = self.variables2distributionsMapping[variable]['totDim']
        if totDim > 1 and dim  == 1:
          transformDict = {}
          transformDict['type'] = self.distDict[variable.strip()].type
          transformDict['transformationMatrix'] = self.distDict[variable.strip()].transformationMatrix()
          self.inputInfo['transformation-'+distName] = transformDict
          self.entitiesToRemove.append('transformation-'+distName)

  def localInitialize(self):
    """
    use this function to add initialization features to the derived class
    it is call at the beginning of each step
    """
    pass

  def amIreadyToProvideAnInput(self): #inLastOutput=None):
    """
    This is a method that should be call from any user of the sampler before requiring the generation of a new sample.
    This method act as a "traffic light" for generating a new input.
    Reason for not being ready could be for example: exceeding number of samples, waiting for other simulation for providing more information etc. etc.
    @ In, None, None
    @ Out, ready, Boolean
    """
    if(self.counter < self.limit): ready = True
    else                         : ready = False
    ready = self.localStillReady(ready)
    return ready

  def localStillReady(self,ready): #,lastOutput=None
    """Use this function to change the ready status"""
    return ready

  def generateInput(self,model,oldInput):
    """
      This method has to be overwritten to provide the specialization for the specific sampler
      The model instance in might be needed since, especially for external codes,
      only the code interface possesses the dictionary for reading the variable definition syntax
      @ In, model, model instance, it is the instance of a RAVEN model
      @ In, oldInput, list, a list of the original needed inputs for the model (e.g. list of files, etc. etc)
      @ Out, model.createNewInput(...), list, list containing the new inputs -in reality it is the model that return this the Sampler generate the value to be placed in the input the model
    """
    self.counter +=1                              #since we are creating the input for the next run we increase the counter and global counter
    self.auxcnt  +=1
    #FIXME, the following condition check is make sure that the require info is only printed once when dump metadata to xml, this should be removed in the future when we have a better way to dump the metadata
    if self.counter >1:
      for key in self.entitiesToRemove:
        self.inputInfo.pop(key,None)
    if self.reseedAtEachIteration: Distributions.randomSeed(self.auxcnt-1)
    self.inputInfo['prefix'] = str(self.counter)
    model.getAdditionalInputEdits(self.inputInfo)
    self.localGenerateInput(model,oldInput)
    # add latent variables and original variables to self.inputInfo
    if self.variablesTransformationDict:
      for key,var in self.variablesTransformationDict.items():
        if self.transformationMethod[key] == 'pca':
          self.pcaTransform(var)
        else:
          self.raiseAnError(NotImplementedError,'transformation method is not yet implemented for ' + self.transformationMethod[key] + ' method')
    # generate the function variable values
    for var in self.dependentSample.keys():
      test=self.funcDict[var].evaluate(var,self.values)
      self.values[var] = test
    return model.createNewInput(oldInput,self.type,**self.inputInfo)

  def pcaTransform(self,varsDict):
    """
      This method is used to map latent variables with respect to the model input variables
      both the latent variables and the model input variables will be stored in the dict: self.inputInfo['SampledVars']
      @ In, varsDict, dict, dictionary contains latent and manifest variables {'latentVariables':[latentVar1,latentVar2,...], 'manifestVariables':[var1,var2,...]}
    """
    latentVariablesValues = []
    for lvar in varsDict['latentVariables']:
      for var,value in self.values.items():
        if lvar == var:
          latentVariablesValues.append(value)
    manifestVariablesValues = self.distDict[varsDict['latentVariables'][0]].pcaInverseTransform(latentVariablesValues)
    manifestVariablesDict = dict(zip(varsDict['manifestVariables'],manifestVariablesValues))
    self.values.update(manifestVariablesDict)

  @abc.abstractmethod
  def localGenerateInput(self,model,oldInput):
    """
    This class need to be overwritten since it is here that the magic of the sampler happens.
    After this method call the self.inputInfo should be ready to be sent to the model
    @in model   : it is the instance of a model
    @in oldInput: [] a list of the original needed inputs for the model (e.g. list of files, etc. etc)
    """
    pass

  def generateInputBatch(self,myInput,model,batchSize,projector=None): #,lastOutput=None
    """
    this function provide a mask to create several inputs at the same time
    It call the generateInput function as many time as needed
    @in myInput: [] list containing one input set
    @in model: instance of a model
    @in batchSize: integer the number of input sets required
    @in projector used for adaptive sampling to provide the projection of the solution on the success metric
    @return newInputs: [[]] list of the list of input sets"""
    newInputs = []
    #inlastO = None
    #if lastOutput:
    #  if not lastOutput.isItEmpty(): inlastO = lastOutput
    #while self.amIreadyToProvideAnInput(inlastO) and (self.counter < batchSize):
    while self.amIreadyToProvideAnInput() and (self.counter < batchSize):
      if projector==None: newInputs.append(self.generateInput(model,myInput))
      else              : newInputs.append(self.generateInput(model,myInput,projector))
    return newInputs

  def finalizeActualSampling(self,jobObject,model,myInput):
    """
    This function is used by samplers that need to collect information from a
    finished run.
    Provides a generic interface that all samplers will use, for specifically
    handling any sub-class, the localFinalizeActualSampling should be overridden
    instead, as finalizeActualSampling provides only generic functionality
    shared by all Samplers and will in turn call the localFinalizeActualSampling
    before returning.
    @in jobObject: an instance of a JobHandler
    @in model    : an instance of a model
    @in myInput  : the generating input
    """
    self.localFinalizeActualSampling(jobObject,model,myInput)

  def localFinalizeActualSampling(self,jobObject,model,myInput):
    """
    Overwrite only if you need something special at the end of each run....
    This function is used by samplers that need to collect information from the just ended run
    For example, for a Dynamic Event Tree case, this function can be used to retrieve
    the information from the just finished run of a branch in order to retrieve, for example,
    the distribution name that caused the trigger, etc.
    It is a essentially a place-holder for most of the sampler to remain compatible with the StepsCR structure
    @in jobObject: an instance of a JobHandler
    @in model    : an instance of a model
    @in myInput  : the generating input
    """
    pass

  def handleFailedRuns(self,failedRuns):
    """Collects the failed runs from the Step and allows samples to handle them individually if need be.
    @ In, failedRuns, list of JobHandler.ExternalRunner objects
    @ Out, None
    """
    self.raiseADebug('===============')
    self.raiseADebug('| RUN SUMMARY |')
    self.raiseADebug('===============')
    if len(failedRuns)>0:
      self.raiseAWarning('There were %i failed runs!  Run with verbosity = debug for more details.' %(len(failedRuns)))
      for run in failedRuns:
        metadata = run.returnMetadata()
        self.raiseADebug('  Run number %s FAILED:' %run.identifier,run.command)
        self.raiseADebug('      return code :',run.getReturnCode())
        self.raiseADebug('      sampled vars:')
        for v,k in metadata['SampledVars'].items():
          self.raiseADebug('         ',v,':',k)
    else:
      self.raiseADebug('All runs completed without returning errors.')
    self._localHandleFailedRuns(failedRuns)
    self.raiseADebug('===============')
    self.raiseADebug('  END SUMMARY  ')
    self.raiseADebug('===============')

  def _localHandleFailedRuns(self,failedRuns):
    """Specialized method for samplers to handle failed runs.  Defaults to failing runs.
    @ In, failedRuns, list of JobHandler.ExternalRunner objects
    @ Out, None
    """
    if len(failedRuns)>0:
      self.raiseAnError(IOError,'There were failed runs; aborting RAVEN.')
#
#
#
#

class StaticSampler(Sampler):
  """This is a general static, blind, once-through sampler"""
  pass
#
#
#
#
class AdaptiveSampler(Sampler):
  """This is a general adaptive sampler"""
  pass
#
#
#
#
class LimitSurfaceSearch(AdaptiveSampler):
  """
  A sampler that will adaptively locate the limit surface of a given problem
  """
  def __init__(self):
    """
    Default Constructor that will initialize member variables with reasonable
    defaults or empty lists/dictionaries where applicable.
    @ In, None
    @ Out, None
    """
    Sampler.__init__(self)
    self.goalFunction        = None             #this is the pointer to the function defining the goal
    self.tolerance           = None             #this is norm of the error threshold
    self.subGridTol          = None             #This is the tolerance used to construct the testing sub grid
    self.toleranceWeight     = 'cdf'            #this is the a flag that controls if the convergence is checked on the hyper-volume or the probability
    self.persistence         = 5                #this is the number of times the error needs to fell below the tollerance before considering the sim converged
    self.repetition          = 0                #the actual number of time the error was below the requested threshold
    self.forceIteration      = False            #this flag control if at least a self.limit number of iteration should be done
    self.axisName            = None             #this is the ordered list of the variable names (ordering match self.gridStepSize anfd the ordering in the test matrixes)
    self.oldTestMatrix       = OrderedDict()    #This is the test matrix to use to store the old evaluation of the function
    self.persistenceMatrix   = OrderedDict()    #this is a matrix that for each point of the testing grid tracks the persistence of the limit surface position
    self.invPointPersistence = OrderedDict()    #this is a matrix that for each point of the testing grid tracks the inverse of the persistence of the limit surface position
    self.solutionExport      = None             #This is the data used to export the solution (it could also not be present)
    self.nVar                = 0                #this is the number of the variable sampled
    self.surfPoint           = None             #coordinate of the points considered on the limit surface
    self.hangingPoints       = []               #list of the points already submitted for evaluation for which the result is not yet available
    self.refinedPerformed    = False            # has the grid refinement been performed?
    self.limitSurfacePP      = None             # post-processor to compute the limit surface
    self.exceptionGrid       = None             # which cell should be not considered in the limit surface computation? set by refinement
    self.errorTolerance      = 1.0              # initial error tolerance (number of points can change between iterations in LS search)
    self.jobHandler          = None             # jobHandler for generation of grid in parallel
    self.firstSurface        = True             # if first LS do not consider the invPointPersistence information (if true)
    self.scoringMethod  = 'distancePersistence' # The scoring method to use
    self.batchStrategy  = 'none'                # The batch strategy to use
    # self.generateCSVs   = False                 # Flag: should intermediate
    #                                             #  results be stored?
    self.toProcess      = []                    # List of the top batchSize
                                                #  candidates that will be
                                                #  populated and depopulated
                                                #  during subsequent calls of
                                                #  localGenerateInput
    self.maxBatchSize   = None                  # Maximum batch size, the top
                                                #  candidates will be selected,
                                                #  if there are more local
                                                #  maxima than this value, then
                                                #  we wiil only take the top
                                                #  persistence ones, if there
                                                #  are fewer, then we will only
                                                #  grab that many and then force
                                                #  an early update
    self.thickness      = 0                      # Number of steps outward from
                                                #  the extracted limit surface
                                                #  to include in the candidate
                                                #  set
    self.simplification = 0                     # Pre-rank simpligication level
                                                #  (% of range space)
    self.threshold      = 0                     # Post-rank function value
                                                #  cutoff (%  of range space)
    self.printTag            = 'SAMPLER ADAPTIVE'

    self.acceptedScoringParam = ['distance','distancePersistence']
    self.acceptedBatchParam = ['none','naive','maxV','maxP']

    self._addAssObject('TargetEvaluation','n')
    self._addAssObject('ROM','n')
    self._addAssObject('Function','-n')

  def _localWhatDoINeed(self):
    """
    This method is a local mirror of the general whatDoINeed method.
    It is implemented by the samplers that need to request special objects
    @ In , None, None
    @ Out, needDict, list of objects needed
    """
    LSDict = AdaptiveSampler._localWhatDoINeed(self)
    LSDict['internal'] = [(None,'jobHandler')]
    return LSDict

  def _localGenerateAssembler(self,initDict):
    """Generates the assembler.
    @ In, initDict, dict of init objects
    @ Out, None
    """
    AdaptiveSampler._localGenerateAssembler(self, initDict)
    self.jobHandler = initDict['internal']['jobHandler']
    #do a distributions check for ND
    for dist in self.distDict.values():
      if isinstance(dist,Distributions.NDimensionalDistributions): self.raiseAnError(IOError,'ND Dists not supported for this sampler (yet)!')

  def localInputAndChecks(self,xmlNode):
    """
    Class specific xml inputs will be read here and checked for validity.
    @ In, xmlNode: The xml element node that will be checked against the
                   available options specific to this Sampler.
    @ Out, None
    """
    if 'limit' in xmlNode.attrib.keys():
      try: self.limit = int(xmlNode.attrib['limit'])
      except ValueError: self.raiseAnError(IOError,'reading the attribute for the sampler '+self.name+' it was not possible to perform the conversion to integer for the attribute limit with value '+xmlNode.attrib['limit'])
    # convergence Node
    convergenceNode = xmlNode.find('Convergence')
    if convergenceNode==None:self.raiseAnError(IOError,'the node Convergence was missed in the definition of the adaptive sampler '+self.name)
    try   : self.tolerance=float(convergenceNode.text)
    except: self.raiseAnError(IOError,'Failed to convert '+convergenceNode.text+' to a meaningful number for the convergence')
    attribList = list(convergenceNode.attrib.keys())
    if 'limit'          in convergenceNode.attrib.keys():
      attribList.pop(attribList.index('limit'))
      try   : self.limit = int (convergenceNode.attrib['limit'])
      except: self.raiseAnError(IOError,'Failed to convert the limit value '+convergenceNode.attrib['limit']+' to a meaningful number for the convergence')
    if 'persistence'    in convergenceNode.attrib.keys():
      attribList.pop(attribList.index('persistence'))
      try   : self.persistence = int (convergenceNode.attrib['persistence'])
      except: self.raiseAnError(IOError,'Failed to convert the persistence value '+convergenceNode.attrib['persistence']+' to a meaningful number for the convergence')
    if 'weight'         in convergenceNode.attrib.keys():
      attribList.pop(attribList.index('weight'))
      try   : self.toleranceWeight = str(convergenceNode.attrib['weight']).lower()
      except: self.raiseAnError(IOError,'Failed to convert the weight type '+convergenceNode.attrib['weight']+' to a meaningful string for the convergence')
    if 'subGridTol'    in convergenceNode.attrib.keys():
      attribList.pop(attribList.index('subGridTol'))
      try   : self.subGridTol = float (convergenceNode.attrib['subGridTol'])
      except: self.raiseAnError(IOError,'Failed to convert the subGridTol '+convergenceNode.attrib['subGridTol']+' to a meaningful float for the convergence')
    if 'forceIteration' in convergenceNode.attrib.keys():
      attribList.pop(attribList.index('forceIteration'))
      if   convergenceNode.attrib['forceIteration']=='True' : self.forceIteration   = True
      elif convergenceNode.attrib['forceIteration']=='False': self.forceIteration   = False
      else: self.raiseAnError(RuntimeError,'Reading the convergence setting for the adaptive sampler '+self.name+' the forceIteration keyword had an unknown value: '+str(convergenceNode.attrib['forceIteration']))
    #assembler node: Hidden from User
    # set subgrid
    if self.subGridTol == None: self.subGridTol = self.tolerance
    if self.subGridTol > self.tolerance: self.raiseAnError(IOError,'The sub grid tolerance '+str(self.subGridTol)+' must be smaller than the tolerance: '+str(self.tolerance))
    if len(attribList)>0: self.raiseAnError(IOError,'There are unknown keywords in the convergence specifications: '+str(attribList))

    # Batch parameters
    for child in xmlNode:
      if child.tag == "generateCSVs" : self.generateCSVs = True
      if child.tag == "batchStrategy":
        self.batchStrategy = child.text.encode('ascii')
        if self.batchStrategy not in self.acceptedBatchParam:
          self.raiseAnError(IOError, 'Requested unknown batch strategy: ',
                            self.batchStrategy, '. Available options: ',
                            self.acceptedBatchParam)
      if child.tag == "maxBatchSize":
        try   : self.maxBatchSize = int(child.text)
        except: self.raiseAnError(IOError, 'Failed to convert the maxBatchSize value: ' + child.text + ' into a meaningful integer')
        if self.maxBatchSize < 0:
          self.raiseAWarning(IOError,'Requested an invalid maximum batch size: ', self.maxBatchSize, '. This should be a non-negative integer value. Defaulting to 1.')
          self.maxBatchSize = 1
      if child.tag == "scoring":
        self.scoringMethod = child.text.encode('ascii')
        if self.scoringMethod not in self.acceptedScoringParam:
          self.raiseAnError(IOError, 'Requested unknown scoring type: ', self.scoringMethod, '. Available options: ', self.acceptedScoringParam)
      if child.tag == 'simplification':
        try   : self.simplification = float(child.text)
        except: self.raiseAnError(IOError, 'Failed to convert the simplification value: ' + child.text + ' into a meaningful number')
        if self.simplification < 0 or self.simplification > 1:
          self.raiseAWarning('Requested an invalid simplification level: ', self.simplification, '. Defaulting to 0.')
          self.simplification = 0
      if child.tag == 'thickness':
        try   : self.thickness = int(child.text)
        except: self.raiseAnError(IOError, 'Failed to convert the thickness value: ' + child.text +' into a meaningful integer')
        if self.thickness < 0:
          self.raiseAWarning('Requested an invalid thickness size: ', self.thickness, '. Defaulting to 0.')
      if child.tag == 'threshold':
        try   : self.threshold = float(child.text)
        except: self.raiseAnError(IOError, 'Failed to convert the threshold value: ' + child.text + ' into a meaningful number')
        if self.threshold < 0 or self.threshold > 1:
          self.raiseAWarning('Requested an invalid threshold level: ', self.threshold, '. Defaulting to 0.')
          self.threshold = 0

  def localAddInitParams(self,tempDict):
    """
    Appends a given dictionary with class specific member variables and their
    associated initialized values.
    @ InOut, tempDict: The dictionary where we will add the initialization
                       parameters specific to this Sampler.
    """
    tempDict['Iter. forced'    ] = str(self.forceIteration)
    tempDict['Norm tolerance'  ] = str(self.tolerance)
    tempDict['Sub grid size'   ] = str(self.subGridTol)
    tempDict['Error Weight'    ] = str(self.toleranceWeight)
    tempDict['Persistence'     ] = str(self.repetition)
    tempDict['batchStrategy'   ] = self.batchStrategy
    tempDict['maxBatchSize'    ] = self.maxBatchSize
    tempDict['scoring'         ] = str(self.scoringMethod)
    tempDict['simplification'  ] = self.simplification
    tempDict['thickness'       ] = self.thickness
    tempDict['threshold'       ] = self.threshold

  def localAddCurrentSetting(self,tempDict):
    """
    Appends a given dictionary with class specific information regarding the
    current status of the object.
    @ InOut, tempDict: The dictionary where we will add the parameters specific
                       to this Sampler and their associated values.
    """
    if self.solutionExport!=None: tempDict['The solution is exported in '    ] = 'Name: ' + self.solutionExport.name + 'Type: ' + self.solutionExport.type
    if self.goalFunction!=None  : tempDict['The function used is '] = self.goalFunction.name

  def localInitialize(self,solutionExport=None):
    """
    Will perform all initialization specific to this Sampler. For instance,
    creating an empty container to hold the identified surface points, error
    checking the optionally provided solution export and other preset values,
    and initializing the limit surface Post-Processor used by this sampler.

    @ InOut, solutionExport: a PointSet to hold the solution (a list of limit
                             surface points)
    """
    self.limitSurfacePP   = PostProcessors.returnInstance("LimitSurface",self)
    if 'Function' in self.assemblerDict.keys(): self.goalFunction = self.assemblerDict['Function'][0][3]
    if 'TargetEvaluation' in self.assemblerDict.keys(): self.lastOutput = self.assemblerDict['TargetEvaluation'][0][3]
    #self.memoryStep        = 5               # number of step for which the memory is kept
    self.solutionExport    = solutionExport
    # check if solutionExport is actually a "DataObjects" type "PointSet"
    if type(solutionExport).__name__ != "PointSet": self.raiseAnError(IOError,'solutionExport type is not a PointSet. Got '+ type(solutionExport).__name__+'!')
    self.surfPoint         = None             #coordinate of the points considered on the limit surface
    self.oldTestMatrix     = OrderedDict()    #This is the test matrix to use to store the old evaluation of the function
    self.persistenceMatrix = OrderedDict()    #this is a matrix that for each point of the testing grid tracks the persistence of the limit surface position
    if self.goalFunction.name not in self.solutionExport.getParaKeys('output'): self.raiseAnError(IOError,'Goal function name does not match solution export data output.')
    # set number of job request-able after a new evaluation
    self._endJobRunnable   = 1
    #check if convergence is not on probability if all variables are bounded in value otherwise the problem is unbounded
    if self.toleranceWeight=='value':
      for varName in self.distDict.keys():
        if not(self.distDict[varName].upperBoundUsed and self.distDict[varName].lowerBoundUsed):
          self.raiseAnError(TypeError,'It is impossible to converge on an unbounded domain (variable '+varName+' with distribution '+self.distDict[varName].name+') as requested to the sampler '+self.name)
    elif self.toleranceWeight=='cdf': pass
    else: self.raiseAnError(IOError,'Unknown weight string descriptor: '+self.toleranceWeight)
    #setup the grid. The grid is build such as each element has a volume equal to the sub grid tolerance
    #the grid is build in such a way that an unit change in each node within the grid correspond to a change equal to the tolerance
    self.nVar         = len(self.distDict.keys())              # Total number of variables
    bounds          = {"lowerBounds":{},"upperBounds":{}}
    transformMethod = {}
    for varName in self.distDict.keys():
      if self.toleranceWeight!='cdf': bounds["lowerBounds"][varName.replace('<distribution>','')], bounds["upperBounds"][varName.replace('<distribution>','')] = self.distDict[varName].lowerBound, self.distDict[varName].upperBound
      else:
        bounds["lowerBounds"][varName.replace('<distribution>','')], bounds["upperBounds"][varName.replace('<distribution>','')] = 0.0, 1.0
        transformMethod[varName.replace('<distribution>','')] = [self.distDict[varName].ppf]
    #moving forward building all the information set
    self.axisName = list(self.distDict.keys())
    self.axisName.sort()
    # initialize LimitSurface PP
    self.limitSurfacePP._initFromDict({"name":self.name+"LSpp","parameters":[key.replace('<distribution>','') for key in self.axisName],"tolerance":self.tolerance,"side":"both","transformationMethods":transformMethod,"bounds":bounds})
    self.limitSurfacePP.assemblerDict = self.assemblerDict
    self.limitSurfacePP._initializeLSpp({'WorkingDir':None},[self.lastOutput],{'computeCells':self.tolerance != self.subGridTol})
    matrixShape = self.limitSurfacePP.getTestMatrix().shape
    self.persistenceMatrix[self.name+"LSpp"]  = np.zeros(matrixShape) #matrix that for each point of the testing grid tracks the persistence of the limit surface position
    self.oldTestMatrix[self.name+"LSpp"]      = np.zeros(matrixShape) #swap matrix fro convergence test
    self.hangingPoints                        = np.ndarray((0, self.nVar))
    self.raiseADebug('Initialization done')

  def localStillReady(self,ready): #,lastOutput=None
    """
    first perform some check to understand what it needs to be done possibly perform an early return
    ready is returned
    lastOutput should be present when the next point should be chosen on previous iteration and convergence checked
    lastOutput it is not considered to be present during the test performed for generating an input batch
    ROM if passed in it is used to construct the test matrix otherwise the nearest neighbor value is used
    @ In,  ready, boolean, a boolean representing whether the caller is prepared for another input.
    @ Out, ready, boolean, a boolean representing whether the caller is prepared for another input.
    """
    self.raiseADebug('From method localStillReady...')
    #test on what to do
    if ready      == False: return ready #if we exceeded the limit just return that we are done
    if type(self.lastOutput) == dict:
      if self.lastOutput == None and self.limitSurfacePP.ROM.amITrained==False: return ready
    else:
      #if the last output is not provided I am still generating an input batch, if the rom was not trained before we need to start clean
      if self.lastOutput.isItEmpty() and self.limitSurfacePP.ROM.amITrained==False: return ready
    #first evaluate the goal function on the newly sampled points and store them in mapping description self.functionValue RecontructEnding
    if type(self.lastOutput) == dict: self.limitSurfacePP._initializeLSppROM(self.lastOutput,False)
    else:
      if not self.lastOutput.isItEmpty(): self.limitSurfacePP._initializeLSppROM(self.lastOutput,False)
    self.raiseADebug('Classifier ' +self.name+' has been trained!')
    self.oldTestMatrix = copy.deepcopy(self.limitSurfacePP.getTestMatrix("all",exceptionGrid=self.exceptionGrid))    #copy the old solution (contained in the limit surface PP) for convergence check
    # evaluate the Limit Surface coordinates (return input space coordinates, evaluation vector and grid indexing)
    self.surfPoint, evaluations, self.listSurfPoint = self.limitSurfacePP.run(returnListSurfCoord = True, exceptionGrid=self.exceptionGrid, merge=False)
    self.raiseADebug('Limit Surface has been computed!')
    # check hanging points
    if self.goalFunction.name in self.limitSurfacePP.getFunctionValue().keys(): indexLast = len(self.limitSurfacePP.getFunctionValue()[self.goalFunction.name])-1
    else                                                                      : indexLast = -1
    #index of last set of point tested and ready to perform the function evaluation
    indexEnd  = len(self.limitSurfacePP.getFunctionValue()[self.axisName[0].replace('<distribution>','')])-1
    tempDict  = {}
    for myIndex in range(indexLast+1,indexEnd+1):
      for key, value in self.limitSurfacePP.getFunctionValue().items(): tempDict[key] = value[myIndex]
      if len(self.hangingPoints) > 0: self.hangingPoints = self.hangingPoints[~(self.hangingPoints==np.array([tempDict[varName] for varName in [key.replace('<distribution>','') for key in self.axisName]])).all(axis=1)][:]
    for key,value in self.limitSurfacePP.getTestMatrix("all",exceptionGrid=self.exceptionGrid).items():
      self.persistenceMatrix[key] += value
    # get the test matrices' dictionaries to test the error
    testMatrixDict, oldTestMatrixDict = list(self.limitSurfacePP.getTestMatrix("all",exceptionGrid=self.exceptionGrid).values()),list(self.oldTestMatrix.values())
    # the first test matrices in the list are always represented by the coarse grid (if subGridTol activated) or the only grid available
    coarseGridTestMatix, coarseGridOldTestMatix = testMatrixDict.pop(0), oldTestMatrixDict.pop(0)
    # compute the Linf norm with respect the location of the LS
    testError = np.sum(np.abs(np.subtract(coarseGridTestMatix,coarseGridOldTestMatix)))
    if len(testMatrixDict) > 0: testError += np.sum(np.abs(np.subtract(testMatrixDict,oldTestMatrixDict))) # compute the error
    if (testError > self.errorTolerance): ready, self.repetition = True, 0                                 # we still have error
    else                                : self.repetition +=1                                              # we are increasing persistence
    if self.persistence<self.repetition:
      ready =  False
      if self.subGridTol != self.tolerance and evaluations is not None and self.refinedPerformed != True:
        # we refine the grid since we converged on the coarse one. we use the "ceil" method in order to be sure
        # that the volumetric cell weight is <= of the subGridTol
        self.raiseAMessage("Grid refinement activated! Refining the evaluation grid!")
        self.limitSurfacePP.refineGrid(int(ceil((self.tolerance/self.subGridTol)**(1.0/self.nVar))))
        self.exceptionGrid, self.refinedPerformed, ready, self.repetition = self.name + "LSpp", True, True, 0
        self.persistenceMatrix.update(copy.deepcopy(self.limitSurfacePP.getTestMatrix("all",exceptionGrid=self.exceptionGrid)))
        self.errorTolerance = self.subGridTol
    self.raiseAMessage('counter: '+str(self.counter)+'       Error: ' +str(testError)+' Repetition: '+str(self.repetition))
    #if the number of point on the limit surface is > than compute persistence
    realAxisNames, cnt = [key.replace('<distribution>','') for key in self.axisName], 0
    for gridID,listsurfPoint in self.listSurfPoint.items():
      if len(listsurfPoint)>0:
        self.invPointPersistence[gridID] = np.ones(len(listsurfPoint))
        if self.firstSurface == False:
          for pointID, coordinate in enumerate(listsurfPoint): self.invPointPersistence[gridID][pointID]=abs(self.persistenceMatrix[gridID][tuple(coordinate)])
          maxPers = np.max(self.invPointPersistence[gridID])
          if maxPers != 0: self.invPointPersistence[gridID] = (maxPers-self.invPointPersistence[gridID])/maxPers
        else: self.firstSurface = False
        if self.solutionExport!=None:
          for varName in self.solutionExport.getParaKeys('inputs'):
            for varIndex in range(len(self.axisName)):
              if varName == realAxisNames[varIndex]:
                if cnt == 0: self.solutionExport.removeInputValue(varName)
                for value in self.surfPoint[gridID][:,varIndex]: self.solutionExport.updateInputValue(varName,copy.copy(value))
          # to be fixed
          if cnt == 0: self.solutionExport.removeOutputValue(self.goalFunction.name)
          for index in range(len(evaluations[gridID])):
            self.solutionExport.updateOutputValue(self.goalFunction.name,copy.copy(evaluations[gridID][index]))
        cnt+=1

    # Keep track of some extra points that we will add to thicken the limit
    # surface candidate set
    self.bandIndices = OrderedDict()
    for gridID,points in self.listSurfPoint.items():
      setSurfPoint = set()
      self.bandIndices[gridID] = set()
      for surfPoint in points: setSurfPoint.add(tuple(surfPoint))
      newIndices = set(setSurfPoint)
      for step in xrange(1,self.thickness):
        prevPoints = set(newIndices)
        newIndices = set()
        for i,iCoords in enumerate(prevPoints):
          for d in xrange(len(iCoords)):
            offset = np.zeros(len(iCoords),dtype=int)
            offset[d] = 1
            if iCoords[d] - offset[d] > 0: newIndices.add(tuple(iCoords - offset))
            if iCoords[d] + offset[d] < self.oldTestMatrix[gridID].shape[d]-1: newIndices.add(tuple(iCoords + offset))
        self.bandIndices[gridID].update(newIndices)
      self.bandIndices[gridID] = self.bandIndices[gridID].difference(setSurfPoint)
      self.bandIndices[gridID] = list(self.bandIndices[gridID])
      for coordinate in self.bandIndices[gridID]: self.surfPoint[gridID] = np.vstack((self.surfPoint[gridID],self.limitSurfacePP.gridCoord[gridID][coordinate]))
    return ready

  def scoreCandidates(self):
    """compute the scores of the 'candidate set' which should be the currently
    extracted limit surface.
    @ In, None
    @ Out, None
    """
    # DM: This sequence gets used repetitively, so I am promoting it to its own
    #  variable
    axisNames = [key.replace('<distribution>','') for key in self.axisName]
    matrixShape = self.limitSurfacePP.getTestMatrix().shape
    self.scores = OrderedDict()
    if self.scoringMethod.startswith('distance'):
      sampledMatrix = np.zeros((len(self.limitSurfacePP.getFunctionValue()[axisNames[0]])+len(self.hangingPoints[:,0]),len(self.axisName)))
      for varIndex, name in enumerate(axisNames):
        sampledMatrix[:,varIndex] = np.append(self.limitSurfacePP.getFunctionValue()[name],self.hangingPoints[:,varIndex])
      distanceTree = spatial.cKDTree(copy.copy(sampledMatrix),leafsize=12)
      # The hanging point are added to the list of the already explored points
      # so as not to pick the same when in parallel
      for varIndex, _ in enumerate(axisNames):
        self.inputInfo['distributionName'][self.axisName[varIndex]] = self.toBeSampled[self.axisName[varIndex]]
        self.inputInfo['distributionType'][self.axisName[varIndex]] = self.distDict[self.axisName[varIndex]].type

      for key, value in self.invPointPersistence.items():
        if key != self.exceptionGrid and self.surfPoint[key] is not None:
          distance, _ = distanceTree.query(self.surfPoint[key])
          # Different versions of scipy/numpy will yield different results on
          # our various supported platforms. If things are this close, then it
          # it is highly unlikely choosing one point over the other will affect
          # us much, so limit the precision to allow the same results on older
          # versions. Scale could be important, though, so normalize the
          # distances first. Alternatively, we could force newer versions of
          # these libraries, but since our own HPC does not yet support them,
          # this should be acceptable, agreed? - DPM Nov. 23, 2015
          maxDistance = max(distance)
          if maxDistance != 0:
            distance = np.round(distance/maxDistance,15)
          if self.scoringMethod == 'distance' or max(self.invPointPersistence) == 0:
            self.scores[key] = distance
          else:
            self.scores[key] = np.multiply(distance,self.invPointPersistence[key])
    elif self.scoringMethod == 'debug':
      self.scores = OrderedDict()
      for key, value in self.invPointPersistence.items():
        self.scores[key] = np.zeros(len(self.surfPoint[key]))
        for i in xrange(len(self.listsurfPoint)): self.scores[key][i] = 1
    else:
      self.raiseAnError(NotImplementedError,self.scoringMethod + ' scoring method is not implemented yet')

  def localGenerateInput(self,model,oldInput):
    """
      Function to select the next most informative point for refining the limit
      surface search.
      After this method is called, the self.inputInfo should be ready to be sent
      to the model
      @ In model, Model, an instance of a model
      @ In oldInput, [], a list of the original needed inputs for the model (e.g. list of files, etc.)
      @ Out, None
    """
    #  Alternatively, though I don't think we do this yet:
    #  compute the direction normal to the surface, compute the derivative
    #  normal to the surface of the probability, check the points where the
    #  derivative probability is the lowest

    # create values dictionary
    self.inputInfo['distributionName'] = {} #Used to determine which distribution to change if needed.
    self.inputInfo['distributionType'] = {} #Used to determine which distribution type is used
    self.raiseADebug('generating input')
    varSet=False

    # DM: This sequence gets used repetitively, so I am promoting it to its own
    #  variable
    axisNames = [key.replace('<distribution>','') for key in self.axisName]

    if self.surfPoint is not None and len(self.surfPoint) > 0:
      if self.batchStrategy == 'none':
        self.scoreCandidates()
        maxDistance, maxGridId, maxId =  0.0, "", 0
        for key, value in self.invPointPersistence.items():
          if key != self.exceptionGrid and self.surfPoint[key] is not None:
            localMax = np.max(self.scores[key])
            if localMax > maxDistance:
              maxDistance, maxGridId, maxId  = localMax, key,  np.argmax(self.scores[key])
        if maxDistance > 0.0:
          for varIndex, _ in enumerate([key.replace('<distribution>','') for key in self.axisName]):
            self.values[self.axisName[varIndex]] = copy.copy(float(self.surfPoint[maxGridId][maxId,varIndex]))
            self.inputInfo['SampledVarsPb'][self.axisName[varIndex]] = self.distDict[self.axisName[varIndex]].pdf(self.values[self.axisName[varIndex]])
          varSet=True
        else:
          self.raiseADebug('Maximum score is 0.0')
      elif self.batchStrategy.startswith('max'):
        ########################################################################
        ## Initialize the queue with as many points as requested or as many as
        ## possible
        if len(self.toProcess) == 0:
          self.scoreCandidates()
          edges = []

          flattenedSurfPoints = list()
          flattenedBandPoints = list()
          flattenedScores     = list()
          for key in self.bandIndices.keys():
            flattenedSurfPoints = flattenedSurfPoints + list(self.surfPoint[key])
            flattenedScores = flattenedScores + list(self.scores[key])
            flattenedBandPoints = flattenedBandPoints + self.listSurfPoint[key] + self.bandIndices[key]

          flattenedSurfPoints = np.array(flattenedSurfPoints)
          for i,iCoords in enumerate(flattenedBandPoints):
            for j in xrange(i+1, len(flattenedBandPoints)):
              jCoords = flattenedBandPoints[j]
              ijValidNeighbors = True
              for d in xrange(len(jCoords)):
                if abs(iCoords[d] - jCoords[d]) > 1:
                  ijValidNeighbors = False
                  break
              if ijValidNeighbors:
                edges.append((i,j))
                edges.append((j,i))

          names = [ name.encode('ascii', 'ignore') for name in axisNames]
          names.append('score'.encode('ascii','ignore'))
          amsc = AMSC_Object(X=flattenedSurfPoints, Y=flattenedScores,
                             w=None, names=names, graph='none',
                             gradient='steepest', normalization='feature',
                             persistence='difference', edges=edges, debug=False)
          plevel = self.simplification*(max(flattenedScores)-min(flattenedScores))
          partitions = amsc.StableManifolds(plevel)
          mergeSequence = amsc.GetMergeSequence()
          maxIdxs = list(set(partitions.keys()))

          thresholdLevel = self.threshold*(max(flattenedScores)-min(flattenedScores))+min(flattenedScores)
          # Sort the maxima based on decreasing function value, thus the top
          # candidate is the first element.
          if self.batchStrategy.endswith('V'):
            sortedMaxima = sorted(maxIdxs, key=lambda idx: flattenedScores[idx], reverse=True)
          else:
          # Sort the maxima based on decreasing persistence value, thus the top
          # candidate is the first element.
            sortedMaxima = sorted(maxIdxs, key=lambda idx: mergeSequence[idx][1], reverse=True)
          B = min(self.maxBatchSize,len(sortedMaxima))
          for idx in sortedMaxima[0:B]:
            if flattenedScores[idx] >= thresholdLevel:
              self.toProcess.append(flattenedSurfPoints[idx,:])
          if len(self.toProcess) == 0:
            self.toProcess.append(flattenedSurfPoints[np.argmax(flattenedScores),:])
        ########################################################################
        ## Select one sample
        selectedPoint = self.toProcess.pop()
        for varIndex, varName in enumerate(axisNames):
          self.values[self.axisName[varIndex]] = float(selectedPoint[varIndex])
          self.inputInfo['SampledVarsPb'][self.axisName[varIndex]] = self.distDict[self.axisName[varIndex]].pdf(self.values[self.axisName[varIndex]])
        varSet=True
      elif self.batchStrategy == 'naive':
        ########################################################################
        ## Initialize the queue with as many points as requested or as many as
        ## possible
        if len(self.toProcess) == 0:
          self.scoreCandidates()
          sortedIndices = sorted(range(len(self.scores)), key=lambda k: self.scores[k],reverse=True)
          B = min(self.maxBatchSize,len(sortedIndices))
          for idx in sortedIndices[0:B]:
            self.toProcess.append(self.surfPoint[idx,:])
          if len(self.toProcess) == 0:
            self.toProcess.append(self.surfPoint[np.argmax(self.scores),:])
        ########################################################################
        ## Select one sample
        selectedPoint = self.toProcess.pop()
        for varIndex, varName in enumerate(axisNames):
          self.values[self.axisName[varIndex]] = float(selectedPoint[varIndex])
          self.inputInfo['SampledVarsPb'][self.axisName[varIndex]] = self.distDict[self.axisName[varIndex]].pdf(self.values[self.axisName[varIndex]])
        varSet=True

    if not varSet:
      #here we are still generating the batch
      for key in self.distDict.keys():
        if self.toleranceWeight=='cdf':
          self.values[key]                       = self.distDict[key].ppf(float(Distributions.random()))
        else:
          self.values[key]                       = self.distDict[key].lowerBound+(self.distDict[key].upperBound-self.distDict[key].lowerBound)*float(Distributions.random())
        self.inputInfo['distributionName'][key]  = self.toBeSampled[key]
        self.inputInfo['distributionType'][key]  = self.distDict[key].type
        self.inputInfo['SampledVarsPb'   ][key]  = self.distDict[key].pdf(self.values[key])
        self.inputInfo['ProbabilityWeight-'+key] = self.distDict[key].pdf(self.values[key])
    self.inputInfo['PointProbability'    ]      = reduce(mul, self.inputInfo['SampledVarsPb'].values())
    # the probability weight here is not used, the post processor is going to recreate the grid associated and use a ROM for the probability evaluation
    self.inputInfo['ProbabilityWeight']         = self.inputInfo['PointProbability']
    self.hangingPoints                          = np.vstack((self.hangingPoints,copy.copy(np.array([self.values[axis] for axis in self.axisName]))))
    self.raiseADebug('At counter '+str(self.counter)+' the generated sampled variables are: '+str(self.values))
    self.inputInfo['SamplerType'] = 'LimitSurfaceSearch'
    self.inputInfo['subGridTol' ] = self.subGridTol

    #      This is the normal derivation to be used later on
    #      pbMapPointCoord = np.zeros((len(self.surfPoint),self.nVar*2+1,self.nVar))
    #      for pointIndex, point in enumerate(self.surfPoint):
    #        temp = copy.copy(point)
    #        pbMapPointCoord[pointIndex,2*self.nVar,:] = temp
    #        for varIndex, varName in enumerate([key.replace('<distribution>','') for key in self.axisName]):
    #          temp[varIndex] -= np.max(self.axisStepSize[varName])
    #          pbMapPointCoord[pointIndex,varIndex,:] = temp
    #          temp[varIndex] += 2.*np.max(self.axisStepSize[varName])
    #          pbMapPointCoord[pointIndex,varIndex+self.nVar,:] = temp
    #          temp[varIndex] -= np.max(self.axisStepSize[varName])
    #      #getting the coordinate ready to be evaluated by the ROM
    #      pbMapPointCoord.shape = (len(self.surfPoint)*(self.nVar*2+1),self.nVar)
    #      tempDict = {}
    #      for varIndex, varName in enumerate([key.replace('<distribution>','') for key in self.axisName]):
    #        tempDict[varName] = pbMapPointCoord.T[varIndex,:]
    #      #acquiring Pb evaluation
    #      pbPoint       = self.ROM.confidence(tempDict)
    #      pbPoint.shape = (len(self.surfPoint),self.nVar*2+1,2)
    #      pbMapPointCoord.shape = (len(self.surfPoint),self.nVar*2+1,self.nVar)
    #      #computing gradient
    #      modGrad   = np.zeros((len(self.surfPoint)))
    #      gradVect  = np.zeros((len(self.surfPoint),self.nVar))
    #      for pointIndex in range(len(self.surfPoint)):
    #        centralCoor = pbMapPointCoord[pointIndex,2*self.nVar,:]
    #        centraPb    = pbPoint[pointIndex,2*self.nVar][0]
    #        sum = 0.0
    #        for varIndex in range(self.nVar):
    #          d1Down     = (centraPb-pbPoint[pointIndex,varIndex][0])/(centralCoor[varIndex]-pbMapPointCoord[pointIndex,varIndex,varIndex])
    #          d1Up       = (pbPoint[pointIndex,varIndex+self.nVar][0]-centraPb)/(pbMapPointCoord[pointIndex,varIndex+self.nVar,varIndex]-centralCoor[varIndex])
    #          if np.abs(d1Up)>np.abs(d1Down): d1Avg = d1Up
    #          else                          : d1Avg = d1Down
    #          gradVect[pointIndex,varIndex] = d1Avg
    #          sum +=d1Avg
    #          modGrad[pointIndex] += d1Avg**2
    #        modGrad[pointIndex] = np.sqrt(modGrad[pointIndex])*np.abs(sum)/sum
    #        #concavityPb[pointIndex] = concavityPb[pointIndex]/float(self.nVar)
    #      for pointIndex, point in enumerate(self.surfPoint):
    #        myStr  = ''
    #        myStr  += '['
    #        for varIndex in range(self.nVar):
    #          myStr += '{:+6.4f}'.format(pbMapPointCoord[pointIndex,2*self.nVar,varIndex])
    #        myStr += '] '+'{:+6.4f}'.format(pbPoint[pointIndex,2*self.nVar,0])+'   '
    #        for varIndex in range(2*self.nVar):
    #          myStr += '['
    #          for varIndex2 in range(self.nVar):
    #            myStr += '{:+6.4f}'.format(pbMapPointCoord[pointIndex,varIndex,varIndex2])+' '
    #          myStr += '] '+'{:+6.4f}'.format(pbPoint[pointIndex,varIndex,0])+'   '
    #        myStr += '   gradient  ['
    #        for varIndex in range(self.nVar):
    #          myStr += '{:+6.4f}'.format(gradVect[pointIndex,varIndex])+'  '
    #        myStr += ']'
    #        myStr += '    Module '+'{:+6.4f}'.format(modGrad[pointIndex])
    #
    #      minIndex = np.argmin(np.abs(modGrad))
    #      pdDist = self.sign*(pbPoint[minIndex,2*self.nVar][0]-0.5-10*self.tolerance)/modGrad[minIndex]
    #      for varIndex, varName in enumerate([key.replace('<distribution>','') for key in self.axisName]):
    #        self.values[varName] = copy.copy(float(pbMapPointCoord[minIndex,2*self.nVar,varIndex]+pdDist*gradVect[minIndex,varIndex]))
    #      gradVect = np.ndarray(self.nVar)
    #      centraPb = pbPoint[minIndex,2*self.nVar]
    #      centralCoor = pbMapPointCoord[minIndex,2*self.nVar,:]
    #      for varIndex in range(self.nVar):
    #        d1Down = (centraPb-pbPoint[minIndex,varIndex])/(centralCoor[varIndex]-pbMapPointCoord[minIndex,varIndex,varIndex])
    #        d1Up   = (pbPoint[minIndex,varIndex+self.nVar]-centraPb)/(pbMapPointCoord[minIndex,varIndex+self.nVar,varIndex]-centralCoor[varIndex])
    #        d1Avg   = (d1Up+d1Down)/2.0
    #        gradVect[varIndex] = d1Avg
    #      gradVect = gradVect*pdDist
    #      gradVect = gradVect+centralCoor
    #      for varIndex, varName in enumerate([key.replace('<distribution>','') for key in self.axisName]):
    #        self.values[varName] = copy.copy(float(gradVect[varIndex]))

  def localFinalizeActualSampling(self,jobObject,model,myInput):
    """generate representation of goal function"""
    pass

#
#
#
#
class MonteCarlo(Sampler):
  """MONTE CARLO Sampler"""
  def __init__(self):
    """
    Default Constructor that will initialize member variables with reasonable
    defaults or empty lists/dictionaries where applicable.
    @ In, None
    @ Out, None
    """
    Sampler.__init__(self)
    self.printTag = 'SAMPLER MONTECARLO'

  def localInputAndChecks(self,xmlNode):
    """
    Class specific xml inputs will be read here and checked for validity.
    @ In, xmlNode: The xml element node that will be checked against the
                   available options specific to this Sampler.
    @ Out, None
    """
    Sampler.readSamplerInit(self,xmlNode)
    if xmlNode.find('samplerInit')!= None:
      if xmlNode.find('samplerInit').find('limit')!= None:
        try              : self.limit = int(xmlNode.find('samplerInit').find('limit').text)
        except ValueError: self.raiseAnError(IOError,'reading the attribute for the sampler '+self.name+' it was not possible to perform the conversion to integer for the attribute limit with value '+xmlNode.attrib['limit'])
      else: self.raiseAnError(IOError,self,'Monte Carlo sampler '+self.name+' needs the limit block (number of samples) in the samplerInit block')
    else: self.raiseAnError(IOError,self,'Monte Carlo sampler '+self.name+' needs the samplerInit block')

  def localInitialize(self):
    """
    Will perform all initialization specific to this Sampler. This will be
    called at the beginning of each Step where this object is used. See base
    class for more details.
    """
    if self.restartData:
      self.counter+=len(self.restartData)
      self.raiseAMessage('Number of points from restart: %i' %self.counter)
      self.raiseAMessage('Number of points needed:       %i' %(self.limit-self.counter))
    #pass #TODO fix the limit based on restartData

  def localGenerateInput(self,model,myInput):
    """
    Will generate an input and associate it with a probability
    (set up self.inputInfo before being sent to the model)
      @ In, model, the model to evaluate
      @ In, myInput, list of original inputs (unused)
      @ Out, None
    """
    # create values dictionary
    for key in self.distDict:
      # check if the key is a comma separated list of strings
      # in this case, the user wants to sample the comma separated variables with the same sampled value => link the value to all comma separated variables

      dim    = self.variables2distributionsMapping[key]['dim']
      totDim = self.variables2distributionsMapping[key]['totDim']
      dist   = self.variables2distributionsMapping[key]['name']

      if totDim == 1:
        for var in self.distributions2variablesMapping[dist]:
          varID  = utils.first(var.keys())
          rvsnum = self.distDict[key].rvs()
          self.inputInfo['SampledVarsPb'][key] = self.distDict[key].pdf(rvsnum)
          for kkey in varID.strip().split(','):
            self.values[kkey] = np.atleast_1d(rvsnum)[0]
      elif totDim > 1:
        if dim == 1:
          rvsnum = self.distDict[key].rvs()
          coordinate = np.atleast_1d(rvsnum).tolist()
          reducedTotDim = self.variables2distributionsMapping[key]['reducedTotDim']
          if reducedTotDim > len(coordinate): self.raiseAnError(IOError,"The maximum dimension defined for variables drew from the multivariate normal distribution is exceeded by the dimension used in Distribution (MultivariateNormal) ")
          probabilityValue = self.distDict[key].pdf(coordinate)
          self.inputInfo['SampledVarsPb'][key] = probabilityValue
          for var in self.distributions2variablesMapping[dist]:
            varID  = utils.first(var.keys())
            varDim = var[varID]
            for kkey in varID.strip().split(','):
              self.values[kkey] = np.atleast_1d(rvsnum)[varDim-1]
      else:
        self.raiseAnError(IOError,"Total dimension for given distribution should be >= 1")

    if len(self.inputInfo['SampledVarsPb'].keys()) > 0:
      self.inputInfo['PointProbability'  ] = reduce(mul, self.inputInfo['SampledVarsPb'].values())
      #self.inputInfo['ProbabilityWeight' ] = 1.0 #MC weight is 1/N => weight is one
    self.inputInfo['SamplerType'] = 'MC'

  def _localHandleFailedRuns(self,failedRuns):
    """Specialized method for samplers to handle failed runs.  Defaults to failing runs.
    @ In, failedRuns, list of JobHandler.ExternalRunner objects
    @ Out, None
    """
    if len(failedRuns)>0: self.raiseADebug('  Continuing with reduced-size Monte Carlo sampling.')

#
#
#
#
class Grid(Sampler):
  """
  Samples the model on a given (by input) set of points
  """
  def __init__(self):
    """
    Default Constructor that will initialize member variables with reasonable
    defaults or empty lists/dictionaries where applicable.
    @ In, None
    @ Out, None
    """
    Sampler.__init__(self)
    self.printTag = 'SAMPLER GRID'
    self.axisName             = []    # the name of each axis (variable)
    self.gridInfo             = {}    # {'name of the variable':Type}  --> Type: CDF/Value
    self.externalgGridCoord   = False # boolean attribute. True if the coordinate list has been filled by external source (see factorial sampler)
    self.gridCoordinate       = []    # current grid coordinates
    self.existing             = []    # restart points
    self.gridEntity           = GridEntities.returnInstance('GridEntity',self)

  def localInputAndChecks(self,xmlNode):
    """
    Class specific xml inputs will be read here and checked for validity.
    Specifically, reading and construction of the grid for this Sampler.
    @ In, xmlNode: The xml element node that will be checked against the
                   available options specific to this Sampler.
    @ Out, None
    """
    if 'limit' in xmlNode.attrib.keys(): self.raiseAnError(IOError,'limit is not used in Grid sampler')
    self.limit = 1
    self.gridEntity._readMoreXml(xmlNode,dimensionTags=["variable","Distribution"],messageHandler=self.messageHandler, dimTagsPrefix={"Distribution":"<distribution>"})
    grdInfo = self.gridEntity.returnParameter("gridInfo")
    for axis, value in grdInfo.items(): self.gridInfo[axis] = value[0]
    if len(self.toBeSampled.keys()) != len(grdInfo.keys()): self.raiseAnError(IOError,'inconsistency between number of variables and grid specification')
    self.axisName = list(grdInfo.keys())
    self.axisName.sort()

  def localAddInitParams(self,tempDict):
    """
    Appends a given dictionary with class specific member variables and their
    associated initialized values.
    @ InOut, tempDict: The dictionary where we will add the initialization
                       parameters specific to this Sampler.
    """
    for variable,value in self.gridInfo.items():
      tempDict[variable+' is sampled using a grid in '] = value

  def localAddCurrentSetting(self,tempDict):
    """
    Appends a given dictionary with class specific information regarding the
    current status of the object.
    @ InOut, tempDict: The dictionary where we will add the parameters specific
                       to this Sampler and their associated values.
    """
    for var, value in self.values.items():
      tempDict['coordinate '+var+' has value'] = value

  def localInitialize(self):
    """
    This is used to check if the points and bounds are compatible with the distribution provided.
    It could not have been done earlier since the distribution might not have been initialized first
    """
    self.gridEntity.initialize()
    self.limit = len(self.gridEntity)
    if self.restartData is not None:
      inps = self.restartData.getInpParametersValues()
      self.existing = zip(*list(v for v in inps.values()))

  def localGenerateInput(self,model,myInput):
    """
    Will generate an input and associate it with a probability
      @ In, model, the model to evaluate
      @ In, myInput, list of original inputs (unused)
      @ Out, None
    """
    self.inputInfo['distributionName'] = {} #Used to determine which distribution to change if needed.
    self.inputInfo['distributionType'] = {} #Used to determine which distribution type is used
    weight = 1.0
    found=False
    while not found:
      recastDict = {}
      for i in range(len(self.axisName)):
        varName = self.axisName[i]
        if self.gridInfo[varName]=='CDF':
          if self.distDict[varName].getDimensionality()==1: recastDict[varName] = [self.distDict[varName].ppf]
          else: recastDict[varName] = [self.distDict[varName].inverseMarginalDistribution,[self.variables2distributionsMapping[varName]['dim']-1]]
        elif self.gridInfo[varName]!='value': self.raiseAnError(IOError,self.gridInfo[varName]+' is not know as value keyword for type. Sampler: '+self.name)
      if self.externalgGridCoord: currentIndexes, coordinates = self.gridEntity.returnIteratorIndexesFromIndex(self.gridCoordinate), self.gridEntity.returnCoordinateFromIndex(self.gridCoordinate, True, recastDict)
      else                      : currentIndexes, coordinates = self.gridEntity.returnIteratorIndexes(), self.gridEntity.returnPointAndAdvanceIterator(True,recastDict)
      if coordinates == None: raise utils.NoMoreSamplesNeeded
      coordinatesPlusOne  = self.gridEntity.returnShiftedCoordinate(currentIndexes,dict.fromkeys(self.axisName,1))
      coordinatesMinusOne = self.gridEntity.returnShiftedCoordinate(currentIndexes,dict.fromkeys(self.axisName,-1))
      for i in range(len(self.axisName)):
        varName = self.axisName[i]
        # compute the SampledVarsPb for 1-D distribution
        if ("<distribution>" in varName) or (self.variables2distributionsMapping[varName]['totDim']==1):
          for key in varName.strip().split(','):
            self.inputInfo['distributionName'][key] = self.toBeSampled[varName]
            self.inputInfo['distributionType'][key] = self.distDict[varName].type
            self.values[key] = coordinates[varName]
            self.inputInfo['SampledVarsPb'][key] = self.distDict[varName].pdf(self.values[key])
        # compute the SampledVarsPb for N-D distribution
        else:
            if self.variables2distributionsMapping[varName]['dim']==1:    # to avoid double count;
              distName = self.variables2distributionsMapping[varName]['name']
              NDcoordinate=[0]*len(self.distributions2variablesMapping[distName])
              for var in self.distributions2variablesMapping[distName]:
                variable = utils.first(var.keys())
                position = utils.first(var.values())
                NDcoordinate[position-1] = float(coordinates[variable.strip()])
                for key in variable.strip().split(','):
                  self.inputInfo['distributionName'][key] = self.toBeSampled[variable]
                  self.inputInfo['distributionType'][key] = self.distDict[variable].type
                  self.values[key] = coordinates[variable]
              # Based on the discussion with Diego, we will use the following to compute SampledVarsPb.
              self.inputInfo['SampledVarsPb'][varName] = self.distDict[varName].pdf(NDcoordinate)
        # Compute the ProbabilityWeight
        if ("<distribution>" in varName) or (self.variables2distributionsMapping[varName]['totDim']==1):
          if self.distDict[varName].getDisttype() == 'Discrete':
            weight *= self.distDict[varName].pdf(coordinates[varName])
          else:
            if self.gridInfo[varName]=='CDF':
              if coordinatesPlusOne[varName] != sys.maxsize and coordinatesMinusOne[varName] != -sys.maxsize:
                midPlusCDF   = (coordinatesPlusOne[varName]+self.distDict[varName].cdf(self.values[key]))/2.0
                midMinusCDF  = (coordinatesMinusOne[varName]+self.distDict[varName].cdf(self.values[key]))/2.0
                self.inputInfo['ProbabilityWeight-'+varName.replace(",","-")] = midPlusCDF - midMinusCDF
                weight *= midPlusCDF - midMinusCDF
              if coordinatesMinusOne[varName] == -sys.maxsize:
                midPlusCDF   = (coordinatesPlusOne[varName]+self.distDict[varName].cdf(self.values[key]))/2.0
                midMinusCDF  = 0.0
                self.inputInfo['ProbabilityWeight-'+varName.replace(",","-")] = midPlusCDF - midMinusCDF
                weight *= midPlusCDF - midMinusCDF
              if coordinatesPlusOne[varName] == sys.maxsize:
                midPlusCDF   = 1.0
                midMinusCDF  = (coordinatesMinusOne[varName]+self.distDict[varName].cdf(self.values[key]))/2.0
                self.inputInfo['ProbabilityWeight-'+varName.replace(",","-")] = midPlusCDF - midMinusCDF
                weight *= midPlusCDF - midMinusCDF
            else:   # Value
              if coordinatesPlusOne[varName] != sys.maxsize and coordinatesMinusOne[varName] != -sys.maxsize:
                midPlusValue   = (self.values[key]+coordinatesPlusOne[varName])/2.0
                midMinusValue  = (self.values[key]+coordinatesMinusOne[varName])/2.0
                weight *= self.distDict[varName].cdf(midPlusValue) - self.distDict[varName].cdf(midMinusValue)
                self.inputInfo['ProbabilityWeight-'+varName.replace(",","-")] = self.distDict[varName].cdf(midPlusValue) - self.distDict[varName].cdf(midMinusValue)
              if coordinatesMinusOne[varName] == -sys.maxsize:
                midPlusValue   = (self.values[key]+coordinatesPlusOne[varName])/2.0
                self.inputInfo['ProbabilityWeight-'+varName.replace(",","-")] = self.distDict[varName].cdf(midPlusValue) - 0.0
                weight *= self.distDict[varName].cdf(midPlusValue) - 0.0
              if coordinatesPlusOne[varName] == sys.maxsize:
                midMinusValue  = (self.values[key]+coordinatesMinusOne[varName])/2.0
                self.inputInfo['ProbabilityWeight-'+varName.replace(",","-")] = 1.0 - self.distDict[varName].cdf(midMinusValue)
                weight *= 1.0 - self.distDict[varName].cdf(midMinusValue)
        # ND variable
        else:
          if self.variables2distributionsMapping[varName]['dim']==1:    # to avoid double count of weight for ND distribution; I need to count only one variable instaed of N
            distName = self.variables2distributionsMapping[varName]['name']
            NDcoordinate=np.zeros(len(self.distributions2variablesMapping[distName]))
            dxs=np.zeros(len(self.distributions2variablesMapping[distName]))
            for var in self.distributions2variablesMapping[distName]:
              variable = utils.first(var.keys()).strip()
              position = utils.first(var.values())
              NDcoordinate[position-1] = coordinates[variable.strip()]
              if self.gridInfo[variable]=='CDF':
                if coordinatesPlusOne[variable] != sys.maxsize and coordinatesMinusOne[variable] != -sys.maxsize:
                  dxs[position-1] = (self.distDict[variable].inverseMarginalDistribution(coordinatesPlusOne[variable],self.variables2distributionsMapping[variable]['dim']-1)
                      - self.distDict[variable].inverseMarginalDistribution(coordinatesMinusOne[variable],self.variables2distributionsMapping[variable]['dim']-1))/2.0
                if coordinatesMinusOne[variable] == -sys.maxsize:
                  dxs[position-1] = self.distDict[variable].inverseMarginalDistribution(coordinatesPlusOne[variable],self.variables2distributionsMapping[variable]['dim']-1) - coordinates[variable.strip()]
                if coordinatesPlusOne[variable] == sys.maxsize:
                  dxs[position-1] = coordinates[variable.strip()] - self.distDict[variable].inverseMarginalDistribution(coordinatesMinusOne[variable],self.variables2distributionsMapping[variable]['dim']-1)
              else:
                if coordinatesPlusOne[variable] != sys.maxsize and coordinatesMinusOne[variable] != -sys.maxsize:
                  dxs[position-1] = (coordinatesPlusOne[variable] - coordinatesMinusOne[variable])/2.0
                if coordinatesMinusOne[variable] == -sys.maxsize:
                  dxs[position-1] = coordinatesPlusOne[variable] - coordinates[variable.strip()]
                if coordinatesPlusOne[variable] == sys.maxsize:
                  dxs[position-1] = coordinates[variable.strip()] - coordinatesMinusOne[variable]
            self.inputInfo['ProbabilityWeight-'+varName.replace(",","!")] = self.distDict[varName].cellIntegral(NDcoordinate,dxs)
            weight *= self.distDict[varName].cellIntegral(NDcoordinate,dxs)
      newpoint = tuple(self.values[key] for key in self.values.keys())
      if newpoint not in self.existing:
        found=True
        self.raiseADebug('New point found: '+str(newpoint))
      else:
        self.counter+=1
        if self.counter>=self.limit: raise utils.NoMoreSamplesNeeded
        self.raiseADebug('Existing point: '+str(newpoint))
      self.inputInfo['PointProbability' ] = reduce(mul, self.inputInfo['SampledVarsPb'].values())
      self.inputInfo['ProbabilityWeight'] = copy.deepcopy(weight)
      self.inputInfo['SamplerType'] = 'Grid'
#
#
#
#
class Stratified(Grid):
  """
  Stratified sampler, also known as Latin Hypercube Sampling (LHS). Currently no
  special filling methods are implemented
  """
  def __init__(self):
    """
    Default Constructor that will initialize member variables with reasonable
    defaults or empty lists/dictionaries where applicable.
    @ In, None
    @ Out, None
    """
    Grid.__init__(self)
    self.sampledCoordinate    = [] # a list of list for i=0,..,limit a list of the coordinate to be used this is needed for the LHS
    self.printTag = 'SAMPLER Stratified'
    self.globalGrid          = {}    # Dictionary for the globalGrid. These grids are used only for Stratified for ND distributions.

  def localInputAndChecks(self,xmlNode):
    """
    Class specific xml inputs will be read here and checked for validity.
    @ In, xmlNode: The xml element node that will be checked against the
                   available options specific to this Sampler.
    @ Out, None
    """
    Sampler.readSamplerInit(self,xmlNode)
    Grid.localInputAndChecks(self,xmlNode)
    pointByVar  = [len(self.gridEntity.returnParameter("gridInfo")[variable][2]) for variable in self.gridInfo.keys()]
    if len(set(pointByVar))!=1: self.raiseAnError(IOError,'the latin Hyper Cube requires the same number of point in each dimension')
    self.pointByVar         = pointByVar[0]
    self.inputInfo['upper'] = {}
    self.inputInfo['lower'] = {}

  def localInitialize(self):
    """
    the local initialize is used to generate test the box being within the
    distribution upper/lower bound and filling mapping of the hyper cube.
    @ In, None
    @ Out, None
    """
    Grid.localInitialize(self)
    self.limit = (self.pointByVar-1)
    # For the multivariate normal distribtuion, if the user generates the grids on the transformed space, the user needs to provide the grid for each variables, no globalGrid is needed
    if self.variablesTransformationDict:
      tempFillingCheck = [[None]*(self.pointByVar-1)]*len(self.gridEntity.returnParameter("dimensionNames")) #for all variables
      self.sampledCoordinate = [[None]*len(self.axisName)]*(self.pointByVar-1)
      for i in range(len(tempFillingCheck)): tempFillingCheck[i]  = Distributions.randomPermutation(list(range(self.pointByVar-1)),self) #pick a random interval sequence
      mappingIdVarName = {}
      for cnt, varName in enumerate(self.axisName):
        mappingIdVarName[varName] = cnt
    # For the multivariate normal, if the user wants to generate the grids based on joint distribution, the user needs to provide the globalGrid for all corresponding variables
    else:
      globGridsCount = {}
      dimInfo = self.gridEntity.returnParameter("dimInfo")
      for val in dimInfo.values():
        if val[-1] is not None and val[-1] not in globGridsCount.keys(): globGridsCount[val[-1]] = 0
        globGridsCount[val[-1]] += 1
      diff = -sum(globGridsCount.values())+len(globGridsCount.keys())
      tempFillingCheck = [[None]*(self.pointByVar-1)]*(len(self.gridEntity.returnParameter("dimensionNames"))+diff) #for all variables
      self.sampledCoordinate = [[None]*len(self.axisName)]*(self.pointByVar-1)
      for i in range(len(tempFillingCheck)): tempFillingCheck[i]  = Distributions.randomPermutation(list(range(self.pointByVar-1)),self) #pick a random interval sequence
      cnt = 0
      mappingIdVarName = {}
      for varName in self.axisName:
        if varName not in dimInfo.keys(): mappingIdVarName[varName] = cnt
        else:
          for addKey,value in dimInfo.items():
            if value[1] == dimInfo[varName][1] and addKey not in mappingIdVarName.keys(): mappingIdVarName[addKey] = cnt
        if len(mappingIdVarName.keys()) == len(self.axisName): break
        cnt +=1

    for nPoint in range(self.pointByVar-1): self.sampledCoordinate[nPoint]= [tempFillingCheck[mappingIdVarName[varName]][nPoint] for varName in self.axisName]
    if self.restartData:
      self.counter+=len(self.restartData)
      self.raiseAMessage('Number of points from restart: %i' %self.counter)
      self.raiseAMessage('Number of points needed:       %i' %(self.limit-self.counter))

  def localGenerateInput(self,model,myInput):
    """
    Will generate an input and associate it with a probability
      @ In, model, the model to evaluate
      @ In, myInput, list of original inputs (unused)
      @ Out, None
    """
    varCount = 0
    self.inputInfo['distributionName'] = {} #Used to determine which distribution to change if needed.
    self.inputInfo['distributionType'] = {} #Used to determine which distribution type is used
    weight = 1.0
    for varName in self.axisName:
      # new implementation for ND LHS
      if not "<distribution>" in varName:
        if self.variables2distributionsMapping[varName]['totDim']>1 and self.variables2distributionsMapping[varName]['dim'] == 1:    # to avoid double count of weight for ND distribution; I need to count only one variable instaed of N
          if self.variablesTransformationDict:
            distName = self.variables2distributionsMapping[varName]['name']
            for distVarName in self.distributions2variablesMapping[distName]:
              for kkey in utils.first(distVarName.keys()).strip().split(','):
                self.inputInfo['distributionName'][kkey] = self.toBeSampled[varName]
                self.inputInfo['distributionType'][kkey] = self.distDict[varName].type
            NDcoordinate = np.zeros(len(self.distributions2variablesMapping[distName]))
            dxs = np.zeros(len(self.distributions2variablesMapping[distName]))
            centerCoordinate = np.zeros(len(self.distributions2variablesMapping[distName]))
            for var in self.distributions2variablesMapping[distName]:
              # if the varName is a comma separated list of strings the user wants to sample the comma separated variables with the same sampled value => link the value to all comma separated variables
              variable = utils.first(var.keys()).strip()
              position = utils.first(var.values())
              upper = self.gridEntity.returnShiftedCoordinate(self.gridEntity.returnIteratorIndexes(),{variable:self.sampledCoordinate[self.counter-1][varCount]+1})[variable]
              lower = self.gridEntity.returnShiftedCoordinate(self.gridEntity.returnIteratorIndexes(),{variable:self.sampledCoordinate[self.counter-1][varCount]})[variable]
              varCount += 1
              if self.gridInfo[variable] == 'CDF':
                coordinate = lower + (upper-lower)*Distributions.random()
                NDcoordinate[position-1] = self.distDict[variable].inverseMarginalDistribution(coordinate,variable)
                dxs[position-1] = self.distDict[variable].inverseMarginalDistribution(max(upper,lower),variable)-self.distDict[variable].inverseMarginalDistribution(min(upper,lower),variable)
                centerCoordinate[position-1] = (self.distDict[variable].inverseMarginalDistribution(upper,variable)+self.distDict[variable].inverseMarginalDistribution(lower,variable))/2.0
                for kkey in variable.strip().split(','):
                  self.values[kkey] = NDcoordinate[position-1]
                  self.inputInfo['upper'][kkey] = self.distDict[variable].inverseMarginalDistribution(max(upper,lower),variable)
                  self.inputInfo['lower'][kkey] = self.distDict[variable].inverseMarginalDistribution(min(upper,lower),variable)
              elif self.gridInfo[variable] == 'value':
                dxs[position-1] = max(upper,lower) - min(upper,lower)
                centerCoordinate[position-1] = (upper + lower)/2.0
                coordinateCdf = self.distDict[variable].marginalCdf(lower) + (self.distDict[variable].marginalCdf(upper) - self.distDict[variable].marginalCdf(lower))*Distributions.random()
                coordinate = self.distDict[variable].inverseMarginalDistribution(coordinateCdf,variable)
                NDcoordinate[position-1] = coordinate
                for kkey in variable.strip().split(','):
                  self.values[kkey] = coordinate
                  self.inputInfo['upper'][kkey] = max(upper,lower)
                  self.inputInfo['lower'][kkey] = min(upper,lower)
            self.inputInfo['ProbabilityWeight-'+varName.replace(",","!")] = self.distDict[varName].cellIntegral(centerCoordinate,dxs)
            weight *= self.inputInfo['ProbabilityWeight-'+varName.replace(",","!")]
            self.inputInfo['SampledVarsPb'][varName] = self.distDict[varName].pdf(NDcoordinate)
          else:
            if self.gridInfo[varName] == 'CDF':
              upper = self.gridEntity.returnShiftedCoordinate(self.gridEntity.returnIteratorIndexes(),{varName:self.sampledCoordinate[self.counter-1][varCount]+1})[varName]
              lower = self.gridEntity.returnShiftedCoordinate(self.gridEntity.returnIteratorIndexes(),{varName:self.sampledCoordinate[self.counter-1][varCount]})[varName]
              varCount += 1
              coordinate = lower + (upper-lower)*Distributions.random()
              gridCoordinate, distName =  self.distDict[varName].ppf(coordinate), self.variables2distributionsMapping[varName]['name']
              for distVarName in self.distributions2variablesMapping[distName]:
                for kkey in utils.first(distVarName.keys()).strip().split(','):
                  self.inputInfo['distributionName'][kkey], self.inputInfo['distributionType'][kkey], self.values[kkey] = self.toBeSampled[varName], self.distDict[varName].type, np.atleast_1d(gridCoordinate)[distVarName.values()[0]-1]
              # coordinate stores the cdf values, we need to compute the pdf for SampledVarsPb
              self.inputInfo['SampledVarsPb'][varName] = self.distDict[varName].pdf(np.atleast_1d(gridCoordinate).tolist())
              weight *= max(upper,lower) - min(upper,lower)
              self.inputInfo['ProbabilityWeight-'+varName.replace(",","!")] = max(upper,lower) - min(upper,lower)
            else: self.raiseAnError(IOError,"Since the globalGrid is defined, the Stratified Sampler is only working when the sampling is performed on a grid on a CDF. However, the user specifies the grid on " + self.gridInfo[varName])
      if ("<distribution>" in varName) or self.variables2distributionsMapping[varName]['totDim']==1:   # 1D variable
        # if the varName is a comma separated list of strings the user wants to sample the comma separated variables with the same sampled value => link the value to all comma separated variables
        upper = self.gridEntity.returnShiftedCoordinate(self.gridEntity.returnIteratorIndexes(),{varName:self.sampledCoordinate[self.counter-1][varCount]+1})[varName]
        lower = self.gridEntity.returnShiftedCoordinate(self.gridEntity.returnIteratorIndexes(),{varName:self.sampledCoordinate[self.counter-1][varCount]})[varName]
        varCount += 1
        if self.gridInfo[varName] =='CDF':
          coordinate = lower + (upper-lower)*Distributions.random()
          ppfValue = self.distDict[varName].ppf(coordinate)
          ppfLower = self.distDict[varName].ppf(min(upper,lower))
          ppfUpper = self.distDict[varName].ppf(max(upper,lower))
          weight *= self.distDict[varName].cdf(ppfUpper) - self.distDict[varName].cdf(ppfLower)
          self.inputInfo['ProbabilityWeight-'+varName.replace(",","-")] = self.distDict[varName].cdf(ppfUpper) - self.distDict[varName].cdf(ppfLower)
          self.inputInfo['SampledVarsPb'][varName]  = self.distDict[varName].pdf(ppfValue)
        elif self.gridInfo[varName] == 'value':
          coordinateCdf = self.distDict[varName].cdf(min(upper,lower)) + (self.distDict[varName].cdf(max(upper,lower))-self.distDict[varName].cdf(min(upper,lower)))*Distributions.random()
          if coordinateCdf == 0.0: self.raiseAWarning(IOError,"The grid lower bound and upper bound in value will generate ZERO cdf value!!!")
          coordinate = self.distDict[varName].ppf(coordinateCdf)
          weight *= self.distDict[varName].cdf(max(upper,lower)) - self.distDict[varName].cdf(min(upper,lower))
          self.inputInfo['ProbabilityWeight-'+varName.replace(",","-")] = self.distDict[varName].cdf(max(upper,lower)) - self.distDict[varName].cdf(min(upper,lower))
          self.inputInfo['SampledVarsPb'][varName] = self.distDict[varName].pdf(coordinate)
        for kkey in varName.strip().split(','):
          self.inputInfo['distributionName'][kkey] = self.toBeSampled[varName]
          self.inputInfo['distributionType'][kkey] = self.distDict[varName].type
          if self.gridInfo[varName] =='CDF':
            self.values[kkey] = ppfValue
            self.inputInfo['upper'][kkey] = ppfUpper
            self.inputInfo['lower'][kkey] = ppfLower
          elif self.gridInfo[varName] =='value':
            self.values[kkey] = coordinate
            self.inputInfo['upper'][kkey] = max(upper,lower)
            self.inputInfo['lower'][kkey] = min(upper,lower)

    self.inputInfo['PointProbability'] = reduce(mul, self.inputInfo['SampledVarsPb'].values())
    self.inputInfo['ProbabilityWeight' ] = weight
    self.inputInfo['SamplerType'] = 'Stratified'
#
#
#
#
class DynamicEventTree(Grid):
  """
  DYNAMIC EVENT TREE Sampler (DET)
  """
  def __init__(self):
    """
    Default Constructor that will initialize member variables with reasonable
    defaults or empty lists/dictionaries where applicable.
    @ In, None
    @ Out, None
    """
    Grid.__init__(self)
    # Working directory (Path of the directory in which all the outputs,etc. are stored)
    self.workingDir                        = ""
    # (optional) if not present, the sampler will not change the relative keyword in the input file
    self.maxSimulTime                      = None
    # print the xml tree representation of the dynamic event tree calculation
    # see variable 'self.TreeInfo'
    self.printEndXmlSummary                = False
    # Dictionary of the probability bins for each distribution that have been
    #  inputted by the user ('distName':[Pb_Threshold_1, Pb_Threshold_2, ..., Pb_Threshold_n])
    self.branchProbabilities               = {}
    # Dictionary of the Values' bins for each distribution that have been
    #  inputted by the user ('distName':[Pb_Threshold_1, Pb_Threshold_2, ..., Pb_Threshold_n])
    # these are the invCDFs of the PBs inputted in branchProbabilities (if ProbabilityThresholds have been inputted)
    self.branchValues                      = {}
    # List of Dictionaries of the last probability bin level (position in the array) reached for each distribution ('distName':IntegerValue)
    # This container is a working dictionary. The branchedLevels are stored in the xml tree "self.TreeInfo" since they must track
    # the evolution of the dynamic event tree
    self.branchedLevel                     = []
    # Counter for the branch needs to be run after a calculation branched (it is a working variable)
    self.branchCountOnLevel                = 0
    # Dictionary tha contains the actual branching info
    # (i.e. distribution that triggered, values of the variables that need to be changed, etc)
    self.actualBranchInfo                  = {}
    # Parent Branch end time (It's a working variable used to set up the new branches need to be run.
    #   The new branches' start time will be the end time of the parent branch )
    self.actualEndTime                     = 0.0
    # Parent Branch end time step (It's a working variable used to set up the new branches need to be run.
    #  The end time step is used to construct the filename of the restart files needed for restart the new branch calculations)
    self.actualEndTs                       = 0
    # Xml tree object. It stored all the info regarding the DET. It is in continue evolution during a DET calculation
    self.TreeInfo                          = None
    # List of Dictionaries. It is a working variable used to store the information needed to create branches from a Parent Branch
    self.endInfo                           = []
    # Queue system. The inputs are waiting to be run are stored in this queue dictionary
    self.RunQueue                          = {}
    # identifiers of the inputs in queue (name of the history... for example DET_1,1,1)
    self.RunQueue['identifiers']           = []
    # Corresponding inputs
    self.RunQueue['queue']                 = []
    # mapping from jobID to rootname in TreeInfo {jobID:rootName}
    self.rootToJob                         = {}
    # dictionary of Hybrid Samplers available
    self.hybridSamplersAvail               = {'MonteCarlo':MonteCarlo,'Stratified':Stratified,'Grid':Grid}
    # dictionary of inputted hybridsamplers need to be applied
    self.hybridStrategyToApply             = {}
    # total number of hybridsampler samples (combination of all different hybridsampler strategy)
    self.hybridNumberSamplers              = 0
    # List of variables that represent the aleatory space
    self.standardDETvariables              = []
    # Dictionary of variables that represent the epistemic space (hybrid det). Format => {'epistemicVarName':{'HybridTree name':value}}
    self.epistemicVariables                = {}

  def _localWhatDoINeed(self):
    """
    This method is a local mirror of the general whatDoINeed method.
    It is implmented here because this Sampler requests special objects
    @ In , None, None
    @ Out, needDict, list of objects needed
    """
    needDict = Sampler._localWhatDoINeed(self)
    for hybridsampler in self.hybridStrategyToApply.values():
      preneedDict = hybridsampler.whatDoINeed()
      for key,value in preneedDict.items():
        if key not in needDict.keys(): needDict[key] = []
        needDict[key] = needDict[key] + value
    return needDict

  def localStillReady(self, ready): #,lastOutput=None
    """
    Function that inquires if there is at least an input the in the queue that
    needs to be run
    @ InOut, ready, boolean specifying whether the sampler is ready
    """
    self._endJobRunnable = max((len(self.RunQueue['queue']),1))
    if(len(self.RunQueue['queue']) != 0 or self.counter == 0): ready = True
    else:
      if self.printEndXmlSummary:
        myFile = open(os.path.join(self.workingDir,self.name + "_outputSummary.xml"),'w')
        for treeNode in self.TreeInfo.values(): treeNode.writeNodeTree(myFile)
        myFile.close()
      ready = False
    return ready

  def _retrieveParentNode(self,idj):
    """
    Grants access to the parent node of a particular job
    @ In, idj, the identifier of a job object
    @ Out, the parent node of the job linked to idj
    """
    if(idj == self.TreeInfo[self.rootToJob[idj]].getrootnode().name): parentNode = self.TreeInfo[self.rootToJob[idj]].getrootnode()
    else: parentNode = list(self.TreeInfo[self.rootToJob[idj]].getrootnode().iter(idj))[0]
    return parentNode

  def localFinalizeActualSampling(self,jobObject,model,myInput,genRunQueue=True):
    """
    General function (available to all samplers) that finalize the sampling
    calculation just ended. In this case (DET), The function reads the
    information from the ended calculation, updates the working variables, and
    creates the new inputs for the next branches
    @ In, jobObject: JobHandler Instance of the job (run) just finished
    @ In, model        : Model Instance... It may be a Code Instance, ROM, etc.
    @ In, myInput      : List of the original input files
    @ In, genRunQueue  : bool, generated Running queue at the end of the
                         finalization?
    @ Out, None
    """
    self.workingDir = model.workingDir

    # returnBranchInfo = self.__readBranchInfo(jobObject.output)
    # Get the parent element tree (xml object) to retrieve the information needed to create the new inputs
    parentNode = self._retrieveParentNode(jobObject.identifier)
    # set runEnded and running to true and false respectively
    parentNode.add('runEnded',True)
    parentNode.add('running',False)
    parentNode.add('endTime',self.actualEndTime)
    # Read the branch info from the parent calculation (just ended calculation)
    # This function stores the information in the dictionary 'self.actualBranchInfo'
    # If no branch info, this history is concluded => return
    if not self.__readBranchInfo(jobObject.output):
      parentNode.add('completedHistory', True)
      return False
    # Collect the branch info in a multi-level dictionary
    endInfo = {'endTime':self.actualEndTime,'endTimeStep':self.actualEndTs,'branchDist':list(self.actualBranchInfo.keys())[0]}
    endInfo['branchChangedParams'] = self.actualBranchInfo[endInfo['branchDist']]
    parentNode.add('actualEndTimeStep',self.actualEndTs)
    # # Get the parent element tree (xml object) to retrieve the information needed to create the new inputs
    # if(jobObject.identifier == self.TreeInfo[self.rootToJob[jobObject.identifier]].getrootnode().name): endInfo['parentNode'] = self.TreeInfo[self.rootToJob[jobObject.identifier]].getrootnode()
    # else: endInfo['parentNode'] = list(self.TreeInfo[self.rootToJob[jobObject.identifier]].getrootnode().iter(jobObject.identifier))[0]
    endInfo['parentNode'] = parentNode
    # get the branchedLevel dictionary
    branchedLevel = {}
    for distk, distpb in zip(endInfo['parentNode'].get('initiatorDistribution'),endInfo['parentNode'].get('PbThreshold')): branchedLevel[distk] = utils.index(self.branchProbabilities[distk],distpb)
    if not branchedLevel: self.raiseAnError(RuntimeError,'branchedLevel of node '+jobObject.identifier+'not found!')
    # Loop of the parameters that have been changed after a trigger gets activated
    for key in endInfo['branchChangedParams']:
      endInfo['n_branches'] = 1 + int(len(endInfo['branchChangedParams'][key]['actualValue']))
      if(len(endInfo['branchChangedParams'][key]['actualValue']) > 1):
        #  Multi-Branch mode => the resulting branches from this parent calculation (just ended)
        # will be more then 2
        # unchangedPb = probability (not conditional probability yet) that the event does not occur
        unchangedPb = 0.0
        try:
          # changed_pb = probability (not conditional probability yet) that the event A occurs and the final state is 'alpha' """
          for pb in xrange(len(endInfo['branchChangedParams'][key]['associatedProbability'])): unchangedPb = unchangedPb + endInfo['branchChangedParams'][key]['associatedProbability'][pb]
        except KeyError: pass
        if(unchangedPb <= 1): endInfo['branchChangedParams'][key]['unchangedPb'] = 1.0-unchangedPb
      else:
        # Two-Way mode => the resulting branches from this parent calculation (just ended) = 2
        if branchedLevel[endInfo['branchDist']] > len(self.branchProbabilities[endInfo['branchDist']])-1: pb = 1.0
        else: pb = self.branchProbabilities[endInfo['branchDist']][branchedLevel[endInfo['branchDist']]]
        endInfo['branchChangedParams'][key]['unchangedPb'] = 1.0 - pb
        endInfo['branchChangedParams'][key]['associatedProbability'] = [pb]

    self.branchCountOnLevel = 0
    # # set runEnded and running to true and false respectively
    # endInfo['parentNode'].add('runEnded',True)
    # endInfo['parentNode'].add('running',False)
    # endInfo['parentNode'].add('endTime',self.actualEndTime)
    # The branchedLevel counter is updated
    if branchedLevel[endInfo['branchDist']] < len(self.branchProbabilities[endInfo['branchDist']]): branchedLevel[endInfo['branchDist']] += 1
    # Append the parent branchedLevel (updated for the new branch/es) in the list tha contains them
    # (it is needed in order to avoid overlapping among info coming from different parent calculations)
    # When this info is used, they are popped out
    self.branchedLevel.append(branchedLevel)
    # Append the parent end info in the list tha contains them
    # (it is needed in order to avoid overlapping among info coming from different parent calculations)
    # When this info is used, they are popped out
    self.endInfo.append(endInfo)
    # Compute conditional probability
    self.computeConditionalProbability()
    # Create the inputs and put them in the runQueue dictionary (if genRunQueue is true)
    if genRunQueue: self._createRunningQueue(model,myInput)

    return True

  def computeConditionalProbability(self,index=None):
    """
    Function to compute Conditional probability of the branches that are going to be run.
    The conditional probabilities are stored in the self.endInfo object
    @ In, index: position in the self.endInfo list (optional). Default = 0
    @ Out, None
    """
    if not index: index = len(self.endInfo)-1
    # parentCondPb = associated conditional probability of the Parent branch
    #parentCondPb = 0.0
    try:
      parentCondPb = self.endInfo[index]['parentNode'].get('conditionalPbr')
      if not parentCondPb: parentCondPb = 1.0
    except KeyError: parentCondPb = 1.0
    # for all the branches the conditional pb is computed
    # unchangedConditionalPb = Conditional Probability of the branches in which the event has not occurred
    # changedConditionalPb   = Conditional Probability of the branches in which the event has occurred
    for key in self.endInfo[index]['branchChangedParams']:
      #try:
      self.endInfo[index]['branchChangedParams'][key]['changedConditionalPb'] = []
      self.endInfo[index]['branchChangedParams'][key]['unchangedConditionalPb'] = parentCondPb*float(self.endInfo[index]['branchChangedParams'][key]['unchangedPb'])
      for pb in range(len(self.endInfo[index]['branchChangedParams'][key]['associatedProbability'])): self.endInfo[index]['branchChangedParams'][key]['changedConditionalPb'].append(parentCondPb*float(self.endInfo[index]['branchChangedParams'][key]['associatedProbability'][pb]))
      #except? pass
    return

  def __readBranchInfo(self,outBase=None):
    """
    Function to read the Branching info that comes from a Model
    The branching info (for example, distribution that triggered, parameters must be changed, etc)
    are supposed to be in a xml format
    @ In, outBase: is the output root that, if present, is used to construct the file name the function is going
                    to try reading.
    @ Out, boolean: true if the info are present (a set of new branches need to be run), false if the actual parent calculation reached an end point
    """
    # Remove all the elements from the info container
    del self.actualBranchInfo
    branchPresent = False
    self.actualBranchInfo = {}
    # Construct the file name adding the outBase root if present
    if outBase: filename = outBase + "_actual_branch_info.xml"
    else: filename = "actual_branch_info.xml"
    if not os.path.isabs(filename): filename = os.path.join(self.workingDir,filename)
    if not os.path.exists(filename):
      self.raiseADebug('branch info file ' + os.path.basename(filename) +' has not been found. => No Branching.')
      return branchPresent
    # Parse the file and create the xml element tree object
    #try:
    branchInfoTree = ET.parse(filename)
    self.raiseADebug('Done parsing '+filename)
    root = branchInfoTree.getroot()
    # Check if endTime and endTimeStep (time step)  are present... In case store them in the relative working vars
    #try: #Branch info written out by program, so should always exist.
    self.actualEndTime = float(root.attrib['end_time'])
    self.actualEndTs   = int(root.attrib['end_ts'])
    #except? pass
    # Store the information in a dictionary that has as keywords the distributions that triggered
    for node in root:
      if node.tag == "Distribution_trigger":
        distName = node.attrib['name'].strip()
        self.actualBranchInfo[distName] = {}
        for child in node:
          self.actualBranchInfo[distName][child.text.strip()] = {'varType':child.attrib['type'].strip(),'actualValue':child.attrib['actual_value'].strip().split(),'oldValue':child.attrib['old_value'].strip()}
          if 'probability' in child.attrib:
            asPb = child.attrib['probability'].strip().split()
            self.actualBranchInfo[distName][child.text.strip()]['associatedProbability'] = []
            #self.actualBranchInfo[distName][child.text.strip()]['associatedProbability'].append(float(asPb))
            for index in range(len(asPb)): self.actualBranchInfo[distName][child.text.strip()]['associatedProbability'].append(float(asPb[index]))
      # we exit the loop here, because only one trigger at the time can be handled  right now
      break
    # remove the file
    os.remove(filename)
    branchPresent = True
    return branchPresent

  def _createRunningQueueBeginOne(self,rootTree,branchedLevel, model,myInput):
    """
    Method to generate the running internal queue for one point in the epistemic
    space. It generates the initial information to instantiate the root of a
    Deterministic Dynamic Event Tree.
    @ In, rootTree, TreeStructure object, the rootTree of the single coordinate in
          the epistemic space.
    @ In, branchedLevel, dict, dictionary of the levels reached by the rootTree
          mapped in the internal grid dictionary (self.branchProbabilities)
    @ In, model, Models object, the model that is used to explore the input space
          (e.g. a code, like RELAP-7)
    @ In, myInput, list, list of inputs for the Models object (passed through the
          Steps XML block)
    @ Out, None
    """
    precSampled = rootTree.getrootnode().get('hybridsamplerCoordinate')
    rootnode    =  rootTree.getrootnode()
    rname       = rootnode.name
    rootnode.add('completedHistory', False)
    # Fill th values dictionary in
    if precSampled: self.inputInfo['hybridsamplerCoordinate'  ] = copy.deepcopy(precSampled)
    self.inputInfo['prefix'                    ] = rname.encode()
    self.inputInfo['initiatorDistribution'     ] = []
    self.inputInfo['PbThreshold'               ] = []
    self.inputInfo['ValueThreshold'            ] = []
    self.inputInfo['branchChangedParam'        ] = [b'None']
    self.inputInfo['branchChangedParamValue'   ] = [b'None']
    self.inputInfo['startTime'                 ] = -sys.float_info.max
    self.inputInfo['endTimeStep'               ] = 0
    self.inputInfo['parentID'                  ] = 'root'
    self.inputInfo['conditionalPb'             ] = [1.0]
    self.inputInfo['conditionalPbr'            ] = 1.0
    for key in self.branchProbabilities.keys():self.inputInfo['initiatorDistribution'].append(key.encode())
    for key in self.branchProbabilities.keys():self.inputInfo['PbThreshold'].append(self.branchProbabilities[key][branchedLevel[key]])
    for key in self.branchProbabilities.keys():self.inputInfo['ValueThreshold'].append(self.branchValues[key][branchedLevel[key]])
    for varname in self.standardDETvariables:
      self.inputInfo['SampledVars'  ][varname] = self.branchValues[self.toBeSampled[varname]][branchedLevel[self.toBeSampled[varname]]]
      self.inputInfo['SampledVarsPb'][varname] = self.branchProbabilities[self.toBeSampled[varname]][branchedLevel[self.toBeSampled[varname]]]
    if precSampled:
      for precSample in precSampled:
        self.inputInfo['SampledVars'  ].update(precSample['SampledVars'])
        self.inputInfo['SampledVarsPb'].update(precSample['SampledVarsPb'])
    self.inputInfo['PointProbability' ] = reduce(mul, self.inputInfo['SampledVarsPb'].values())
    self.inputInfo['ProbabilityWeight'] = self.inputInfo['PointProbability' ]

    if(self.maxSimulTime): self.inputInfo['endTime'] = self.maxSimulTime
    # Call the model function "createNewInput" with the "values" dictionary just filled.
    # Add the new input path into the RunQueue system
    newInputs = model.createNewInput(myInput,self.type,**self.inputInfo)
    for key,value in self.inputInfo.items(): rootnode.add(key,value)
    self.RunQueue['queue'].append(newInputs)
    self.RunQueue['identifiers'].append(self.inputInfo['prefix'].encode())
    self.rootToJob[self.inputInfo['prefix']] = rname
    del newInputs
    self.counter += 1

  def _createRunningQueueBegin(self,model,myInput):
    """
    Method to generate the running internal queue for all the points in
    the epistemic space. It generates the initial information to
    instantiate the roots of all the N-D coordinates to construct multiple
    Deterministic Dynamic Event Trees.
    @ In, model, Models object, the model that is used to explore the input
          space (e.g. a code, like RELAP-7)
    @ In, myInput, list, list of inputs for the Models object (passed through
          the Steps XML block)
    @ Out, None
    """
    # We construct the input for the first DET branch calculation'
    # Increase the counter
    # The root name of the xml element tree is the starting name for all the branches
    # (this root name = the user defined sampler name)
    # Get the initial branchedLevel dictionary (=> the list gets empty)
    branchedLevel = self.branchedLevel.pop(0)
    for rootTree in self.TreeInfo.values(): self._createRunningQueueBeginOne(rootTree,branchedLevel, model,myInput)
    return

  def _createRunningQueueBranch(self,model,myInput,forceEvent=False):
    """ Method to generate the running internal queue right after a branch occurred
    It generates the the information to insatiate the branches' continuation of the Deterministic Dynamic Event Tree
    @ In, model, Models object, the model that is used to explore the input space (e.g. a code, like RELAP-7)
    @ In, myInput, list, list of inputs for the Models object (passed through the Steps XML block)
    @ In, forceEvent, boolean, if True the events are forced to happen (basically, the "unchanged event" is not created at all)
    """
    # The first DET calculation branch has already been run'
    # Start the manipulation:

    #  Pop out the last endInfo information and the branchedLevel
    branchedLevelParent     = self.branchedLevel.pop(0)
    endInfo                 = self.endInfo.pop(0)
    self.branchCountOnLevel = 0 #?
    # n_branches = number of branches need to be run
    nBranches = endInfo['n_branches']
    # Check if the distribution that just triggered hitted the last probability threshold .
    # In case we create a number of branches = endInfo['n_branches'] - 1 => the branch in
    # which the event did not occur is not going to be tracked
    if branchedLevelParent[endInfo['branchDist']] >= len(self.branchProbabilities[endInfo['branchDist']]):
      self.raiseADebug('Branch ' + endInfo['parentNode'].get('name') + ' hit last Threshold for distribution ' + endInfo['branchDist'])
      self.raiseADebug('Branch ' + endInfo['parentNode'].get('name') + ' is dead end.')
      self.branchCountOnLevel = 1
      nBranches -= 1
    else:
      if forceEvent == True:
        self.branchCountOnLevel = 1
        nBranches -= 1
    # Loop over the branches for which the inputs must be created
    for _ in range(nBranches):
      del self.inputInfo
      self.counter += 1
      self.branchCountOnLevel += 1
      branchedLevel = branchedLevelParent
      # Get Parent node name => the branch name is creating appending to this name  a comma and self.branchCountOnLevel counter
      rname = endInfo['parentNode'].get('name') + '-' + str(self.branchCountOnLevel)

      # create a subgroup that will be appended to the parent element in the xml tree structure
      subGroup = ETS.Node(rname.encode())
      subGroup.add('parent', endInfo['parentNode'].get('name'))
      subGroup.add('name', rname)
      subGroup.add('completedHistory', False)
      # condPbUn = conditional probability event not occur
      # condPbC  = conditional probability event/s occur/s
      condPbUn = 0.0
      condPbC  = 0.0
      # Loop over  branchChangedParams (events) and start storing information,
      # such as conditional pb, variable values, into the xml tree object
      for key in endInfo['branchChangedParams'].keys():
        subGroup.add('branchChangedParam',key)
        if self.branchCountOnLevel != 1:
          subGroup.add('branchChangedParamValue',endInfo['branchChangedParams'][key]['actualValue'][self.branchCountOnLevel-2])
          subGroup.add('branchChangedParamPb',endInfo['branchChangedParams'][key]['associatedProbability'][self.branchCountOnLevel-2])
          condPbC = condPbC + endInfo['branchChangedParams'][key]['changedConditionalPb'][self.branchCountOnLevel-2]
        else:
          subGroup.add('branchChangedParamValue',endInfo['branchChangedParams'][key]['oldValue'])
          subGroup.add('branchChangedParamPb',endInfo['branchChangedParams'][key]['unchangedPb'])
          condPbUn =  condPbUn + endInfo['branchChangedParams'][key]['unchangedConditionalPb']
      # add conditional probability
      if self.branchCountOnLevel != 1: subGroup.add('conditionalPbr',condPbC)
      else: subGroup.add('conditionalPbr',condPbUn)
      # add initiator distribution info, start time, etc.
      subGroup.add('initiatorDistribution',endInfo['branchDist'])
      subGroup.add('startTime', endInfo['parentNode'].get('endTime'))
      # initialize the endTime to be equal to the start one... It will modified at the end of this branch
      subGroup.add('endTime', endInfo['parentNode'].get('endTime'))
      # add the branchedLevel dictionary to the subgroup
      if self.branchCountOnLevel != 1: branchedLevel[endInfo['branchDist']] = branchedLevel[endInfo['branchDist']] - 1
      # branch calculation info... running, queue, etc are set here
      subGroup.add('runEnded',False)
      subGroup.add('running',False)
      subGroup.add('queue',True)
      #  subGroup.set('restartFileRoot',endInfo['restartRoot'])
      # Append the new branch (subgroup) info to the parentNode in the tree object
      endInfo['parentNode'].appendBranch(subGroup)
      # Fill the values dictionary that will be passed into the model in order to create an input
      # In this dictionary the info for changing the original input is stored
      self.inputInfo = {'prefix':rname.encode(),'endTimeStep':endInfo['endTimeStep'],
                'branchChangedParam':[subGroup.get('branchChangedParam')],
                'branchChangedParamValue':[subGroup.get('branchChangedParamValue')],
                'conditionalPb':[subGroup.get('conditionalPbr')],
                'startTime':endInfo['parentNode'].get('endTime'),
                'parentID':subGroup.get('parent')}
      # add the newer branch name to the map
      self.rootToJob[rname] = self.rootToJob[subGroup.get('parent')]
      # check if it is a preconditioned DET sampling, if so add the relative information
      precSampled = endInfo['parentNode'].get('hybridsamplerCoordinate')
      if precSampled:
        self.inputInfo['hybridsamplerCoordinate'] = copy.deepcopy(precSampled)
        subGroup.add('hybridsamplerCoordinate', precSampled)
      # Check if the distribution that just triggered hitted the last probability threshold .
      #  In this case there is not a probability threshold that needs to be added in the input
      #  for this particular distribution
      if not (branchedLevel[endInfo['branchDist']] >= len(self.branchProbabilities[endInfo['branchDist']])):
        self.inputInfo['initiatorDistribution'] = [endInfo['branchDist']]
        self.inputInfo['PbThreshold'           ] = [self.branchProbabilities[endInfo['branchDist']][branchedLevel[endInfo['branchDist']]]]
        self.inputInfo['ValueThreshold'        ] = [self.branchValues[endInfo['branchDist']][branchedLevel[endInfo['branchDist']]]]
      #  For the other distributions, we put the unbranched thresholds
      #  Before adding these thresholds, check if the keyword 'initiatorDistribution' is present...
      #  (In the case the previous if statement is true, this keyword is not present yet
      #  Add it otherwise
      if not ('initiatorDistribution' in self.inputInfo.keys()):
        self.inputInfo['initiatorDistribution' ] = []
        self.inputInfo['PbThreshold'           ] = []
        self.inputInfo['ValueThreshold'        ] = []
      # Add the unbranched thresholds
      for key in self.branchProbabilities.keys():
        if not (key in endInfo['branchDist']) and (branchedLevel[key] < len(self.branchProbabilities[key])): self.inputInfo['initiatorDistribution'].append(key.encode())
      for key in self.branchProbabilities.keys():
        if not (key in endInfo['branchDist']) and (branchedLevel[key] < len(self.branchProbabilities[key])):
          self.inputInfo['PbThreshold'   ].append(self.branchProbabilities[key][branchedLevel[key]])
          self.inputInfo['ValueThreshold'].append(self.branchValues[key][branchedLevel[key]])
      self.inputInfo['SampledVars']   = {}
      self.inputInfo['SampledVarsPb'] = {}
      for varname in self.standardDETvariables:
        self.inputInfo['SampledVars'][varname]   = self.branchValues[self.toBeSampled[varname]][branchedLevel[self.toBeSampled[varname]]]
        self.inputInfo['SampledVarsPb'][varname] = self.branchProbabilities[self.toBeSampled[varname]][branchedLevel[self.toBeSampled[varname]]]
      if precSampled:
        for precSample in precSampled:
          self.inputInfo['SampledVars'  ].update(precSample['SampledVars'])
          self.inputInfo['SampledVarsPb'].update(precSample['SampledVarsPb'])
      self.inputInfo['PointProbability' ] = reduce(mul, self.inputInfo['SampledVarsPb'].values())*subGroup.get('conditionalPbr')
      self.inputInfo['ProbabilityWeight'] = self.inputInfo['PointProbability' ]
      # Call the model function  "createNewInput" with the "values" dictionary just filled.
      # Add the new input path into the RunQueue system
      self.RunQueue['queue'].append(model.createNewInput(myInput,self.type,**self.inputInfo))
      self.RunQueue['identifiers'].append(self.inputInfo['prefix'])
      for key,value in self.inputInfo.items(): subGroup.add(key,value)
      popped = endInfo.pop('parentNode')
      subGroup.add('endInfo',copy.deepcopy(endInfo))
      endInfo['parentNode'] = popped
      del branchedLevel

  def _createRunningQueue(self, model, myInput, forceEvent=False):
    """
    Function to create and append new inputs to the queue. It uses all the containers have been updated by the previous functions
    @ In, model  : Model instance. It can be a Code type, ROM, etc.
    @ In, myInput: List of the original inputs

    @ Out, None
    """
    if self.counter >= 1:
      # The first DET calculation branch has already been run
      # Start the manipulation:
      #  Pop out the last endInfo information and the branchedLevel
      self._createRunningQueueBranch(model, myInput, forceEvent)
    else:
      # We construct the input for the first DET branch calculation'
      self._createRunningQueueBegin(model, myInput)
    return

  def __getQueueElement(self):
    """
    Function to get an input from the internal queue system
    @ In, None
    @ Out, jobInput: First input in the queue
    """
    # Pop out the first input in queue
    jobInput  = self.RunQueue['queue'      ].pop(0)
    jobId     = self.RunQueue['identifiers'].pop(0)
    #set running flags in self.TreeInfo
    root = self.TreeInfo[self.rootToJob[jobId]].getrootnode()
    # Update the run information flags
    if (root.name == jobId):
      root.add('runEnded',False)
      root.add('running',True)
      root.add('queue',False)
    else:
      subElm = list(root.iter(jobId))[0]
      if(subElm):
        subElm.add('runEnded',False)
        subElm.add('running',True)
        subElm.add('queue',False)
    return jobInput

  def generateInput(self,model,oldInput):
    """
    This method needs to be overwritten by the Dynamic Event Tree Sampler, since the input creation strategy is completely different with the respect the other samplers
    @in model   : it is the instance of a model
    @in oldInput: [] a list of the original needed inputs for the model (e.g. list of files, etc. etc)
    @return     : [] containing the new inputs -in reality it is the model that returns this, the Sampler generates the values to be placed in the model input
    """
    return self.localGenerateInput(model, oldInput)

  def localGenerateInput(self,model,myInput):
    """
    Will generate an input and associate it with a probability
      @ In, model, the model to evaluate
      @ In, myInput, list of original inputs (unused)
      @ Out, None
    """
    #self._endJobRunnable = max([len(self.RunQueue['queue']),1])
    if self.counter <= 1:
      # If first branch input, create the queue
      self._createRunningQueue(model, myInput)
    # retrieve the input from the queue
    newerinput = self.__getQueueElement()
    # If no inputs are present in the queue => a branch is finished
    if not newerinput: self.raiseADebug('A Branch ended!')
    return newerinput

  def _generateDistributions(self,availableDist,availableFunc):
    """
      Generates the distrbutions and functions.
      @ In, availDist, dict of distributions
      @ In, availDist, dict of functions
      @ Out, None
    """
    Grid._generateDistributions(self,availableDist,availableFunc)
    for hybridsampler in self.hybridStrategyToApply.values(): hybridsampler._generateDistributions(availableDist,availableFunc)

  def localInputAndChecks(self,xmlNode):
    """
    Class specific inputs will be read here and checked for validity.
    @ In, xmlNode: The xml element node that will be checked against the
                   available options specific to this Sampler.
    """
    self._localInputAndChecksDET(xmlNode)
    self._localInputAndChecksHybrid(xmlNode)

  def _localInputAndChecksDET(self,xmlNode):
    """
    Class specific inputs will be read here and checked for validity.
    This method reads the standard DET portion only (no hybrid)
    @ In, xmlNode: The xml element node that will be checked against the
                   available options specific to this Sampler.
    """
    Grid.localInputAndChecks(self,xmlNode)
    if 'printEndXmlSummary' in xmlNode.attrib.keys():
      if xmlNode.attrib['printEndXmlSummary'].lower() in utils.stringsThatMeanTrue(): self.printEndXmlSummary = True
      else: self.printEndXmlSummary = False
    if 'maxSimulationTime' in xmlNode.attrib.keys():
      try:    self.maxSimulTime = float(xmlNode.attrib['maxSimulationTime'])
      except (KeyError,NameError): self.raiseAnError(IOError,'Can not convert maxSimulationTime in float number!!!')
    branchedLevel, error_found = {}, False
    gridInfo = self.gridEntity.returnParameter("gridInfo")
    errorFound = False
    for keyk in self.axisName:
      branchedLevel[self.toBeSampled[keyk]] = 0
      self.standardDETvariables.append(keyk)
      if self.gridInfo[keyk] == 'CDF':
        self.branchProbabilities[self.toBeSampled[keyk]] = gridInfo[keyk][2]
        self.branchProbabilities[self.toBeSampled[keyk]].sort(key=float)
        if max(self.branchProbabilities[self.toBeSampled[keyk]]) > 1:
          self.raiseAWarning("One of the Thresholds for distribution " + str(gridInfo[keyk][2]) + " is > 1")
          errorFound = True
          for index in range(len(sorted(self.branchProbabilities[self.toBeSampled[keyk]], key=float))):
            if sorted(self.branchProbabilities[self.toBeSampled[keyk]], key=float).count(sorted(self.branchProbabilities[self.toBeSampled[keyk]], key=float)[index]) > 1:
              self.raiseAWarning("In distribution " + str(self.toBeSampled[keyk]) + " the Threshold " + str(sorted(self.branchProbabilities[self.toBeSampled[keyk]], key=float)[index])+" appears multiple times!!")
              errorFound = True
      else:
        self.branchValues[self.toBeSampled[keyk]] = gridInfo[keyk][2]
        self.branchValues[self.toBeSampled[keyk]].sort(key=float)
        for index in range(len(sorted(self.branchValues[self.toBeSampled[keyk]], key=float))):
          if sorted(self.branchValues[self.toBeSampled[keyk]], key=float).count(sorted(self.branchValues[self.toBeSampled[keyk]], key=float)[index]) > 1:
            self.raiseAWarning("In distribution " + str(self.toBeSampled[keyk]) + " the Threshold " + str(sorted(self.branchValues[self.toBeSampled[keyk]], key=float)[index])+" appears multiple times!!")
            errorFound = True
    if errorFound: self.raiseAnError(IOError,"In sampler named " + self.name+' Errors have been found!' )
    # Append the branchedLevel dictionary in the proper list
    self.branchedLevel.append(branchedLevel)

  def _localInputAndChecksHybrid(self,xmlNode):
    """
    Class specific inputs will be read here and checked for validity.
    This method reads the hybrid det portion only
    @ In, xmlNode: The xml element node that will be checked against the
                   available options specific to this Sampler.
    """
    for child in xmlNode:
      if child.tag == 'HybridSampler':
        if not 'type' in child.attrib.keys()                          : self.raiseAnError(IOError,'Not found attribute type in hybridsamplerSampler block!')
        if child.attrib['type'] in self.hybridStrategyToApply.keys()  : self.raiseAnError(IOError,'Hybrid Sampler type '+child.attrib['type'] + ' already inputted!')
        if child.attrib['type'] not in self.hybridSamplersAvail.keys(): self.raiseAnError(IOError,'Hybrid Sampler type ' +child.attrib['type'] + ' unknown. Available are '+ ','.join(self.hybridSamplersAvail.keys()) + '!')
        self.hybridNumberSamplers = 1
        # the user can decided how to sample the epistemic
        self.hybridStrategyToApply[child.attrib['type']] = self.hybridSamplersAvail[child.attrib['type']]()
        # give the hybridsampler sampler the message handler
        self.hybridStrategyToApply[child.attrib['type']].setMessageHandler(self.messageHandler)
        # make the hybridsampler sampler read  its own xml block
        self.hybridStrategyToApply[child.attrib['type']]._readMoreXML(child)
        # store the variables that represent the epistemic space
        self.epistemicVariables.update(dict.fromkeys(self.hybridStrategyToApply[child.attrib['type']].toBeSampled.keys(),{}))

  def localAddInitParams(self,tempDict):
    """
    Appends a given dictionary with class specific member variables and their
    associated initialized values.
    @ InOut, tempDict: The dictionary where we will add the initialization
                       parameters specific to this Sampler.
    """
    for key in self.branchProbabilities.keys(): tempDict['Probability Thresholds for dist ' + str(key) + ' are: '] = [str(x) for x in self.branchProbabilities[key]]
    for key in self.branchValues.keys()       : tempDict['Values Thresholds for dist ' + str(key) + ' are: '] = [str(x) for x in self.branchValues[key]]

  def localAddCurrentSetting(self,tempDict):
    """
    Appends a given dictionary with class specific information regarding the
    current status of the object.
    @ InOut, tempDict: The dictionary where we will add the parameters specific
                       to this Sampler and their associated values.
    """
    tempDict['actual threshold levels are '] = self.branchedLevel[0]

  def localInitialize(self):
    """
    Will perform all initialization specific to this Sampler. This will be
    called at the beginning of each Step where this object is used. See base
    class for more details.
    @ In None
    @ Out None
    """
    if len(self.hybridStrategyToApply.keys()) > 0: hybridlistoflist = []
    for cnt, preckey  in enumerate(self.hybridStrategyToApply.keys()):
      hybridsampler =  self.hybridStrategyToApply[preckey]
      hybridlistoflist.append([])
      hybridsampler.initialize()
      self.hybridNumberSamplers *= hybridsampler.limit
      while hybridsampler.amIreadyToProvideAnInput():
        hybridsampler.counter +=1
        hybridsampler.localGenerateInput(None,None)
        hybridsampler.inputInfo['prefix'] = hybridsampler.counter
        hybridlistoflist[cnt].append(copy.deepcopy(hybridsampler.inputInfo))
    if self.hybridNumberSamplers > 0:
      self.raiseAMessage('Number of Hybrid Samples are ' + str(self.hybridNumberSamplers) + '!')
      hybridNumber = self.hybridNumberSamplers
      combinations = list(itertools.product(*hybridlistoflist))
    else: hybridNumber = 1
    self.TreeInfo = {}
    for precSample in range(hybridNumber):
      elm = ETS.Node(self.name + '_' + str(precSample+1))
      elm.add('name', self.name + '_'+ str(precSample+1))
      elm.add('startTime', str(0.0))
      # Initialize the endTime to be equal to the start one...
      # It will modified at the end of each branch
      elm.add('endTime', str(0.0))
      elm.add('runEnded',False)
      elm.add('running',True)
      elm.add('queue',False)
      # if preconditioned DET, add the sampled from hybridsampler samplers
      if self.hybridNumberSamplers > 0:
        elm.add('hybridsamplerCoordinate', combinations[precSample])
        for point in combinations[precSample]:
          for epistVar, val in point['SampledVars'].items(): self.epistemicVariables[epistVar][elm.get('name')] = val
      # The dictionary branchedLevel is stored in the xml tree too. That's because
      # the advancement of the thresholds must follow the tree structure
      elm.add('branchedLevel', self.branchedLevel[0])
      # Here it is stored all the info regarding the DET => we create the info for all the
      # branchings and we store them
      self.TreeInfo[self.name + '_' + str(precSample+1)] = ETS.NodeTree(elm)

    for key in self.branchProbabilities.keys():
      #kk = self.toBeSampled.values().index(key)
      self.branchValues[key] = [self.distDict[self.toBeSampled.keys()[self.toBeSampled.values().index(key)]].ppf(float(self.branchProbabilities[key][index])) for index in range(len(self.branchProbabilities[key]))]
    for key in self.branchValues.keys():
      #kk = self.toBeSampled.values().index(key)
      self.branchProbabilities[key] = [self.distDict[self.toBeSampled.keys()[self.toBeSampled.values().index(key)]].cdf(float(self.branchValues[key][index])) for index in range(len(self.branchValues[key]))]
    self.limit = sys.maxsize
#
#
#
#
class AdaptiveDET(DynamicEventTree, LimitSurfaceSearch):
  def __init__(self):
    """
    Default Constructor that will initialize member variables with reasonable
    defaults or empty lists/dictionaries where applicable.
    @ In, None
    @ Out, None
    """
    DynamicEventTree.__init__(self)     # init DET
    LimitSurfaceSearch.__init__(self)   # init Adaptive
    self.detAdaptMode         = 1       # Adaptive Dynamic Event Tree method (=1 -> DynamicEventTree as hybridsampler and subsequent LimitSurfaceSearch,=2 -> DynamicEventTree online adaptive)
    self.noTransitionStrategy = 1       # Strategy in case no transitions have been found by DET (1 = 'Probability MC', 2 = Increase the grid exploration)
    self.insertAdaptBPb       = True    # Add Probabability THs requested by adaptive in the initial grid (default = False)
    self.startAdaptive        = False   # Flag to trigger the begin of the adaptive limit surface search
    self.adaptiveReady        = False   # Flag to store the response of the LimitSurfaceSearch.localStillReady method
    self.investigatedPoints   = []      # List containing the points that have been already investigated
    self.completedHistCnt   = 1         # Counter of the completed histories
    self.hybridDETstrategy  = None      # Integer flag to turn the hybrid strategy on:
                                        # None -> No hybrid approach,
                                        # 1    -> the epistemic variables are going to be part of the limit surface search
                                        # 2    -> the epistemic variables are going to be treated by a normal hybrid DET approach and the LimitSurface search
                                        #         will be performed on each epistemic tree (n LimitSurfaces)
    self.foundEpistemicTree = False     # flag that testifies if an epistemic tree has been found (Adaptive Hybrid DET)
    self.actualHybridTree   = ''        # name of the root tree used in self.hybridDETstrategy=2 to check which Tree needs to be used for the current LS search
    self.sortedListOfHists  = []        # sorted list of histories

  @staticmethod
  def _checkIfRunnint(treeValues): return not treeValues['runEnded']
  @staticmethod
  def _checkEnded(treeValues): return treeValues['runEnded']
  @staticmethod
  def _checkCompleteHistory(treeValues): return treeValues['completedHistory']

  def _localWhatDoINeed(self):
    """
    This method is a local mirror of the general whatDoINeed method.
    It is implmented by the samplers that need to request special objects
    @ In , None, None
    @ Out, needDict, list of objects needed
    """
    adaptNeed = LimitSurfaceSearch._localWhatDoINeed(self)
    DETNeed   = DynamicEventTree._localWhatDoINeed(self)
    #adaptNeedInst = self.limitSurfaceInstances.values()[-1]._localWhatDoINeed()
    return dict(adaptNeed.items()+ DETNeed.items())

  def _checkIfStartAdaptive(self):
    """
    Function that checks if the adaptive needs to be started (mode 1)
    @ In, None
    @ Out, None
    """
    if not self.startAdaptive:
      self.startAdaptive = True
      for treer in self.TreeInfo.values():
        for _ in treer.iterProvidedFunction(self._checkIfRunnint):
          self.startAdaptive = False
          break
        if not self.startAdaptive: break

  def _checkClosestBranch(self):
    """
    Function that checks the closest branch already evaluated
    @ In, None
    @ Out, dict, key:gridPosition
    """
    # compute cdf of sampled vars
    lowerCdfValues = {}
    cdfValues         = {}
    self.raiseADebug("Check for closest branch:")
    self.raiseADebug("_"*50)
    for key,value in self.values.items():
      self.raiseADebug("Variable name   : "+str(key))
      self.raiseADebug("Distrbution name: "+str(self.toBeSampled[key]))
      if key not in self.epistemicVariables.keys():
        cdfValues[key] = self.distDict[key].cdf(value)
        lowerCdfValues[key] = utils.find_le(self.branchProbabilities[self.toBeSampled[key]],cdfValues[key])[0]
        self.raiseADebug("CDF value       : "+str(cdfValues[key]))
        self.raiseADebug("Lower CDF found : "+str(lowerCdfValues[key]))
      self.raiseADebug("_"*50)
    #if hybrid DET, we need to find the correct tree that matches the values of the epistemic
    if self.hybridDETstrategy is not None:
      self.foundEpistemicTree, treer, compareDict = False, None, dict.fromkeys(self.epistemicVariables.keys(),False)
      for tree in self.TreeInfo.values():
        epistemicVars = tree.getrootnode().get("hybridsamplerCoordinate")[0]['SampledVars']
        for key in self.epistemicVariables.keys(): compareDict[key] = utils.compare(epistemicVars[key],self.values[key])
        if all(compareDict.values()):
          # we found the right epistemic tree
          self.foundEpistemicTree, treer = True, tree
          break
    else: treer = self.TreeInfo.values()[0]

    # check if in the adaptive points already explored (if not push into the grid)
    if not self.insertAdaptBPb:
      candidatesBranch = []
      # check if adaptive point is better choice -> TODO: improve efficiency
      for invPoint in self.investigatedPoints:
        pbth = [invPoint[self.toBeSampled[key]] for key in cdfValues.keys()]
        if all(i <= pbth[cnt] for cnt,i in enumerate(cdfValues.values())): candidatesBranch.append(invPoint)
      if len(candidatesBranch) > 0:
        if None in lowerCdfValues.values(): lowerCdfValues = candidatesBranch[0]
        for invPoint in candidatesBranch:
          pbth = [invPoint[self.toBeSampled[key]] for key in cdfValues.keys()]
          if all(i >= pbth[cnt] for cnt,i in enumerate(lowerCdfValues.values())): lowerCdfValues = invPoint
    # Check if The adaptive point requested is outside the so far run grid; in case return None
    # In addition, if Adaptive Hybrid DET, if treer is None, we did not find any tree
    #              in the epistemic space => we need to create another one
    if None in lowerCdfValues.values() or treer is None:
      if self.hybridDETstrategy is not None: returnTuple = None, cdfValues, treer
      else                                 : returnTuple = None, cdfValues
      return returnTuple

    nntrain, mapping = None, {}
    for ending in treer.iterProvidedFunction(self._checkEnded):
      #already ended branches, create training set for nearest algorithm (take coordinates <= of cdfValues) -> TODO: improve efficiency
      pbth = [ending.get('SampledVarsPb')[key] for key in lowerCdfValues.keys()]
      if all(pbth[cnt] <= i for cnt,i in enumerate(lowerCdfValues.values())):
        if nntrain is None:
          nntrain = np.zeros((1,len(cdfValues.keys())))
          nntrain[0,:] = np.array(copy.copy(pbth))
        else: nntrain = np.concatenate((nntrain,np.atleast_2d(np.array(copy.copy(pbth)))),axis=0)
        mapping[nntrain.shape[0]] = ending
    if nntrain is not None:
      neigh = neighbors.NearestNeighbors(n_neighbors=len(mapping.keys()))
      neigh.fit(nntrain)
      valBranch = self._checkValidityOfBranch(neigh.kneighbors(lowerCdfValues.values()),mapping)
      if self.hybridDETstrategy is not None: returnTuple = valBranch,cdfValues,treer
      else                                 : returnTuple = valBranch,cdfValues
      return returnTuple
    else:
      if self.hybridDETstrategy is not None: return None,cdfValues,treer
      else                                 : return None,cdfValues

  def _checkValidityOfBranch(self,branchSet,mapping):
    """
    Function that checks if the nearest branches found by method _checkClosestBranch are valid
    @ In, tuple of branches
    @ In, dictionary of candidated branches
    @ Out, most valid branch (if noone found, return None)
    """
    validBranch   = None
    idOfBranches  = branchSet[1][-1]
    for closestBranch in idOfBranches:
      if not mapping[closestBranch+1].get('completedHistory'):
        validBranch = mapping[closestBranch+1]
        break
    return validBranch

  def _retrieveBranchInfo(self,branch):
    """
     Function that retrieves the key information from a branch to start a newer calculation
     @ In, branch
     @ Out, dictionary with those information
    """
    info = branch.getValues()
    info['actualBranchOnLevel'] = branch.numberBranches()
    info['parentNode']         = branch
    return info

  def _constructEndInfoFromBranch(self,model, myInput, info, cdfValues):
    """
    @ In, model, Models object, the model that is used to explore the input space (e.g. a code, like RELAP-7)
    @ In, myInput, list, list of inputs for the Models object (passed through the Steps XML block)
    @ In, info, dict, dictionary of information at the end of a branch (information collected by the method _retrieveBranchInfo)
    @ In, cdfValues, dict, dictionary of CDF thresholds reached by the branch that just ended.
    """
    endInfo = info['parentNode'].get('endInfo')
    del self.inputInfo
    self.counter           += 1
    self.branchCountOnLevel = info['actualBranchOnLevel']+1
    # Get Parent node name => the branch name is creating appending to this name  a comma and self.branchCountOnLevel counter
    rname = info['parentNode'].get('name') + '-' + str(self.branchCountOnLevel)
    info['parentNode'].add('completedHistory', False)
    self.raiseADebug(str(rname))
    bcnt = self.branchCountOnLevel
    while info['parentNode'].isAnActualBranch(rname):
      bcnt += 1
      rname = info['parentNode'].get('name') + '-' + str(bcnt)
    # create a subgroup that will be appended to the parent element in the xml tree structure
    subGroup = ETS.Node(rname)
    subGroup.add('parent', info['parentNode'].get('name'))
    subGroup.add('name', rname)
    self.raiseADebug('cond pb = '+str(info['parentNode'].get('conditionalPbr')))
    condPbC  = float(info['parentNode'].get('conditionalPbr'))

    # Loop over  branchChangedParams (events) and start storing information,
    # such as conditional pb, variable values, into the xml tree object
    if endInfo:
      for key in endInfo['branchChangedParams'].keys():
        subGroup.add('branchChangedParam',key)
        subGroup.add('branchChangedParamValue',endInfo['branchChangedParams'][key]['oldValue'][0])
        subGroup.add('branchChangedParamPb',endInfo['branchChangedParams'][key]['associatedProbability'][0])
    else:
      pass
    #condPbC = condPbC + copy.deepcopy(endInfo['branchChangedParams'][key]['unchangedConditionalPb'])
    # add conditional probability
    subGroup.add('conditionalPbr',condPbC)
    # add initiator distribution info, start time, etc.
    #subGroup.add('initiatorDistribution',copy.deepcopy(endInfo['branchDist']))
    subGroup.add('startTime', info['parentNode'].get('endTime'))
    # initialize the endTime to be equal to the start one... It will modified at the end of this branch
    subGroup.add('endTime', info['parentNode'].get('endTime'))
    # add the branchedLevel dictionary to the subgroup
    #branchedLevel[endInfo['branchDist']] = branchedLevel[endInfo['branchDist']] - 1
    # branch calculation info... running, queue, etc are set here
    subGroup.add('runEnded',False)
    subGroup.add('running',False)
    subGroup.add('queue',True)
    subGroup.add('completedHistory', False)
    # Append the new branch (subgroup) info to the parentNode in the tree object
    info['parentNode'].appendBranch(subGroup)
    # Fill the values dictionary that will be passed into the model in order to create an input
    # In this dictionary the info for changing the original input is stored
    self.inputInfo = {'prefix':rname,'endTimeStep':info['parentNode'].get('actualEndTimeStep'),
              'branchChangedParam':[subGroup.get('branchChangedParam')],
              'branchChangedParamValue':[subGroup.get('branchChangedParamValue')],
              'conditionalPb':[subGroup.get('conditionalPbr')],
              'startTime':info['parentNode'].get('endTime'),
              'parentID':subGroup.get('parent')}
    # add the newer branch name to the map
    self.rootToJob[rname] = self.rootToJob[subGroup.get('parent')]
    # check if it is a preconditioned DET sampling, if so add the relative information
    # precSampled = endInfo['parentNode'].get('hybridsamplerCoordinate')
    # if precSampled:
    #   self.inputInfo['hybridsamplerCoordinate'] = copy.deepcopy(precSampled)
    #   subGroup.add('hybridsamplerCoordinate', precSampled)
    # it exists only in case an hybridDET strategy is activated
    precSampled = info['parentNode'].get('hybridsamplerCoordinate')
    if precSampled:
      self.inputInfo['hybridsamplerCoordinate'  ] = copy.deepcopy(precSampled)
      subGroup.add('hybridsamplerCoordinate', copy.copy(precSampled))
    # The probability Thresholds are stored here in the cdfValues dictionary... We are sure that they are whitin the ones defined in the grid
    # check is not needed
    self.inputInfo['initiatorDistribution' ] = [self.toBeSampled[key] for key in cdfValues.keys()]
    self.inputInfo['PbThreshold'           ] = cdfValues.values()
    self.inputInfo['ValueThreshold'        ] = [self.distDict[key].ppf(value) for key,value in cdfValues.items()]
    self.inputInfo['SampledVars'           ] = {}
    self.inputInfo['SampledVarsPb'         ] = {}
    for varname in self.standardDETvariables:
      self.inputInfo['SampledVars'  ][varname] = self.distDict[varname].ppf(cdfValues[varname])
      self.inputInfo['SampledVarsPb'][varname] = cdfValues[varname]
    if precSampled:
      for precSample in precSampled:
        self.inputInfo['SampledVars'  ].update(precSample['SampledVars'])
        self.inputInfo['SampledVarsPb'].update(precSample['SampledVarsPb'])
    self.inputInfo['PointProbability' ] = reduce(mul, self.inputInfo['SampledVarsPb'].values())*subGroup.get('conditionalPbr')
    self.inputInfo['ProbabilityWeight'] = self.inputInfo['PointProbability' ]
    # Call the model function "createNewInput" with the "values" dictionary just filled.
    # Add the new input path into the RunQueue system
    self.RunQueue['queue'].append(model.createNewInput(myInput,self.type,**self.inputInfo))
    self.RunQueue['identifiers'].append(self.inputInfo['prefix'])
    for key,value in self.inputInfo.items(): subGroup.add(key,value)
    if endInfo: subGroup.add('endInfo',copy.deepcopy(endInfo))
    # Call the model function "createNewInput" with the "values" dictionary just filled.
    return

  def localStillReady(self,ready): #, lastOutput= None
    """
    Function that inquires if there is at least an input the in the queue that needs to be run
    @ InOut, ready, boolean
    @ Out, boolean
    """
    if self.counter == 0               : return     True
    if len(self.RunQueue['queue']) != 0: detReady = True
    else                               : detReady = False
    # since the RunQueue is empty, let's check if there are still branches running => if not => start the adaptive search
    self._checkIfStartAdaptive()
    if self.startAdaptive:
      #if self._endJobRunnable != 1: self._endJobRunnable = 1
      # retrieve the endHistory branches
      completedHistNames, finishedHistNames = [], []
      hybridTrees = self.TreeInfo.values() if self.hybridDETstrategy in [1,None] else [self.TreeInfo[self.actualHybridTree]]
      for treer in hybridTrees: # this needs to be solved
        for ending in treer.iterProvidedFunction(self._checkCompleteHistory):
          completedHistNames.append(self.lastOutput.getParam(typeVar='inout',keyword='none',nodeid=ending.get('name'),serialize=False))
          finishedHistNames.append(utils.first(completedHistNames[-1].keys()))
      # assemble a dictionary
      if len(completedHistNames) > self.completedHistCnt:
        # sort the list of histories
        self.sortedListOfHists.extend(list(set(finishedHistNames) - set(self.sortedListOfHists)))
        completedHistNames = [completedHistNames[finishedHistNames.index(elem)] for elem in self.sortedListOfHists]
        if len(completedHistNames[-1].values()) > 0:
          lastOutDict = {'inputs':{},'outputs':{}}
          for histd in completedHistNames:
            histdict = histd.values()[-1]
            for key in histdict['inputs' ].keys():
              if key not in lastOutDict['inputs'].keys(): lastOutDict['inputs'][key] = np.atleast_1d(histdict['inputs'][key])
              else                                      : lastOutDict['inputs'][key] = np.concatenate((np.atleast_1d(lastOutDict['inputs'][key]),np.atleast_1d(histdict['inputs'][key])))
            for key in histdict['outputs'].keys():
              if key not in lastOutDict['outputs'].keys(): lastOutDict['outputs'][key] = np.atleast_1d(histdict['outputs'][key])
              else                                       : lastOutDict['outputs'][key] = np.concatenate((np.atleast_1d(lastOutDict['outputs'][key]),np.atleast_1d(histdict['outputs'][key])))
        else: self.raiseAWarning('No Completed HistorySet! Not possible to start an adaptive search! Something went wrong!')
      if len(completedHistNames) > self.completedHistCnt:
        actualLastOutput      = self.lastOutput
        self.lastOutput       = copy.deepcopy(lastOutDict)
        ready                 = LimitSurfaceSearch.localStillReady(self,ready)
        self.lastOutput       = actualLastOutput
        self.completedHistCnt = len(completedHistNames)
        self.raiseAMessage("Completed full histories are "+str(self.completedHistCnt))
      else: ready = False
      self.adaptiveReady = ready
      if ready or detReady and self.persistence > self.repetition : return True
      else: return False
    return detReady

  def localGenerateInput(self,model,myInput):
    """
    Will generate an input and associate it with a probability
      @ In, model, the model to evaluate
      @ In, myInput, list of original inputs
      @ Out, None
    """

    if self.startAdaptive == True and self.adaptiveReady == True:
      LimitSurfaceSearch.localGenerateInput(self,model,myInput)
      #the adaptive sampler created the next point sampled vars
      #find the closest branch
      if self.hybridDETstrategy is not None: closestBranch, cdfValues, treer = self._checkClosestBranch()
      else                                 : closestBranch, cdfValues = self._checkClosestBranch()
      if closestBranch is None: self.raiseADebug('An usable branch for next candidate has not been found => create a parallel branch!')
      # add pbthresholds in the grid
      investigatedPoint = {}
      for key,value in cdfValues.items():
        ind = utils.find_le_index(self.branchProbabilities[self.toBeSampled[key]],value)
        if not ind: ind = 0
        if value not in self.branchProbabilities[self.toBeSampled[key]]:
          self.branchProbabilities[self.toBeSampled[key]].insert(ind,value)
          self.branchValues[self.toBeSampled[key]].insert(ind,self.distDict[key].ppf(value))
        investigatedPoint[self.toBeSampled[key]] = value
      # collect investigated point
      self.investigatedPoints.append(investigatedPoint)

      if closestBranch:
        info = self._retrieveBranchInfo(closestBranch)
        self._constructEndInfoFromBranch(model, myInput, info, cdfValues)
      else:
        # create a new tree, since there are no branches that are close enough to the adaptive request
        elm = ETS.Node(self.name + '_' + str(len(self.TreeInfo.keys())+1))
        elm.add('name', self.name + '_'+ str(len(self.TreeInfo.keys())+1))
        elm.add('startTime', 0.0)
        # Initialize the endTime to be equal to the start one...
        # It will modified at the end of each branch
        elm.add('endTime', 0.0)
        elm.add('runEnded',False)
        elm.add('running',True)
        elm.add('queue',False)
        elm.add('completedHistory', False)
        branchedLevel = {}
        for key,value in cdfValues.items(): branchedLevel[self.toBeSampled[key]] = utils.index(self.branchProbabilities[self.toBeSampled[key]],value)
        # The dictionary branchedLevel is stored in the xml tree too. That's because
        # the advancement of the thresholds must follow the tree structure
        elm.add('branchedLevel', branchedLevel)
        if self.hybridDETstrategy is not None and not self.foundEpistemicTree:
          # adaptive hybrid DET and not found a tree in the epistemic space
          # take the first tree and modify the hybridsamplerCoordinate
          hybridSampled = copy.deepcopy(self.TreeInfo.values()[0].getrootnode().get('hybridsamplerCoordinate'))
          for hybridStrategy in hybridSampled:
            for key in self.epistemicVariables.keys():
              if key in hybridStrategy['SampledVars'].keys():
                self.raiseADebug("epistemic var " + str(key)+" value = "+str(self.values[key]))
                hybridStrategy['SampledVars'][key]   = copy.copy(self.values[key])
                hybridStrategy['SampledVarsPb'][key] = self.distDict[key].pdf(self.values[key])
                hybridStrategy['prefix'] = len(self.TreeInfo.values())+1
            # TODO: find a strategy to recompute the probability weight here (for now == PointProbability)
            hybridStrategy['PointProbability'] = reduce(mul, self.inputInfo['SampledVarsPb'].values())
            hybridStrategy['ProbabilityWeight'] = reduce(mul, self.inputInfo['SampledVarsPb'].values())
          elm.add('hybridsamplerCoordinate', hybridSampled)
        # Here it is stored all the info regarding the DET => we create the info for all the branchings and we store them
        self.TreeInfo[self.name + '_' + str(len(self.TreeInfo.keys())+1)] = ETS.NodeTree(elm)
        self._createRunningQueueBeginOne(self.TreeInfo[self.name + '_' + str(len(self.TreeInfo.keys()))],branchedLevel, model,myInput)
    return DynamicEventTree.localGenerateInput(self,model,myInput)

  def localInputAndChecks(self,xmlNode):
    """
    Class specific inputs will be read here and checked for validity.
    @ In, xmlNode: The xml element node that will be checked against the
                   available options specific to this Sampler.
    """
    #check if the hybrid DET has been activated, in case remove the nodes and treat them separaterly
    hybridNodes = xmlNode.findall("HybridSampler")
    if len(hybridNodes) != 0:
      # check the type of hybrid that needs to be performed
      limitSurfaceHybrid = False
      for elm in hybridNodes:
        samplType = elm.attrib['type'] if 'type' in elm.attrib.keys() else None
        if samplType == 'LimitSurface':
          if len(hybridNodes) != 1: self.raiseAnError(IOError,'if one of the HybridSampler is of type "LimitSurface", it can not be combined with other strategies. Only one HybridSampler node can be inputted!')
          limitSurfaceHybrid = True
      if limitSurfaceHybrid == True:
        #remove the elements from original xmlNode and check if the types are compatible
        for elm in hybridNodes: xmlNode.remove(elm)
        self.hybridDETstrategy = 1
      else: self.hybridDETstrategy = 2
      if self.hybridDETstrategy == 2: self.raiseAnError(IOError, 'The sheaf of LSs for the Adaptive Hybrid DET is not yet available. Use type "LimitSurface"!')

    DynamicEventTree.localInputAndChecks(self,xmlNode)
    # now we put back the nodes into the xmlNode to initialize the LimitSurfaceSearch with those variables as well
    for elm in hybridNodes:
      for child in elm:
        if limitSurfaceHybrid == True              : xmlNode.append(child)
        if child.tag in ['variable','Distribution']: self.epistemicVariables[child.attrib['name']] = None
    LimitSurfaceSearch._readMoreXMLbase(self,xmlNode)
    LimitSurfaceSearch.localInputAndChecks(self,xmlNode)
    if 'mode' in xmlNode.attrib.keys():
      if   xmlNode.attrib['mode'].lower() == 'online': self.detAdaptMode = 2
      elif xmlNode.attrib['mode'].lower() == 'post'  : self.detAdaptMode = 1
      else:  self.raiseAnError(IOError,'unknown mode ' + xmlNode.attrib['mode'] + '. Available are "online" and "post"!')
    if 'noTransitionStrategy' in xmlNode.attrib.keys():
      if xmlNode.attrib['noTransitionStrategy'].lower() == 'mc'    : self.noTransitionStrategy = 1
      elif xmlNode.attrib['noTransitionStrategy'].lower() == 'grid': self.noTransitionStrategy = 2
      else:  self.raiseAnError(IOError,'unknown noTransitionStrategy '+xmlNode.attrib['noTransitionStrategy']+'. Available are "mc" and "grid"!')
    if 'updateGrid' in xmlNode.attrib.keys():
      if xmlNode.attrib['updateGrid'].lower() in utils.stringsThatMeanTrue(): self.insertAdaptBPb = True
    # we add an artificial threshold because I need to find a way to prepend a rootbranch into a Tree object
    for  val in self.branchProbabilities.values():
      if min(val) != 1e-3: val.insert(0, 1e-3)


  def _generateDistributions(self,availableDist,availableFunc):
    """
      Generates the distrbutions and functions.
      @ In, availDist, dict of distributions
      @ In, availDist, dict of functions
      @ Out, None
    """
    DynamicEventTree._generateDistributions(self,availableDist,availableFunc)

  def localInitialize(self,solutionExport = None):
    """
    Will perform all initialization specific to this Sampler. This will be
    called at the beginning of each Step where this object is used. See base
    class for more details.
    @ InOut, solutionExport: a PointSet to hold the solution
    @ Out None
    """
    if self.detAdaptMode == 2: self.startAdaptive = True
    # we first initialize the LimitSurfaceSearch sampler
    LimitSurfaceSearch.localInitialize(self,solutionExport=solutionExport)
    if self.hybridDETstrategy is not None:
      # we are running an adaptive hybrid DET and not only an adaptive DET
      if self.hybridDETstrategy == 1:
        gridVector = self.limitSurfacePP.gridEntity.returnParameter("gridVectors")
        # construct an hybrid DET through an XML node
        distDict, xmlNode = {}, ET.fromstring('<InitNode> <HybridSampler type="Grid"/> </InitNode>')
        for varName, dist in self.distDict.items():
          if varName.replace('<distribution>','') in self.epistemicVariables.keys():
            # found an epistemic
            varNode  = ET.Element('Distribution' if varName.startswith('<distribution>') else 'variable',{'name':varName.replace('<distribution>','')})
            varNode.append(ET.fromstring("<distribution>"+dist.name.strip()+"</distribution>"))
            distDict[dist.name.strip()] = self.distDict[varName]
            varNode.append(ET.fromstring('<grid construction="custom" type="value">'+' '.join([str(elm) for elm in gridVector.values()[0][varName.replace('<distribution>','')]])+'</grid>'))
            xmlNode.find("HybridSampler").append(varNode)
        self._localInputAndChecksHybrid(xmlNode)
        for hybridsampler in self.hybridStrategyToApply.values(): hybridsampler._generateDistributions(distDict, {})
    DynamicEventTree.localInitialize(self)
    if self.hybridDETstrategy == 2: self.actualHybridTree = utils.first(self.TreeInfo.keys())
    self._endJobRunnable    = sys.maxsize

  def generateInput(self,model,oldInput):
    """
    Will generate an input
    @in model   : it is the instance of a model
    @in oldInput: [] a list of the original needed inputs for the model (e.g.
                     list of files, etc. etc)
    @return     : [] containing the new inputs -in reality it is the model that
                     returns this, the Sampler generates the values to be placed
                     in the model input
    """
    return DynamicEventTree.generateInput(self, model, oldInput)

  def localFinalizeActualSampling(self,jobObject,model,myInput):
    """
    General function (available to all samplers) that finalizes the sampling
    calculation just ended. See base class for more information.
    @ In, jobObject    : JobHandler Instance of the job (run) just finished
    @ In, model        : Model Instance... It may be a Code Instance, ROM, etc.
    @ In, myInput      : List of the original input files
    @ Out, None
    """
    returncode = DynamicEventTree.localFinalizeActualSampling(self,jobObject,model,myInput,genRunQueue=False)
    forceEvent = True if self.startAdaptive else False
    if returncode:
      self._createRunningQueue(model,myInput, forceEvent)

#
#
#
#
class FactorialDesign(Grid):
  """
  Samples the model on a given (by input) set of points
  """
  def __init__(self):
    """
    Default Constructor that will initialize member variables with reasonable
    defaults or empty lists/dictionaries where applicable.
    @ In, None
    @ Out, None
    """
    Grid.__init__(self)
    self.printTag = 'SAMPLER FACTORIAL DESIGN'
    # accepted types. full = full factorial, 2levelFract = 2-level fracional factorial, pb = Plackett-Burman design. NB. full factorial is equivalent to Grid sampling
    self.acceptedTypes = ['full','2levelfract','pb'] # accepted factorial types
    self.factOpt       = {}                          # factorial options (type,etc)
    self.designMatrix  = None                        # matrix container

  def localInputAndChecks(self,xmlNode):
    """
    Class specific xml inputs will be read here and checked for validity.
    Specifically, reading and construction of the grid.
    @ In, xmlNode: The xml element node that will be checked against the
                   available options specific to this Sampler.
    @ Out, None
    """
    Grid.localInputAndChecks(self,xmlNode)
    factsettings = xmlNode.find("FactorialSettings")
    if factsettings == None: self.raiseAnError(IOError,'FactorialSettings xml node not found!')
    facttype = factsettings.find("algorithmType")
    if facttype == None: self.raiseAnError(IOError,'node "algorithmType" not found in FactorialSettings xml node!!!')
    elif not facttype.text.lower() in self.acceptedTypes:self.raiseAnError(IOError,' "type" '+facttype.text+' unknown! Available are ' + ' '.join(self.acceptedTypes))
    self.factOpt['algorithmType'] = facttype.text.lower()
    if self.factOpt['algorithmType'] == '2levelfract':
      self.factOpt['options'] = {}
      self.factOpt['options']['gen'] = factsettings.find("gen")
      self.factOpt['options']['genMap'] = factsettings.find("genMap")
      if self.factOpt['options']['gen'] == None: self.raiseAnError(IOError,'node "gen" not found in FactorialSettings xml node!!!')
      if self.factOpt['options']['genMap'] == None: self.raiseAnError(IOError,'node "genMap" not found in FactorialSettings xml node!!!')
      self.factOpt['options']['gen'] = self.factOpt['options']['gen'].text.split(',')
      self.factOpt['options']['genMap'] = self.factOpt['options']['genMap'].text.split(',')
      if len(self.factOpt['options']['genMap']) != len(self.gridInfo.keys()): self.raiseAnError(IOError,'number of variable in genMap != number of variables !!!')
      if len(self.factOpt['options']['gen']) != len(self.gridInfo.keys())   : self.raiseAnError(IOError,'number of variable in gen != number of variables !!!')
      rightOrder = [None]*len(self.gridInfo.keys())
      if len(self.factOpt['options']['genMap']) != len(self.factOpt['options']['gen']): self.raiseAnError(IOError,'gen and genMap different size!')
      if len(self.factOpt['options']['genMap']) != len(self.gridInfo.keys()): self.raiseAnError(IOError,'number of gen attributes and variables different!')
      for ii,var in enumerate(self.factOpt['options']['genMap']):
        if var not in self.gridInfo.keys(): self.raiseAnError(IOError,' variable "'+var+'" defined in genMap block not among the inputted variables!')
        rightOrder[self.axisName.index(var)] = self.factOpt['options']['gen'][ii]
      self.factOpt['options']['orderedGen'] = rightOrder
    if self.factOpt['algorithmType'] != 'full':
      self.externalgGridCoord = True
      for varname in self.gridInfo.keys():
        if len(self.gridEntity.returnParameter("gridInfo")[varname][2]) != 2:
          self.raiseAnError(IOError,'The number of levels for type '+
                        self.factOpt['algorithmType'] +' must be 2! In variable '+varname+ ' got number of levels = ' +
                        str(len(self.gridEntity.returnParameter("gridInfo")[varname][2])))
    else: self.externalgGridCoord = False

  def localAddInitParams(self,tempDict):
    """
    Appends a given dictionary with class specific member variables and their
    associated initialized values.
    @ InOut, tempDict: The dictionary where we will add the initialization
                       parameters specific to this Sampler.
    """
    Grid.localAddInitParams(self,tempDict)
    for key,value in self.factOpt.items():
      if key != 'options': tempDict['Factorial '+key] = value
      else:
        for kk,val in value.items(): tempDict['Factorial options '+kk] = val

  def localInitialize(self):
    """
    This method initialize the factorial matrix. No actions are taken for full-factorial since it is equivalent to the Grid sampling this sampler is based on
    """
    Grid.localInitialize(self)
    if   self.factOpt['algorithmType'] == '2levelfract': self.designMatrix = doe.fracfact(' '.join(self.factOpt['options']['orderedGen'])).astype(int)
    elif self.factOpt['algorithmType'] == 'pb'         : self.designMatrix = doe.pbdesign(len(self.gridInfo.keys())).astype(int)
    if self.designMatrix != None:
      self.designMatrix[self.designMatrix == -1] = 0 # convert all -1 in 0 => we can access to the grid info directly
      self.limit = self.designMatrix.shape[0]        # the limit is the number of rows

  def localGenerateInput(self,model,myInput):
    """
    Will generate an input and associate it with a probability
      @ In, model, the model to evaluate
      @ In, myInput, list of original inputs (unused)
      @ Out, None
    """
    if self.factOpt['algorithmType'] == 'full':  Grid.localGenerateInput(self,model, myInput)
    else:
      self.gridCoordinate = self.designMatrix[self.counter - 1][:].tolist()
      Grid.localGenerateInput(self,model, myInput)
#
#
#
#
class ResponseSurfaceDesign(Grid):
  """
  Samples the model on a given (by input) set of points
  """
  def __init__(self):
    """
    Default Constructor that will initialize member variables with reasonable
    defaults or empty lists/dictionaries where applicable.
    @ In, None
    @ Out, None
    """
    Grid.__init__(self)
    self.limit    = 1
    self.printTag = 'SAMPLER RESPONSE SURF DESIGN'
    self.respOpt         = {}                                    # response surface design options (type,etc)
    self.designMatrix    = None                                  # matrix container
    self.bounds          = {}                                    # dictionary of lower and upper
    self.mapping         = {}                                    # mapping between designmatrix coordinates and position in grid
    self.minNumbVars     = {'boxbehnken':3,'centralcomposite':2} # minimum number of variables
    # dictionary of accepted types and options (required True, optional False)
    self.acceptedOptions = {'boxbehnken':['ncenters'], 'centralcomposite':['centers','alpha','face']}

  def localInputAndChecks(self,xmlNode):
    """reading and construction of the grid"""
    Grid.localInputAndChecks(self,xmlNode)
    factsettings = xmlNode.find("ResponseSurfaceDesignSettings")
    if factsettings == None: self.raiseAnError(IOError,'ResponseSurfaceDesignSettings xml node not found!')
    facttype = factsettings.find("algorithmType")
    if facttype == None: self.raiseAnError(IOError,'node "algorithmType" not found in ResponseSurfaceDesignSettings xml node!!!')
    elif not facttype.text.lower() in self.acceptedOptions.keys():self.raiseAnError(IOError,'"type" '+facttype.text+' unknown! Available are ' + ' '.join(self.acceptedOptions.keys()))
    self.respOpt['algorithmType'] = facttype.text.lower()
    # set defaults
    if self.respOpt['algorithmType'] == 'boxbehnken': self.respOpt['options'] = {'ncenters':None}
    else                                             : self.respOpt['options'] = {'centers':(4,4),'alpha':'orthogonal','face':'circumscribed'}
    for child in factsettings:
      if child.tag not in 'algorithmType': self.respOpt['options'][child.tag] = child.text.lower()
    # start checking
    for key,value in self.respOpt['options'].items():
      if key not in self.acceptedOptions[facttype.text.lower()]: self.raiseAnError(IOError,'node '+key+' unknown. Available are "'+' '.join(self.acceptedOptions[facttype.text.lower()])+'"!!')
      if self.respOpt['algorithmType'] == 'boxbehnken':
        if key == 'ncenters':
          if self.respOpt['options'][key] != None:
            try   : self.respOpt['options'][key] = int(value)
            except: self.raiseAnError(IOError,'"'+key+'" is not an integer!')
      else:
        if key == 'centers':
          if len(value.split(',')) != 2: self.raiseAnError(IOError,'"'+key+'" must be a comma separated string of 2 values only!')
          try: self.respOpt['options'][key] = (int(value.split(',')[0]),int(value.split(',')[1]))
          except: self.raiseAnError(IOError,'"'+key+'" values must be integers!!')
        if key == 'alpha':
          if value not in ['orthogonal','rotatable']: self.raiseAnError(IOError,'Not recognized options for node ' +'"'+key+'". Available are "orthogonal","rotatable"!')
        if key == 'face':
          if value not in ['circumscribed','faced','inscribed']: self.raiseAnError(IOError,'Not recognized options for node ' +'"'+key+'". Available are "circumscribed","faced","inscribed"!')
    gridInfo = self.gridEntity.returnParameter('gridInfo')
    if len(self.toBeSampled.keys()) != len(gridInfo.keys()): self.raiseAnError(IOError,'inconsistency between number of variables and grid specification')
    for varName, values in gridInfo.items():
      if values[1] != "custom" : self.raiseAnError(IOError,"The grid construct needs to be custom for variable "+varName)
      if len(values[2]) != 2   : self.raiseAnError(IOError,"The number of values can be accepted are only 2 (lower and upper bound) for variable "+varName)
    self.gridCoordinate = [None]*len(self.axisName)
    if len(self.gridCoordinate) < self.minNumbVars[self.respOpt['algorithmType']]: self.raiseAnError(IOError,'minimum number of variables for type "'+ self.respOpt['type'] +'" is '+str(self.minNumbVars[self.respOpt['type']])+'!!')
    self.externalgGridCoord = True

  def localAddInitParams(self,tempDict):
    """
    Appends a given dictionary with class specific member variables and their
    associated initialized values.
    @ InOut, tempDict: The dictionary where we will add the initialization
                       parameters specific to this Sampler.
    """
    Grid.localAddInitParams(self,tempDict)
    for key,value in self.respOpt.items():
      if key != 'options': tempDict['Response Design '+key] = value
      else:
        for kk,val in value.items(): tempDict['Response Design options '+kk] = val

  def localInitialize(self):
    """
    This method initialize the response matrix. No actions are taken for full-factorial since it is equivalent to the Grid sampling this sampler is based on
    """
    if   self.respOpt['algorithmType'] == 'boxbehnken'      : self.designMatrix = doe.bbdesign(len(self.gridInfo.keys()),center=self.respOpt['options']['ncenters'])
    elif self.respOpt['algorithmType'] == 'centralcomposite': self.designMatrix = doe.ccdesign(len(self.gridInfo.keys()), center=self.respOpt['options']['centers'], alpha=self.respOpt['options']['alpha'], face=self.respOpt['options']['face'])
    gridInfo   = self.gridEntity.returnParameter('gridInfo')
    stepLength = {}
    for cnt, varName in enumerate(self.axisName):
      self.mapping[varName] = np.unique(self.designMatrix[:,cnt]).tolist()
      gridInfo[varName] = (gridInfo[varName][0],gridInfo[varName][1],InterpolatedUnivariateSpline(np.array([min(self.mapping[varName]), max(self.mapping[varName])]),
                           np.array([min(gridInfo[varName][2]), max(gridInfo[varName][2])]), k=1)(self.mapping[varName]).tolist())
      stepLength[varName] = [round(gridInfo[varName][-1][k+1] - gridInfo[varName][-1][k],14) for k in range(len(gridInfo[varName][-1])-1)]
    self.gridEntity.updateParameter("stepLength", stepLength, False)
    self.gridEntity.updateParameter("gridInfo", gridInfo)
    Grid.localInitialize(self)
    self.limit = self.designMatrix.shape[0]

  def localGenerateInput(self,model,myInput):
    gridcoordinate = self.designMatrix[self.counter - 1][:].tolist()
    for cnt, varName in enumerate(self.axisName): self.gridCoordinate[cnt] = self.mapping[varName].index(gridcoordinate[cnt])
    Grid.localGenerateInput(self,model, myInput)
#
#
#
#
class SparseGridCollocation(Grid):
  def __init__(self):
    """
    Default Constructor that will initialize member variables with reasonable
    defaults or empty lists/dictionaries where applicable.
    @ In, None
    @ Out, None
    """
    Grid.__init__(self)
    self.type           = 'SparseGridCollocationSampler'
    self.printTag       = 'SAMPLER '+self.type.upper()
    self.assemblerObjects={}    #dict of external objects required for assembly
    self.maxPolyOrder   = None  #L, the relative maximum polynomial order to use in any dimension
    self.indexSetType   = None  #TP, TD, or HC; the type of index set to use
    self.polyDict       = {}    #varName-indexed dict of polynomial types
    self.quadDict       = {}    #varName-indexed dict of quadrature types
    self.importanceDict = {}    #varName-indexed dict of importance weights
    self.maxPolyOrder   = None  #integer, relative maximum polynomial order to be used in any one dimension
    self.lastOutput     = None  #pointer to output dataObjects object
    self.ROM            = None  #pointer to ROM
    self.jobHandler     = None  #pointer to job handler for parallel runs
    self.doInParallel   = True  #compute sparse grid in parallel flag, recommended True
    self.existing       = []    #restart data points
    self.dists          = {}    #Contains the instance of the distribution to be used. keys are the variable names
    self._addAssObject('ROM','1')

  def _localWhatDoINeed(self):
    """
    This method is a local mirror of the general whatDoINeed method.
    It is implemented by the samplers that need to request special objects
    @ In , None, None
    @ Out, dict, dictionary of objects needed
    """
    gridDict = Grid._localWhatDoINeed(self)
    gridDict['internal'] = [(None,'jobHandler')]
    return gridDict

  def _localGenerateAssembler(self,initDict):
    """Generates the assembler.
    @ In, initDict, dict, init objects
    @ Out, None
    """
    Grid._localGenerateAssembler(self, initDict)
    self.jobHandler = initDict['internal']['jobHandler']
    self.dists = self.transformDistDict()
    #Do a distributions check for ND
    #This sampler only accept ND distributions with variable transformation defined in this sampler
    for dist in self.dists.values():
      if isinstance(dist,Distributions.NDimensionalDistributions): self.raiseAnError(IOError,'ND Dists contain the variables in the original input space are  not supported for this sampler!')

  def localInputAndChecks(self,xmlNode):
    """
    Reads in XML node
    @ In, xmlNode, XML node, input xml
    @ Out, None
    """
    self.doInParallel = xmlNode.attrib['parallel'].lower() in ['1','t','true','y','yes'] if 'parallel' in xmlNode.attrib.keys() else True
    self.writeOut = xmlNode.attrib['outfile'] if 'outfile' in xmlNode.attrib.keys() else None
    for child in xmlNode:
      if child.tag == 'Distribution':
        varName = '<distribution>'+child.attrib['name']
      elif child.tag == 'variable':
        varName = child.attrib['name']
        if varName not in self.dependentSample.keys():
          self.axisName.append(varName)

  def transformDistDict(self):
    """
      Performs distribution transformation
      If the method 'pca' is used in the variables transformation (i.e. latentVariables to manifestVariables), the corrrelated variables
      will be tranformed into uncorrelated variables with standard normal distributions. Thus, the dictionary of distributions will
      be also transformed.
      @ In, None
      @ Out, distDicts, dict, distribution dictionary {varName:DistributionObject}
    """
    # Generate a standard normal distribution, this is used to generate the sparse grid points and weights for multivariate normal
    # distribution if PCA is used.
    standardNormal = Distributions.Normal()
    standardNormal.messageHandler = self.messageHandler
    standardNormal.mean = 0.0
    standardNormal.sigma = 1.0
    standardNormal.initializeDistribution()
    distDicts = {}
    for varName in self.variables2distributionsMapping.keys():
      distDicts[varName] = self.distDict[varName]
    if self.variablesTransformationDict:
      for key,varsDict in self.variablesTransformationDict.items():
        if self.transformationMethod[key] == 'pca':
          listVars = varsDict['latentVariables']
          for var in listVars:
            distDicts[var] = standardNormal
    return distDicts

  def localInitialize(self):
    """Performs local initialization
    @ In, None
    @ Out, None
    """
    for key in self.assemblerDict.keys():
      if 'ROM' in key:
        for value in self.assemblerDict[key]: self.ROM = value[3]
    SVLs = self.ROM.SupervisedEngine.values()
    SVL = utils.first(SVLs) #often need only one
    self.features = SVL.features
    self._generateQuadsAndPolys(SVL)
    #print out the setup for each variable.
    msg=self.printTag+' INTERPOLATION INFO:\n'
    msg+='    Variable | Distribution | Quadrature | Polynomials\n'
    for v in self.quadDict.keys():
      msg+='   '+' | '.join([v,self.distDict[v].type,self.quadDict[v].type,self.polyDict[v].type])+'\n'
    msg+='    Polynomial Set Degree: '+str(self.maxPolyOrder)+'\n'
    msg+='    Polynomial Set Type  : '+str(SVL.indexSetType)+'\n'
    self.raiseADebug(msg)

    self.raiseADebug('Starting index set generation...')
    self.indexSet = IndexSets.returnInstance(SVL.indexSetType,self)
    self.indexSet.initialize(self.features,self.importanceDict,self.maxPolyOrder)
    if self.indexSet.type=='Custom':
      self.indexSet.setPoints(SVL.indexSetVals)

    self.raiseADebug('Starting sparse grid generation...')
    self.sparseGrid = Quadratures.SparseQuad()
    # NOTE this is the most expensive step thus far; try to do checks before here
    self.sparseGrid.initialize(self.features,self.indexSet,self.dists,self.quadDict,self.jobHandler,self.messageHandler)

    if self.writeOut != None:
      msg=self.sparseGrid.__csv__()
      outFile=open(self.writeOut,'w')
      outFile.writelines(msg)
      outFile.close()

    #if restart, figure out what runs we need; else, all of them
    if self.restartData != None:
      inps = self.restartData.getInpParametersValues()
      #make reorder map
      reordmap=list(list(inps.keys()).index(i) for i in self.features)
      solns = list(v for v in inps.values())
      ordsolns = [solns[i] for i in reordmap]
      self.existing = zip(*ordsolns)

    self.limit=len(self.sparseGrid)
    self.raiseADebug('Size of Sparse Grid  :'+str(self.limit))
    self.raiseADebug('Number of Runs Needed :'+str(self.limit-utils.iter_len(self.existing)))
    self.raiseADebug('Finished sampler generation.')

    self.raiseADebug('indexset:',self.indexSet)
    for SVL in self.ROM.SupervisedEngine.values():
      SVL.initialize({'SG':self.sparseGrid,
                      'dists':self.dists,
                      'quads':self.quadDict,
                      'polys':self.polyDict,
                      'iSet':self.indexSet})

  def _generateQuadsAndPolys(self,SVL):
    """
      Builds the quadrature objects, polynomial objects, and importance weights for all
      the distributed variables.  Also sets maxPolyOrder.
      @ In, SVL, SupervisedEngine object, one of the SupervisedEngine objects from the ROM
      @ Out, None
    """
    ROMdata = SVL.interpolationInfo()
    self.maxPolyOrder = SVL.maxPolyOrder
    #check input space consistency
    samVars=self.axisName[:]
    romVars=SVL.features[:]
    try:
      for v in self.axisName:
        samVars.remove(v)
        romVars.remove(v)
    except ValueError:
      self.raiseAnError(IOError,'variable '+v+' used in sampler but not ROM features! Collocation requires all vars in both.')
    if len(romVars)>0:
      self.raiseAnError(IOError,'variables '+str(romVars)+' specified in ROM but not sampler! Collocation requires all vars in both.')
    for v in ROMdata.keys():
      if v not in self.axisName:
        self.raiseAnError(IOError,'variable '+v+' given interpolation rules but '+v+' not in sampler!')
      else:
        self.gridInfo[v] = ROMdata[v] #quad, poly, weight
    #set defaults, then replace them if they're asked for
    for v in self.axisName:
      if v not in self.gridInfo.keys():
        self.gridInfo[v]={'poly':'DEFAULT','quad':'DEFAULT','weight':'1'}
    #establish all the right names for the desired types
    for varName,dat in self.gridInfo.items():
      if dat['poly'] == 'DEFAULT': dat['poly'] = self.dists[varName].preferredPolynomials
      if dat['quad'] == 'DEFAULT': dat['quad'] = self.dists[varName].preferredQuadrature
      polyType=dat['poly']
      subType = None
      distr = self.dists[varName]
      if polyType == 'Legendre':
        if distr.type == 'Uniform':
          quadType=dat['quad']
        else:
          quadType='CDF'
          subType=dat['quad']
          if subType not in ['Legendre','ClenshawCurtis']:
            self.raiseAnError(IOError,'Quadrature '+subType+' not compatible with Legendre polys for '+distr.type+' for variable '+varName+'!')
      else:
        quadType=dat['quad']
      if quadType not in distr.compatibleQuadrature:
        self.raiseAnError(IOError,'Quadrature type"',quadType,'"is not compatible with variable"',varName,'"distribution"',distr.type,'"')

      quad = Quadratures.returnInstance(quadType,self,Subtype=subType)
      quad.initialize(distr,self.messageHandler)
      self.quadDict[varName]=quad

      poly = OrthoPolynomials.returnInstance(polyType,self)
      poly.initialize(quad,self.messageHandler)
      self.polyDict[varName] = poly

      self.importanceDict[varName] = float(dat['weight'])

  def localGenerateInput(self,model,myInput):
    """
      Provide the next point in the sparse grid.
      @ In, model, Model, the model to evaluate
      @ In, myInput, list(str), list of original inputs
      @ Out, None
    """
    found=False
    while not found:
      try: pt,weight = self.sparseGrid[self.counter-1]
      except IndexError: raise utils.NoMoreSamplesNeeded
      if pt in self.existing:
        self.counter+=1
        if self.counter==self.limit: raise utils.NoMoreSamplesNeeded
        continue
      else:
        found=True
        # compute the maxDim in the given distribution
        for key in self.variables2distributionsMapping.keys():
          dist = self.variables2distributionsMapping[key]['name']
          maxDim = 1
          listvar = self.distributions2variablesMapping[dist]
          for var in listvar:
            if utils.first(var.values()) > maxDim:
              maxDim = utils.first(var.values())
        if maxDim > 1: NDcoordinates = [0]*maxDim

        for v,varName in enumerate(self.sparseGrid.varNames):
          # compute the SampledVarsPb for 1-D distribution
          if self.variables2distributionsMapping[varName]['totDim'] == 1:
            for key in varName.strip().split(','):
              self.values[key] = pt[v]
            self.inputInfo['SampledVarsPb'][varName] = self.distDict[varName].pdf(pt[v])
            self.inputInfo['ProbabilityWeight-'+varName.replace(",","-")] = self.inputInfo['SampledVarsPb'][varName]
          # compute the SampledVarsPb for N-D distribution
          # Assume only one N-D distribution is associated with sparse grid collocation method
          elif self.variables2distributionsMapping[varName]['totDim'] > 1:
            for key in varName.strip().split(','):
              self.values[key] = pt[v]
            NDcoordinates[self.variables2distributionsMapping[varName]['dim']-1] = pt[v]
        for v,varName in enumerate(self.sparseGrid.varNames):
          if self.variables2distributionsMapping[varName]['totDim'] > 1 and self.variables2distributionsMapping[varName]['dim'] == 1:
            self.inputInfo['SampledVarsPb'][varName] = self.distDict[varName].pdf(NDcoordinates)
            self.inputInfo['ProbabilityWeight-'+varName.replace(",","!")] = self.inputInfo['SampledVarsPb'][varName]
        self.inputInfo['PointProbability'] = reduce(mul,self.inputInfo['SampledVarsPb'].values())
        self.inputInfo['ProbabilityWeight'] = weight
        self.inputInfo['SamplerType'] = 'Sparse Grid Collocation'
#
#
#
#
class AdaptiveSparseGrid(AdaptiveSampler,SparseGridCollocation):
  def __init__(self):
    """
      Default Constructor that will initialize member variables with reasonable
      defaults or empty lists/dictionaries where applicable.
      @ In, None
      @ Out, None
    """
    SparseGridCollocation.__init__(self)
    #identification
    self.type                    = 'AdaptiveSparseGridSampler'
    self.printTag                = self.type
    #assembler objects
    self.solns                   = None   #TimePointSet of solutions -> assembled
    self.ROM                     = None   #eventual final ROM object
    #input parameters
    self.maxPolyOrder            = 0      #max size of polynomials to allow
    self.persistence             = 0      #number of forced iterations, default 2
    self.convType                = None   #convergence criterion to use
    self.logFile                 = None   #file to print log to, optional
    #convergence/training tools
    self.expImpact               = {}     #dict of potential included polynomials and their estimated impacts, [target][index]
    self.actImpact               = {}     #dict of included polynomials and their current impact, [target][index] = impact
    self.sparseGrid              = None   #current sparse grid
    self.oldSG                   = None   #previously-accepted sparse grid
    self.error                   = 0      #estimate of percent of moment calculated so far
    self.logCounter              = 0      #when printing the log, tracks the number of prints
    #convergence study
    self.doingStudy              = False  #true if convergenceStudy node defined for sampler
    self.studyFileBase           = 'out_' #can be replaced in input, not used if not doingStudy
    self.studyPoints             = []     #list of ints, runs at which to record a state
    self.studyPickle             = False  #if true, dumps ROM to pickle at each step
    #solution storage
    self.existing                = {}     #rolling list of sampled points
    self.neededPoints            = []     #queue of points to submit
    self.submittedNotCollected   = []     #list of points submitted but not yet collected and used
    self.pointsNeededToMakeROM   = set()  #list of distinct points needed in this process
    self.unfinished              = 0      #number of runs still running when convergence complete
    self.batchDone               = True   #flag for whether jobHandler has complete batch or not
    self.done                    = False  #flipped when converged
    self.newSolutionSizeShouldBe = None   #used to track and debug intended size of solutions
    self.inTraining              = set()  #list of index set points for whom points are being run

    self._addAssObject('TargetEvaluation','1')

  def localInputAndChecks(self,xmlNode):
    """
      Reads in XML node
      @ In, xmlNode, XML node, input xml
      @ Out, None
    """
    SparseGridCollocation.localInputAndChecks(self,xmlNode)
    if 'Convergence' not in list(c.tag for c in xmlNode): self.raiseAnError(IOError,'Convergence node not found in input!')
    convnode  = xmlNode.find('Convergence')
    logNode   = xmlNode.find('logFile')
    studyNode = xmlNode.find('convergenceStudy')
    self.convType     = convnode.attrib.get('target','variance')
    self.maxPolyOrder = int(convnode.attrib.get('maxPolyOrder',10))
    self.persistence  = int(convnode.attrib.get('persistence',2))
    self.maxRuns      = convnode.attrib.get('maxRuns',None)
    self.convValue    = float(convnode.text)
    if logNode      is not None: self.logFile = logNode.text
    if self.maxRuns is not None: self.maxRuns = int(self.maxRuns)
    if studyNode    is not None:
      self.doingStudy = True
      self.studyPoints = studyNode.find('runStatePoints').text
      filebaseNode = studyNode.find('baseFilename')
      self.studyPickle = studyNode.find('pickle') is not None
      if filebaseNode is None:
        self.raiseAWarning('No baseFilename specified in convergenceStudy node!  Using "%s"...' %self.studyFileBase)
      else:
        self.studyFileBase = studyNode.find('baseFilename').text
      if self.studyPoints is None:
        self.raiseAnError(IOError,'convergenceStudy node was included, but did not specify the runStatePoints node!')
      else:
        try:
          self.studyPoints = list(int(i) for i in self.studyPoints.split(','))
        except ValueError as e:
          self.raiseAnError(IOError,'Convergence state point not recognizable as an integer!',e)
        self.studyPoints.sort()

  def localInitialize(self):
    """Performs local initialization
      @ In, None
      @ Out, None
    """
    #set a pointer to the end-product ROM
    self.ROM = self.assemblerDict['ROM'][0][3]
    #obtain the DataObject that contains evaluations of the model
    self.solns = self.assemblerDict['TargetEvaluation'][0][3]
    #set a pointer to the GaussPolynomialROM object
    SVLs = self.ROM.SupervisedEngine.values()
    SVL = utils.first(SVLs) #sampler doesn't always care about which target
    self.features=SVL.features #the input space variables
    self.targets = self.ROM.initializationOptionDict['Target'].split(',') #the output space variables
    #initialize impact dictionaries by target
    for t in self.targets:
      self.expImpact[t] = {}
      self.actImpact[t] = {}
    mpo = self.maxPolyOrder #save it to re-set it after calling generateQuadsAndPolys
    self._generateQuadsAndPolys(SVL) #lives in GaussPolynomialRom object
    self.maxPolyOrder = mpo #re-set it

    #print out the setup for each variable.
    self.raiseADebug(' INTERPOLATION INFO:')
    self.raiseADebug('    Variable | Distribution | Quadrature | Polynomials')
    for v in self.quadDict.keys():
      self.raiseADebug('   '+' | '.join([v,self.distDict[v].type,self.quadDict[v].type,self.polyDict[v].type]))
    self.raiseADebug('    Polynomial Set Type  : adaptive')

    #create the index set
    self.raiseADebug('Starting index set generation...')
    self.indexSet = IndexSets.returnInstance('AdaptiveSet',self)
    self.indexSet.initialize(self.features,self.importanceDict,self.maxPolyOrder)
    for pt in self.indexSet.active:
      self.inTraining.add(pt)
      for t in self.targets:
        self.expImpact[t][pt] = 1.0 #dummy, just to help algorithm be consistent

    #set up the already-existing solutions (and re-order the inputs appropriately)
    self._updateExisting()

    #make the first sparse grid
    self.sparseGrid = self._makeSparseQuad(self.indexSet.active)

    #set up the points we need RAVEN to run before we can continue
    self.newSolutionSizeShouldBe = len(self.existing)
    self._addNewPoints()

  def localStillReady(self,ready,skipJobHandlerCheck=False):
    """
      Determines what additional points are necessary for RAVEN to run.
      @ In, ready, bool, true if ready
      @ In, skipJobHandlerCheck, optional bool, if true bypasses check on active runs in jobHandler
      @ Out, ready, bool, true if ready
    """
    #if we're done, be done
    if self.done: return False
    #update existing solutions
    self._updateExisting()
    #if we're not ready elsewhere, just be not ready
    if ready==False: return ready
    #if we still have a list of points to sample, just keep on trucking.
    if len(self.neededPoints)>0:
      return True
    #if points all submitted but not all done, not ready for now.
    if (not self.batchDone) or (not skipJobHandlerCheck and not self.jobHandler.isFinished()):
      return False
    if len(self.existing) < self.newSolutionSizeShouldBe:
      return False
    #if no points to check right now, search for points to sample
    #this should also mean the points for the poly-in-training are done
    while len(self.neededPoints)<1:
      #update sparse grid and set active impacts
      self._updateQoI()
      #move the index set forward -> that is, find the potential new indices
      self.indexSet.forward(self.maxPolyOrder)
      #estimate impacts of all potential indices
      for pidx in self.indexSet.active:
        self._estimateImpact(pidx)
      #check error convergence, using the largest impact from each target
      self.error = 0
      for pidx in self.indexSet.active:
        self.error += max(self.expImpact[t][pidx] for t in self.targets)
      #if logging, print to file
      if self.logFile is not None:
        self._printToLog()
      #if doing a study and past a statepoint, record the statepoint
      if self.doingStudy:
        while len(self.studyPoints)>0 and len(self.pointsNeededToMakeROM) > self.studyPoints[0]:
          self._writeConvergencePoint(self.studyPoints[0])
          if self.studyPickle: self._writePickle(self.studyPoints[0])
          #remove the point
          if len(self.studyPoints)>1: self.studyPoints=self.studyPoints[1:]
          else: self.studyPoints = []
      #if error small enough, converged!
      if abs(self.error) < self.convValue:
        self.done = True
        self.converged = True
        break
      #if maxRuns reached, no more samples!
      if self.maxRuns is not None and len(self.pointsNeededToMakeROM) >= self.maxRuns:
        self.raiseAMessage('Maximum runs reached!  No further polynomial will be added.')
        self.done = True
        self.converged = True
        self.neededPoints=[]
        break
      #otherwise, not converged...
      #what if we have no polynomials to consider...
      if len(self.indexSet.active)<1:
        self.raiseADebug('No new polynomials to consider!')
        break
      #find the highest overall impact to run next
      idx = self._findHighestImpactIndex()
      #add it to the training list, and append its points to the requested ones
      self.inTraining.add(idx)
      newSG = self._makeSparseQuad([idx])
      self._addNewPoints(newSG)
    #if we exited while loop without finding points, we must be done!
    if len(self.neededPoints)<1:
      self.converged = True
      self.raiseADebug('Index points in use, and their impacts:')
      for p in self.indexSet.points:
        self.raiseADebug('   ',p,list(self.actImpact[t][p] for t in self.targets))
      self._finalizeROM()
      self.unfinished = self.jobHandler.numRunning()
      self.jobHandler.terminateAll()
      self.neededPoints=[]
      self.done = True
      if self.doingStudy and len(self.studyPoints)>0:
        self.raiseAWarning('In the convergence study, the following numbers of runs were not reached:',self.studyPoints)
      return False
    #if we got here, we still have points to run!
    #print a status update...
    self.raiseAMessage('  Next: %s | error: %1.4e | runs: %i' %(str(idx),self.error,len(self.pointsNeededToMakeROM)))
    return True

  def localGenerateInput(self,model,myInput):
    """
      Generates an input. Parameters inherited.
      @ In, model, Model, unused
      @ In, myInput, list(str), unused
    """
    # compute the maxDim in the given distribution
    for key in self.variables2distributionsMapping.keys():
      dist = self.variables2distributionsMapping[key]['name']
      maxDim = 1
      listvar = self.distributions2variablesMapping[dist]
      for var in listvar:
        if utils.first(var.values()) > maxDim:
           maxDim = utils.first(var.values())
    if maxDim > 1: NDcoordinates = [0]*maxDim

    pt = self.neededPoints.pop()
    self.submittedNotCollected.append(pt)
    for v,varName in enumerate(self.sparseGrid.varNames):
      # compute the SampledVarsPb for 1-D distribution
      if self.variables2distributionsMapping[varName]['totDim'] == 1:
        for key in varName.strip().split(','):
          self.values[key] = pt[v]
        self.inputInfo['SampledVarsPb'][varName] = self.distDict[varName].pdf(pt[v])
        self.inputInfo['ProbabilityWeight-'+varName.replace(",","-")] = self.inputInfo['SampledVarsPb'][varName]
        # compute the SampledVarsPb for N-D distribution
        # Assume only one N-D distribution is associated with sparse grid collocation method
      elif self.variables2distributionsMapping[varName]['totDim'] > 1:
        for key in varName.strip().split(','):
          self.values[key] = pt[v]
        NDcoordinates[self.variables2distributionsMapping[varName]['dim']-1] = pt[v]
    for v,varName in enumerate(self.sparseGrid.varNames):
      if self.variables2distributionsMapping[varName]['totDim'] > 1 and self.variables2distributionsMapping[varName]['dim'] == 1:
        self.inputInfo['SampledVarsPb'][varName] = self.distDict[varName].pdf(NDcoordinates)
        self.inputInfo['ProbabilityWeight-'+varName.replace(",","!")] = self.inputInfo['SampledVarsPb'][varName]
    self.inputInfo['PointProbability'] = reduce(mul,self.inputInfo['SampledVarsPb'].values())
    self.inputInfo['SamplerType'] = self.type

  def localFinalizeActualSampling(self,jobObject,model,myInput):
    """Performs actions after samples have been collected.
      @ In, jobObject, External/InternalRunner object, the job that finished
      @ In, model, Model object, the model that was run
      @ In, myInput, list(str), the input used for the run
      @ Out, None
    """
    #check if all sampling is done
    if self.jobHandler.isFinished(): self.batchDone = True
    else: self.batchDone = False
    #batchDone is used to check if the sampler should find new points.

  def _addNewPoints(self,SG=None):
    """
      Sort through sparse grid and add any new needed points
      @ In, SG, SparseGrid (optional), sparse grid to comb for new points
      @ Out, None
    """
    if SG is None: SG = self.sparseGrid
    for pt in SG.points()[:]:
      self.pointsNeededToMakeROM.add(pt) #sets won't store redundancies
      if pt not in self.neededPoints and pt not in self.existing.keys():
        self.newSolutionSizeShouldBe+=1
        self.neededPoints.append(pt)

  def _convergence(self,poly,rom,target):
    """
      Checks the convergence of the adaptive index set via one of (someday) several ways, currently "variance"
      @ In, poly, list(int), the polynomial index to check convergence for
      @ In, rom, SupervisedEngine, the GaussPolynomialROM object with respect to which we check convergence
      @ In, target, string, target to check convergence with respect to
      @ Out, float, estimated impact factor for this index set and sparse grid
    """
    if self.convType.lower()=='variance':
      impact = rom.polyCoeffDict[poly]**2 / sum(rom.polyCoeffDict[p]**2 for p in rom.polyCoeffDict.keys())
    #FIXME 'coeffs' has to be updated to fit in the new rework before it can be used.
#    elif self.convType.lower()=='coeffs':
#      #new = self._makeARom(rom.sparseGrid,rom.indexSet).SupervisedEngine[target]
#      tot = 0 #for L2 norm of coeffs
#      if self.oldSG != None:
#        oSG,oSet = self._makeSparseQuad()
#        old = self._makeARom(oSG,oSet).SupervisedEngine[target]
#      else: old=None
#      for coeff in new.polyCoeffDict.keys():
#        if old!=None and coeff in old.polyCoeffDict.keys():
#          n = new.polyCoeffDict[coeff]
#          o = old.polyCoeffDict[coeff]
#          tot+= (n - o)**2
#        else:
#          tot+= new.polyCoeffDict[coeff]**2
#      impact = np.sqrt(tot)
    else: self.raiseAnError(KeyError,'Unexpected convergence criteria:',self.convType)
    return impact

  def _estimateImpact(self,idx):
    """
      Estimates the impact of polynomial with index idx by considering the product of its predecessor impacts.
      @ In, idx, tuple(int), polynomial index
      @ Out, None
    """
    #initialize
    for t in self.targets: self.expImpact[t][idx] = 1.
    have = 0 #tracks the number of preceeding terms I have (e.g., terms on axes have less preceeding terms)
    #create a list of actual impacts for predecessors of idx
    predecessors = {}
    for t in self.targets:
      predecessors[t]=[]
    for i in range(len(self.features)):
      subidx = list(idx)
      if subidx[i]>0:
        subidx[i] -= 1
        for t in self.targets:
          predecessors[t].append(self.actImpact[t][tuple(subidx)])
      else: continue #on an axis or axial plane
    #estimated impact is the product of the predecessor impacts raised to the power of the number of predecessors
    for t in self.targets:
      #raising each predecessor to the power of the predecessors makes a more fair order-of-magnitude comparison
      #  for indices on axes -> otherwise, they tend to be over-emphasized
      self.expImpact[t][idx] = np.prod(np.power(np.array(predecessors[t]),1.0/len(predecessors[t])))

  def _finalizeROM(self,rom=None):
    """
      Initializes final target ROM with necessary objects for training.
      @ In, rom, optional GaussPolynomailROM object, the rom to initialize, defaults to target rom
      @ Out, None
    """
    if rom == None: rom = self.ROM
    self.raiseADebug('No more samples to try! Declaring sampling complete.')
    #initialize final rom with final sparse grid and index set
    for target,SVL in rom.SupervisedEngine.items():
      SVL.initialize({'SG':self.sparseGrid,
                      'dists':self.dists,
                      'quads':self.quadDict,
                      'polys':self.polyDict,
                      'iSet':self.indexSet,
                      'numRuns':len(self.pointsNeededToMakeROM)-self.unfinished})

  def _findHighestImpactIndex(self,returnValue=False):
    """
      Finds and returns the index with the highest average expected impact factor across all targets
      Can optionally return the value of the highest impact, as well.
      @ In, returnValue, bool optional, returns the value of the index if True
      @ Out, tuple(int), polynomial index with greatest expected effect
    """
    point = None
    avg = 0
    for pt in self.expImpact.values()[0].keys():
      new = sum(self.expImpact[t][pt] for t in self.targets)/len(self.targets)
      if avg < new:
        avg = new
        point = pt
    self.raiseADebug('Highest impact point is',point,'with expected average impact',avg)
    if returnValue: return point,avg
    else: return point

  def _integrateFunction(self,sg,r,i):
    """
      Uses the sparse grid sg to effectively integrate the r-th moment of the model.
      @ In, sg, SparseGrid, sparseGrid object
      @ In, r, int, integer moment
      @ In, i, int, index of target to evaluate
      @ Out, float, approximate integral
    """
    tot=0
    for n in range(len(sg)):
      pt,wt = sg[n]
      if pt not in self.existing.keys():
        self.raiseAnError(RuntimeError,'Trying to integrate with point',pt,'but it is not in the solutions!')
      tot+=self.existing[pt][i]**r*wt
    return tot

  def _makeARom(self,grid,inset):
    """
      Generates a GaussPolynomialRom object using the passed in sparseGrid and indexSet,
      otherwise fundamentally a copy of the end-target ROM.
      @ In, grid, SparseGrid, sparseGrid
      @ In, inset, IndexSet, indexSet
      @ Out, GaussPolynomialROM object
    """
    #deepcopy prevents overwriting
    rom  = copy.deepcopy(self.ROM) #preserves interpolation requests via deepcopy
    sg   = copy.deepcopy(grid)
    iset = copy.deepcopy(inset)
    sg.messageHandler   = self.messageHandler
    iset.messageHandler = self.messageHandler
    rom.messageHandler  = self.messageHandler
    for svl in rom.SupervisedEngine.values():
      svl.initialize({'SG'   :sg,
                      'dists':self.dists,
                      'quads':self.quadDict,
                      'polys':self.polyDict,
                      'iSet' :iset
                      })
    #while the training won't always need all of solns, it is smart enough to take what it needs
    rom.train(self.solns)
    return rom

  def _makeSparseQuad(self,points=[]):
    """
      Generates a sparseGrid object using the self.indexSet adaptively established points
      as well as and additional points passed in (often the indexSet's adaptive points).
      @ In, points, list(tuple(int)), points
      @ Out, SparseGrid
    """
    sparseGrid = Quadratures.SparseQuad()
    iset = IndexSets.returnInstance('Custom',self)
    iset.initialize(self.features,self.importanceDict,self.maxPolyOrder)
    iset.setPoints(self.indexSet.points)
    iset.addPoints(points)
    sparseGrid.initialize(self.features,iset,self.dists,self.quadDict,self.jobHandler,self.messageHandler)
    return sparseGrid

  def _printToLog(self):
    """
      Prints adaptive state of this sampler to the log file.
      @ In, None
      @ Out, None
    """
    self.logCounter+=1
    pl = 4*len(self.features)+1
    f = file(self.logFile,'a')
    f.writelines('===================== STEP %i =====================\n' %self.logCounter)
    f.writelines('\nNumber of Runs: %i\n' %len(self.pointsNeededToMakeROM))
    f.writelines('Error: %1.9e\n' %self.error)
    f.writelines('Features: %s\n' %','.join(self.features))
    f.writelines('\nExisting indices:\n')
    f.writelines('    {:^{}}:'.format('poly',pl))
    for t in self.targets:
      f.writelines('  {:<16}'.format(t))
    f.writelines('\n')
    for idx in self.indexSet.points:
      f.writelines('    {:^{}}:'.format(idx,pl))
      for t in self.targets:
        f.writelines('  {:<9}'.format(self.actImpact[t][idx]))
      f.writelines('\n')
    f.writelines('\nPredicted indices:\n')
    f.writelines('    {:^{}}:'.format('poly',pl))
    for t in self.targets:
      f.writelines('  {:<16}'.format(t))
    f.writelines('\n')
    for idx in self.expImpact.values()[0].keys():
      f.writelines('    {:^{}}:'.format(idx,pl))
      for t in self.targets:
        f.writelines('  {:<9}'.format(self.expImpact[t][idx]))
      f.writelines('\n')
    f.writelines('===================== END STEP =====================\n')
    f.close()

  def _updateExisting(self):
    """
      Goes through the stores solutions PointSet and pulls out solutions, ordering them
      by the order the features we're evaluating.
      @ In, None
      @ Out, None
    """
    #TODO: only append new points instead of resorting everyone
    if not self.solns.isItEmpty():
      inps = self.solns.getInpParametersValues()
      outs = self.solns.getOutParametersValues()
      #make reorder map
      reordmap=list(inps.keys().index(i) for i in self.features)
      solns = list(v for v in inps.values())
      ordsolns = [solns[i] for i in reordmap]
      existinginps = zip(*ordsolns)
      outvals = zip(*list(v for v in outs.values()))
      self.existing = dict(zip(existinginps,outvals))

  def _updateQoI(self):
    """
      Updates Reduced Order Models (ROMs) for Quantities of Interest (QoIs), as well as impact parameters and estimated error.
      @ In, None
      @ Out, None
    """
    #add active (finished) points to the sparse grid
    for active in list(self.inTraining):
      #add point to index set
      self.indexSet.accept(active)
      self.sparseGrid = self._makeSparseQuad()
      for t in self.targets:
        del self.expImpact[t][active]
      self.inTraining.remove(active)
    #update all the impacts
    rom = self._makeARom(self.sparseGrid,self.indexSet)
    for poly in self.indexSet.points:
      for t in self.targets:
        impact = self._convergence(poly,rom.SupervisedEngine[t],t)
        self.actImpact[t][poly] = impact

  def _writeConvergencePoint(self,runPoint):
    """
      Writes XML out for this ROM at this point in the run
      @ In, runPoint, int, the target runs for this statepoint
      @ Out, None
    """
    fname = self.studyFileBase+str(runPoint)
    self.raiseAMessage('Preparing to write state %i to %s.xml...' %(runPoint,fname))
    rom = copy.deepcopy(self.ROM)
    self._finalizeROM(rom)
    rom.train(self.solns)
    options = {'filenameroot':fname, 'what':'all'}
    rom.printXML(options)

  def _writePickle(self,runPoint):
    """
      Writes pickle for this ROM at this point in the run
      @ In, runPoint, int, the target runs for this statepoint
      @ Out, None
    """
    fname = self.studyFileBase+str(runPoint)
    self.raiseAMessage('Writing ROM at state %i to %s.pk...' %(runPoint,fname))
    rom = copy.deepcopy(self.ROM)
    self._finalizeROM(rom)
    rom.train(self.solns)
    pickle.dump(rom,file(fname+'.pk','w'))

#
#
#
#
class Sobol(SparseGridCollocation):
  def __init__(self):
    """
    Default Constructor that will initialize member variables with reasonable
    defaults or empty lists/dictionaries where applicable.
    @ In, None
    @ Out, None
    """
    Grid.__init__(self)
    self.type           = 'SobolSampler'
    self.printTag       = 'SAMPLER SOBOL'
    self.assemblerObjects={}    #dict of external objects required for assembly
    self.maxPolyOrder   = None  #L, the relative maximum polynomial order to use in any dimension
    self.sobolOrder     = None  #S, the order of the HDMR expansion (1,2,3), queried from the sobol ROM
    self.indexSetType   = None  #the type of index set to use, queried from the sobol ROM
    self.polyDict       = {}    #varName-indexed dict of polynomial types
    self.quadDict       = {}    #varName-indexed dict of quadrature types
    self.importanceDict = {}    #varName-indexed dict of importance weights
    self.references     = {}    #reference (mean) values for distributions, by var
    self.solns          = None  #pointer to output dataObjects object
    self.ROM            = None  #pointer to sobol ROM
    self.jobHandler     = None  #pointer to job handler for parallel runs
    self.doInParallel   = True  #compute sparse grid in parallel flag, recommended True
    self.existing       = []
    self.distinctPoints = set() #tracks distinct points used in creating this ROM

    self._addAssObject('ROM','1')

  def _localWhatDoINeed(self):
    """
      Used to obtain necessary objects.
      @ In, None
      @ Out, None
    """
    gridDict = Grid._localWhatDoINeed(self)
    gridDict['internal'] = [(None,'jobHandler')]
    return gridDict

  def _localGenerateAssembler(self,initDict):
    """
      Used to obtain necessary objects.
      @ In, initDict, dict, dictionary of objects required to initialize
      @ Out, None
    """
    Grid._localGenerateAssembler(self, initDict)
    self.jobHandler = initDict['internal']['jobHandler']
    self.dists = self.transformDistDict()

  def localInitialize(self):
    """
      Initializes Sampler, including building sub-ROMs for Sobol decomposition.  Note that re-using this
      sampler will destroy any ROM trained and attached to this sampler, and can be retrained after sampling.
      @ In, None
      @ Out, None
    """
    for key in self.assemblerDict.keys():
      if 'ROM' in key:
        indice = 0
        for value in self.assemblerDict[key]:
          self.ROM = self.assemblerDict[key][indice][3]
          indice += 1
    #make combination of ROMs that we need
    self.targets  = self.ROM.SupervisedEngine.keys()
    SVLs = self.ROM.SupervisedEngine.values()
    SVL = utils.first(SVLs)
    self.sobolOrder = SVL.sobolOrder
    self._generateQuadsAndPolys(SVL)
    self.features = SVL.features
    needCombos = itertools.chain.from_iterable(itertools.combinations(self.features,r) for r in range(self.sobolOrder+1))
    self.SQs={}
    self.ROMs={} #keys are [target][combo]
    for t in self.targets: self.ROMs[t]={}
    for combo in needCombos:
      if len(combo)==0:
        continue
      distDict={}
      quadDict={}
      polyDict={}
      imptDict={}
      limit=0
      for c in combo:
        distDict[c]=self.distDict[c]
        quadDict[c]=self.quadDict[c]
        polyDict[c]=self.polyDict[c]
        imptDict[c]=self.importanceDict[c]
      iset=IndexSets.returnInstance(SVL.indexSetType,self)
      iset.initialize(combo,imptDict,SVL.maxPolyOrder)
      self.SQs[combo] = Quadratures.SparseQuad()
      self.SQs[combo].initialize(combo,iset,distDict,quadDict,self.jobHandler,self.messageHandler)
      # initDict is for SVL.__init__()
      initDict={'IndexSet'       :iset.type,        # type of index set
                'PolynomialOrder':SVL.maxPolyOrder, # largest polynomial
                'Interpolation'  :SVL.itpDict,      # polys, quads per input
                'Features'       :','.join(combo),  # input variables
                'Target'         :None}             # set below, per-case basis
      #initializeDict is for SVL.initialize()
      initializeDict={'SG'   :self.SQs[combo],      # sparse grid
                      'dists':distDict,             # distributions
                      'quads':quadDict,             # quadratures
                      'polys':polyDict,             # polynomials
                      'iSet' :iset}                 # index set
      for name,SVL in self.ROM.SupervisedEngine.items():
        initDict['Target']     = SVL.target
        self.ROMs[name][combo] = SupervisedLearning.returnInstance('GaussPolynomialRom',self,**initDict)
        self.ROMs[name][combo].initialize(initializeDict)
        self.ROMs[name][combo].messageHandler = self.messageHandler
    #if restart, figure out what runs we need; else, all of them
    if self.restartData != None:
      inps = self.restartData.getInpParametersValues()
      self.existing = zip(*list(v for v in inps.values()))
    #make combined sparse grids
    self.references={}
    for var in self.features:
      self.references[var]=self.distDict[var].untruncatedMean()
    self.pointsToRun=[]
    #make sure reference case gets in there
    newpt = np.zeros(len(self.features))
    for v,var in enumerate(self.features):
      newpt[v] = self.references[var]
    self.pointsToRun.append(tuple(newpt))
    self.distinctPoints.add(tuple(newpt))
    #now do the rest
    for combo,rom in utils.first(self.ROMs.values()).items(): #each target is the same, so just for each combo
      SG = rom.sparseGrid #they all should have the same sparseGrid
      SG._remap(combo)
      for l in range(len(SG)):
        pt,wt = SG[l]
        newpt = np.zeros(len(self.features))
        for v,var in enumerate(self.features):
          if var in combo: newpt[v] = pt[combo.index(var)]
          else: newpt[v] = self.references[var]
        newpt=tuple(newpt)
        self.distinctPoints.add(newpt)
        if newpt not in self.pointsToRun:# and newpt not in existing: #the second half used to be commented...
          self.pointsToRun.append(newpt)
    self.limit = len(self.pointsToRun)
    self.raiseADebug('Needed points: %i' %self.limit)
<<<<<<< HEAD
    self.raiseADebug('From Restart : %i' %utils.iter_len(self.existing))
    self.raiseADebug('Still Needed : %i' %(self.limit-utils.iter_len(self.existing)))
    initdict={'ROMs':None,
=======
    initdict={'ROMs':None, #self.ROMs,
>>>>>>> 6b282c09
              'SG':self.SQs,
              'dists':self.distDict,
              'quads':self.quadDict,
              'polys':self.polyDict,
              'refs':self.references,
              'numRuns':len(self.distinctPoints)}
    for target in self.targets:
      initdict['ROMs'] = self.ROMs[target]
      self.ROM.SupervisedEngine[target].initialize(initdict)

  def localGenerateInput(self,model,myInput):
    """
      Generates an input. Parameters inherited.
      @ In, model, Model
      @ In, myInput, list(str)
    """
    found=False
    while not found:
      try: pt = self.pointsToRun[self.counter-1]
      except IndexError: raise utils.NoMoreSamplesNeeded
      if pt in self.existing:
        self.raiseADebug('point found in restart:',pt)
        self.counter+=1
        if self.counter==self.limit: raise utils.NoMoreSamplesNeeded
        continue
      else:
        self.raiseADebug('point found to run:',pt)
        found=True
      for v,varName in enumerate(self.features):
        self.values[varName] = pt[v]
        self.inputInfo['SampledVarsPb'][varName] = self.distDict[varName].pdf(self.values[varName])
        self.inputInfo['ProbabilityWeight-'+varName.replace(",","-")] = self.inputInfo['SampledVarsPb'][varName]
      self.inputInfo['PointProbability'] = reduce(mul,self.inputInfo['SampledVarsPb'].values())
      #self.inputInfo['ProbabilityWeight'] =  N/A
      self.inputInfo['SamplerType'] = 'Sparse Grids for Sobol'
#
#
#
#
class AdaptiveSobol(Sobol,AdaptiveSparseGrid):
  """
  Adaptive Sobol sampler to obtain points adaptively for training a HDMR ROM.
  """
  def __init__(self):
    """
    The constructor.
    @ In, None
    @ Out, None
    """
    Sobol.__init__(self)

    #identification
    self.type            = 'AdaptiveSobolSampler'
    self.printTag        = 'SAMPLER ADAPTIVE SOBOL'
    self.stateCounter    = 0       #counts number of times adaptive step moves forward

    #input parameters
    self.maxSobolOrder   = None    #largest dimensionality of a subset combination
    #self.maxPolyOrder    = None   #largest polynomial order to use in subset sparse grids #TODO maybe someday
    self.maxRuns         = None    #most runs to allow total before quitting
    self.convValue       = None    #value to converge adaptive sampling to
    self.tweakParam      = 1.0     #ranges 0 (only polynomials) to 2 (only subsets)
    self.statesFile      = None    #file to log the progression of the adaptive sampling
    self.subVerbosity    = 'quiet' #verbosity level for the ROMs, samplers, dataobjects created within this sampler

    #assembly objects
    self.solns           = None    #solution database, PointSet data object
    self.ROM             = None    #HDMR rom that will be constructed with the samples found here

    #storage dictionaries
    self.ROMs            = {} #subset reduced-order models by target,subset: self.ROMs[target][subset]
    self.SQs             = {} #stores sparse grid quadrature objects
    self.samplers        = {} #stores adaptive sparse grid sampling objects
    self.romShell        = {} #stores Model.ROM objects for each subset
    self.iSets           = {} #adaptive index set objects by target,subset
    self.pointsNeeded    = {} #by subset, the points needed for next step in adaptive SG sampler
    self.pointsCollected = {} #by subset, the points collected for next stip in adaptive SG sampler
    self.subsets         = {} #subset gPC ROMs to be used in full HDMR ROM that have at least started training
    self.references      = {} #mean-value cut reference points by variable
    self.useSet          = {} #accepted subsets and the associated ROMs, as useSet[subset][target]

    #convergence parameters
    self.subsetImpact    = {}    #actual impact on variance by subset combo
    self.subsetExpImpact = {}    #estimated impact on variance by subset combo
    self.done            = False #boolean to track if we've converged, or gone over limit
    self.distinctPoints  = set() #list of points needed to make this ROM, for counting purposes
    self.numConverged    = 0     #tracking for persistance
    self.persistence     = 2     #set in input, the number of successive converges to require

    #convergence study
    self.doingStudy      = False  #true if convergenceStudy node defined for sampler
    self.studyFileBase   = 'out_' #can be replaced in input, not used if not doingStudy
    self.studyPoints     = []     #list of ints, runs at which to record a state
    self.studyPickle     = False  #if true, creates a pickle of rom at statepoints

    #attributes
    self.features        = None #ROM features of interest, also input variable list
    self.targets         = None #ROM outputs of interest

    #point lists
    self.existing        = {}       #points from restart and calculations, and their solutions
    self.sorted          = []       #points that have been sorted into appropriate objects
    self.submittedNotCollected = [] #list of points that have been generated but not collected
    self.inTraining      = []       #usually just one tuple, unless multiple items in simultaneous training

    self._addAssObject('TargetEvaluation','1')

  def localInputAndChecks(self,xmlNode):
    """
    Extended readMoreXML.
    @ In, xmlNode, xmlNode, with head AdaptiveSobol
    @ Out, None
    """
    Sobol.localInputAndChecks(self,xmlNode)
    conv = xmlNode.find('Convergence')
    studyNode = xmlNode.find('convergenceStudy')
    if conv is None: self.raiseAnError(IOError,'"Convergence" node not found in input!')
    #self.convType      = conv.get('target',None) #TODO not implemented.  Currently only does variance.
    for child in conv:
      if   child.tag == 'relTolerance'   : self.convValue     = float(child.text)
      elif child.tag == 'maxRuns'        : self.maxRuns       =   int(child.text)
      elif child.tag == 'maxSobolOrder'  : self.maxSobolOrder =   int(child.text)
      #elif child.tag== 'maxPolyOrder'   : self.maxPolyOrder  =   int(child.text) #TODO someday maybe.
      elif child.tag == 'progressParam'  : self.tweakParam    = float(child.text)
      elif child.tag == 'logFile'        : self.statesFile    =  file(child.text,'w')
      elif child.tag == 'subsetVerbosity': self.subVerbosity  =       child.text.lower()
    if not 0 <= self.tweakParam <= 2:
      self.raiseAnError(IOError,'progressParam must be between 0 (only add polynomials) and 2 (only add subsets) (default 1).  Input value was',self.tweakParam,'!')
    if self.subVerbosity not in ['debug','all','quiet','silent']:
      self.raiseAWarning('subsetVerbosity parameter not recognized:',self.subVerbosity,' -> continuing with "quiet"')
      self.subVerbosity = 'quiet'
    if studyNode is not None:
      self.doingStudy = True
      self.studyPoints = studyNode.find('runStatePoints').text
      filebaseNode = studyNode.find('baseFilename')
      self.studyPickle = studyNode.find('pickle') is not None
      if filebaseNode is None:
        self.raiseAWarning('No baseFilename specified in convergenceStudy node!  Using "%s"...' %self.studyFileBase)
      else:
        self.studyFileBase = studyNode.find('baseFilename').text
      if self.studyPoints is None:
        self.raiseAnError(IOError,'convergenceStudy node was included, but did not specify the runStatePoints node!')
      else:
        try:
          self.studyPoints = list(int(i) for i in self.studyPoints.split(','))
        except ValueError as e:
          self.raiseAnError(IOError,'Convergence state point not recognizable as an integer!',e)
        self.studyPoints.sort()

  def localInitialize(self):
    """
    Initializes this sampler, building some starting subset roms for Sobol decomposition.
    @ In, None
    @ Out, None
    """
    #set up assembly-based objects
    self.solns = self.assemblerDict['TargetEvaluation'][0][3]
    self.ROM   = self.assemblerDict['ROM'][0][3]
    SVLs = self.ROM.SupervisedEngine.values()
    SVL = SVLs[0]
    self.features = SVL.features
    self.targets = self.ROM.initializationOptionDict['Target'].split(',')
    for t in self.targets:
      self.ROMs[t]            = {}
      self.subsetImpact[t]    = {}
    #generate quadratures and polynomials
    self._generateQuadsAndPolys(SVL)
    #set up reference case
    for var,dist in self.distDict.items():
      self.references[var] = dist.untruncatedMean()
    #set up first subsets, the mono-dimensionals
    self.firstCombos = list(itertools.chain.from_iterable(itertools.combinations(self.features,r) for r in [0,1]))
    for c in self.firstCombos[:]:
      #already did reference case, so remove it
      if len(c)<1:
        self.firstCombos.remove(c)
        continue
      self._makeSubsetRom(c)
      self.inTraining.append( ('poly',c,self.samplers[c]._findHighestImpactIndex()) )
      #get the points needed to push this subset forward
      self._retrieveNeededPoints(c)
    #update the solution storage array
    self._updateExisting()
    #set up the nominal point for a run
    #  Note: neededPoints is not going to be the main method for queuing points, but it will take priority.
    self.neededPoints = [tuple(self.references[var] for var in self.features)]

  def localStillReady(self,ready):
    """
    Determines if sampler is prepared to provide another input.  If not, and
    if jobHandler is finished, this will end sampling.
    @ In, ready, boolean
    @ Out, boolean
    """
    #if we've already capped runs or are otherwise done, return False
    if self.done:
      self.raiseADebug('Sampler is already done; no more runs available.')
      return False
    #if for some reason we're not ready already, just return that
    if not ready: return ready
    #collect points that have been run
    self._sortNewPoints()
    #if starting set of points is not done, just return
    if len(self.neededPoints)>0: return True
    #look for any new points to run, if we don't have any
    while sum(len(self.pointsNeeded[s[1]]) for s in self.inTraining)<1:
      #since we don't need any points to sample, we can train
      for item in self.inTraining:
        sub = item[1]
        # whether we were training a poly or a new subset, we need to update the subset
        self._updateSubset(sub)
      # now that we've updated the subsets, we can train them and update the actual and expected impacts
      for item in self.inTraining:
        sub = item[1]
        #train it
        self.samplers[sub]._finalizeROM()
        self.romShell[sub].train(self.samplers[sub].solns)
        #update the actual impacts
        for t in self.targets:
          self.subsetImpact[t][sub] = self._calcActualImpact(sub,t)
          if sub in self.subsetExpImpact.keys(): del self.subsetExpImpact[sub]
        #add new/update expected impacts of subsets
        self._generateSubsets(sub)
        #remove this item from the training queue
        self.inTraining.remove(item)
      #are we at maxRuns?  If so, we need to be done.
      if self.maxRuns is not None and len(self.distinctPoints)>self.maxRuns:
        self.raiseAMessage('Maximum runs reached!  No new polynomials or subsets will be added...')
        self._earlyExit()
        return False
      #get next-most influential poly/subset to add, update global error estimate
      which, todoSub, poly = self._getLargestImpact()
      self.raiseAMessage('Next: %6s %8s%12s' %(which,','.join(todoSub),str(poly)),'| error: %1.4e' %self.error,'| runs: %i' %len(self.distinctPoints))
      if self.statesFile is not None: self._printState(which,todoSub,poly)
      #if doing a study and past a statepoint, record the statepoint
      if self.doingStudy:
        while len(self.studyPoints)>0 and len(self.distinctPoints) > self.studyPoints[0]:
          self._writeConvergencePoint(self.studyPoints[0])
          if self.studyPickle: self._writePickle(self.studyPoints[0])
          #remove the point
          if len(self.studyPoints)>1: self.studyPoints=self.studyPoints[1:]
          else: self.studyPoints = []
      #are we converged?
      if self.error < self.convValue:
        self.raiseAMessage('Convergence achieved!  No new polynomials or subsets will be added...')
        self._earlyExit()
        return False
      #otherwise, we're not done...
      #  -> use the information from _getLargestImpact to add either a poly or a subset
      if which == 'poly':
        self.inTraining.append(('poly',todoSub,self.samplers[todoSub]._findHighestImpactIndex()))
        samp = self.samplers[todoSub]
        #add the poly to the subset sampler's training queue
        samp.inTraining.add(self.inTraining[-1][2])
        #add new necessary points to subset sampler
        samp._addNewPoints(samp._makeSparseQuad([self.inTraining[-1][2]]))
        #get those new needed points and store them locally
        self._retrieveNeededPoints(todoSub)
      elif which == 'subset':
        self._makeSubsetRom(todoSub)
        for t in self.targets: #TODO might be redundant, if you're cleaning up code.
          self.ROMs[t][todoSub] = self.romShell[todoSub].SupervisedEngine[t]
        self.inTraining.append(('subset',todoSub,self.romShell[todoSub]))
        #get initial needed points and store them locally
        self._retrieveNeededPoints(todoSub)
    #END while loop
    #if all the points we need are currently submitted but not collected, we have no points to offer
    if not self._havePointsToRun(): return False
    #otherwise, we can submit points!
    return True

  def localGenerateInput(self,model,oldInput):
    """
    Generates an input to be run.
    @ In, model, Model, the model to run
    @ In, oldInput, list(str), the old input used
    @ Out, None
    """
    #note: pointsNeeded is the collection of points needed by sampler,
    #      while neededPoints is just the reference point that needs running
    #if there's a point that THIS sampler needs, prioritize it
    if len(self.neededPoints)>0:
      pt = self.neededPoints.pop()
    #otherwise, take from the highest-impact sampler's needed points
    else:
      #pointsNeeded is in order from least to most impactful, so list reverse of keys.
      subsets = self.pointsNeeded.keys()
      subsets.reverse()
      #now they're in order of impact.  Look for the next point to run.
      found = False
      for sub in subsets:
        for p in self.pointsNeeded[sub]:
          pt = self._expandCutPoint(sub,p)
          if pt not in self.submittedNotCollected:
            self.submittedNotCollected.append(pt)
            found = True
            break
        if found: break
      if not found:
        #this should not occur, but is a good sign something went wrong in developing.
        self.raiseAnError(RuntimeError,'No point was found to generate!  This should not be possible...')
    #add the number of necessary distinct points to a set (so no duplicates).
    self.distinctPoints.add(pt)
    #set up the run.
    for v,varName in enumerate(self.features):
      self.values[varName] = pt[v]
      self.inputInfo['SampledVarsPb'][varName] = self.distDict[varName].pdf(self.values[varName])
    self.inputInfo['PointsProbability'] = reduce(mul,self.inputInfo['SampledVarsPb'].values())
    self.inputInfo['SamplerType'] = 'Adaptive Sobol Sparse Grids'

  def _addPointToDataObject(self,subset,point):
    """
    Adds a cut point to the data object for the subset sampler.
    @ In, subset, tuple(string), the cut point
    @ In, point, tuple(int), the cut point to add
    @ Out, None
    """
    pointSet = self.samplers[subset].solns
    #first, check if the output is in the subset's existing solution set already
    if point in self.samplers[subset].existing.keys():
      output = self.samplers[subset].existing[point]
    #if not, get it locally, but it costs more because we have to expand the cut point
    else:
      output = self.existing[self._expandCutPoint(subset,point)]
      self.samplers[subset].existing[point] = output
    #add the point to the data set.
    for v,var in enumerate(subset):
      pointSet.updateInputValue(var,point[v])
    for v,var in enumerate(self.targets):
      pointSet.updateOutputValue(var,output[v])

  def _calcActualImpact(self,subset,target):
    """
    Calculates the total impact of the current set.
    @ In, subset, tuple(str), new subset for which impact is considered
    @ Out, float, the "error" reduced by acquiring the new point
    """
    #add the new term to the use set
    if subset not in self.useSet.keys(): self.useSet[subset] = {}
    self.useSet[subset][target] = self.ROMs[target][subset]
    #compute the impact as the contribution to the variance
    totvar = 0
    for s in self.useSet.keys():
      totvar += self.ROMs[target][s].__variance__()
    #avoid div by 0 error
    if totvar > 0:
      return self.ROMs[target][subset].__variance__()/totvar
    else:
      return self.ROMs[target][subset].__variance__()

  def _calcExpImpact(self,subset,target):
    """
    Estimates the importance (impact) of the subset, based on its predecessors
    @ In, subset, tuple(str), the subset spanning the cut plane of interest
    @ In, target, str, target to estimate impact for
    @ Out, float, the expected impact
    """
    #estimate impact as the product of predecessors
    #TODO this could be improved for higher dimensions, ie s(a,b,c) = s(a)*s(b)*s(c) or s(a,b)*s(c) or ?
    #for now, using product of all of the immediate predecessors, which seems to be an okay guess
    impact = 1
    for sub in self.useSet.keys():
      #only use immediate predecessor
      if len(sub)<len(subset)-1: continue
      #use builtin set mechanics to figure out if "sub" is a subset of "subset"
      if set(sub).issubset(set(subset)): #confusing naming!  if sub is a predecessor of subset...
        impact*=self.subsetImpact[target][sub]
    return impact

  def _checkCutPoint(self,subset,pt):
    """
    Determines if a point is in the cut set for the features in the subset.
    @ In, subset, tuple(str), desired subset features
    @ In, pt, tuple(float), the full point
    @ Out, bool, True if pt only varies from reference in dimensions within the subset
    """
    for v,var in enumerate(self.features):
      if var in subset: continue #it's okay to vary if you're in the subset
      if pt[v] != self.references[var]: #we're outside the cut plane.
        return False
    return True #only if nothing outside the cut plane

  def _expandCutPoint(self,subset,pt):
    """
    Takes a trimmed point from the cut plane and expands it to include the reference values.
    @ In, subset, tuple(str), the subset describing this cut plane
    @ In, pt, tuple(float), the trimmed cutpoint to expand
    @ Out, tuple(float), full expanded points
    """
    #initialize full point
    full = np.zeros(len(self.features))
    for v,var in enumerate(self.features):
      #if it's a varying point (spanned by the subset), keep its value
      if var in subset: full[v] = pt[subset.index(var)]
      #else, use the reference value
      else: full[v] = self.references[var]
    return tuple(full)

  def _extractCutPoint(self,subset,pt):
    """
    Trims the dimensionality of pt to the cut plane spanning subset
    @ In, subset, tuple(str), the cut plane to trim to
    @ In, pt, tuple(float), the point to extract
    @ Out, tuple(pt,vals), extracted point with cardinality equal to the subset cardinality
    """
    #slightly faster all in one line.
    cutInp = tuple(pt[self.features.index(var)] for var in subset)
    return cutInp

  def _earlyExit(self):
    """
    In the event the sampler has to terminate before normal completion, this helps to assure
    a usable set of ROMs make it to the HDMR ROM.
    @ In, None
    @ Out, None
    """
    #remove unfinished subsets
    toRemove = []
    for subset in self.ROMs.values()[0]:
      if subset not in self.useSet.keys():
        toRemove.append(subset)
    for subset in toRemove:
      for t in self.targets:
        del self.ROMs[t][subset]
    #finalize subsets
    for sub in self.useSet.keys():
      self._finalizeSubset(sub)
    #set completion trigger
    self.done = True
    #note any missing statepoints if doing convergence study
    if self.doingStudy and len(self.studyPoints)>0:
      self.raiseAWarning('In the convergence study, the following numbers of runs were not reached:',self.studyPoints)
    #set up HDMRRom for training
    self._finalizeROM()

  def _finalizeROM(self,rom=None):
    """
    Delivers necessary structures to the HDMRRom object
    @ In, rom, optional HDMRRom object, rom to finalize before training, defaults to target rom
    @ Out, None
    """
    if rom == None: rom = self.ROM
    initDict = {'ROMs':None, # multitarget requires setting individually, below
                'SG':self.SQs,
                'dists':self.distDict,
                'quads':self.quadDict,
                'polys':self.polyDict,
                'refs':self.references,
                'numRuns':len(self.distinctPoints)}
    #initialize each HDMRRom object in the ROM
    for target in self.targets:
      initDict['ROMs'] = copy.deepcopy(self.ROMs[target])
      #remove unfinished subsets
      for subset in self.ROMs.values()[0]:
        if subset not in self.useSet.keys():
          del initDict['ROMs'][subset]
      rom.SupervisedEngine[target].initialize(initDict)

  def _finalizeSubset(self,subset):
    """
    On completion, finalizes the subset by initializing the associated ROM.
    @ In, subset, tuple(str), subset to finalize
    @ Out, None
    """
    sampler = self.samplers[subset]
    #add collected points to sampler's data object, just in case one's missing.  Could be optimized.
    for pt in self.pointsCollected[subset]:
      self._addPointToDataObject(subset,pt)
    #finalize the subset ROM
    sampler._finalizeROM()
    #train the ROM
    self.romShell[subset].train(sampler.solns)
    #store rom in dedicated use set
    for target in self.targets:
      self.useSet[subset][target] = self.romShell[subset].SupervisedEngine[target]

  def _generateSubsets(self,subset):
    """
    Returns a list of the possible subset combinations available, and estimates their impact
    @ In, subset, tuple(str), the leading subset to add more subsets from
    @ Out, None
    """
    #get length of subset
    l = len(subset)
    #we want all combinations of subsets using subset and adding only one more
    #first, get all possible combinations of that length
    #TODO this is wasteful, but I don't know a better way.
    potential = itertools.combinations(self.features,l+1)
    #if all the subset dimensions are in the potential, then it could possibly be used
    #but don't include if it's already there, or if it's in training.
    use = []
    self.raiseADebug('Generating subsets on',subset,'...')
    for p in potential:
      if all(i in p for i in subset):
        if p not in self.useSet.keys():
          if p not in list(s[1] for s in self.inTraining):
            use.append(p)
    if len(use)<1:
      self.raiseADebug('    no new potentials found.')
      return
    #now, look for ones that have all necessary subsets in the use set.
    for p in use:
      if len(p)>self.maxSobolOrder:
        self.raiseADebug('        Discarded',p,'for too large subset cardinality.')
        continue
      #to be included, p needs all of its precedents of lower cardinality to be in the useSet already.
      neededPrecedents = list(itertools.combinations(p,len(p)-1))
      if all(c in self.useSet.keys() for c in neededPrecedents):
        self.raiseADebug('  Adding subset:',p)
        self._makeSubsetRom(p)
        #get expected impact - the max impact among from the targets
        self.subsetExpImpact[p] = max(abs(self._calcExpImpact(p,t)) for t in self.targets)
    #now order the expected impacts so that lowest is first (-1 is highest)
    toSort = zip(self.subsetExpImpact.keys(),self.subsetExpImpact.values())
    toSort.sort(key=itemgetter(1))
    #restore them to the ordered dict.
    self.subsetExpImpact = OrderedDict()
    for key, impact in toSort:
      self.subsetExpImpact[key] = impact

  def _getLargestImpact(self):
    """
    Looks through potential subsets and existing subsets for the most effective polynomial to add
    @ In, None
    @ Out, (str, tuple(str), item ), either 'poly' or 'subset' along with the corresponding subset and either the poly or ''
    """
    #track the total error while we do this
    self.error = 0
    #storage for most impactful polynomial: its impact, the subset it belongs to, and the polynomial index
    maxPolyImpact = 0
    maxPolySubset = None
    poly = None
    #find most effective polynomial among existing subsets
    for subset in self.useSet.keys():
      #if it's already in training, move along
      if any(subset == s[1] for s in self.inTraining): continue
      pt,imp =  self.samplers[subset]._findHighestImpactIndex(returnValue = True)
      #apply tweaking parameter for favoring either polys or subsets
      imp = imp**self.tweakParam * (sum(self.subsetImpact[t][subset] for t in self.targets)/len(self.targets))**(2.-self.tweakParam)
      #update global estimated error
      self.error+=imp
      #update max if necessary
      if maxPolyImpact < imp:
        maxPolyImpact = imp
        maxPolySubset = subset
        poly = pt
    #storage for the most impactful subset: its impact, and the subset
    maxSubsetImpact = 0
    maxSubset = None
    #find the expected most effective subset among potential subsets
    for subset,expImp in self.subsetExpImpact.items():
      #if it's already in training, move along
      if any(subset == s[1] for s in self.inTraining): continue
      #apply favoring tweaking parameter - take abs() to assure fair comparison
      expImp = abs(expImp)**(2.-self.tweakParam)
      #update global expected error remaining
      self.error+=expImp
      #update max if necessary
      if maxSubsetImpact < expImp:
        maxSubsetImpact = expImp
        maxSubset = subset
    #which champion (poly or subset) is more significant? Slightly favour polynomials as a tiebreaker
    if maxPolySubset is None and maxSubset is None:
      self.raiseAnError(RuntimeError,'No polynomials or subsets found to consider!')
    if maxPolyImpact >= maxSubsetImpact:
      self.raiseADebug('Most impactful is resolving subset',maxPolySubset)
      return 'poly',maxPolySubset,poly
    else:
      self.raiseADebug('Most impactful is adding subset',maxSubset)
      return 'subset',maxSubset,''

  def _havePointsToRun(self):
    """
    Determines if there are points to submit to the jobHandler.
    @ In, None
    @ Out, bool, true if there are points to run
    """
    #check if there's any subsets in the useSet that need points run, that haven't been queued
    for subset in self.useSet.keys():
      for pt in self.pointsNeeded[subset]:
        if self._expandCutPoint(subset,pt) not in self.submittedNotCollected:
          return True
    #check if there's anything in training that needs points run, that haven't been queued
    for item in self.inTraining:
      subset = item[1]
      for pt in self.pointsNeeded[subset]:
        if self._expandCutPoint(subset,pt) not in self.submittedNotCollected:
          return True
    #if not, we have nothing to run.
    return False

  def _makeCutDataObject(self,subset):
    """
    Creates a new PointSet dataobject for a cut subset
    @ In, subset, tuple(str), the subset to make the object for
    @ Out, dataObject
    """
    #create a new data ojbect
    dataObject = DataObjects.returnInstance('PointSet',self)
    dataObject.type ='PointSet'
    #write xml to set up data object
    #  -> name it the amalgamation of the subset parts
    node = ET.Element('PointSet',{'name':'-'.join(subset),'verbosity':self.subVerbosity})
    inp = ET.Element('Input')
    inp.text = ','.join(s for s in subset)
    node.append(inp)
    out = ET.Element('Output')
    out.text = ','.join(self.targets)
    node.append(out)
    #initialize the data object
    dataObject.readXML(node,self.messageHandler)
    return dataObject

  def _makeSubsetRom(self,subset):
    """
    Constructs a ROM for the given subset (but doesn't train it!).
    @ In, subset, tuple(string), subset for cut plane
    @ Out, GaussPolynomialROM object, representing this cut plane (once it gets trained)
    """
    verbosity = self.subVerbosity #sets verbosity of created RAVEN objects
    SVL = self.ROM.SupervisedEngine.values()[0] #an example SVL for most parameters
    #replicate "normal" construction of the ROM
    distDict={}
    quadDict={}
    polyDict={}
    imptDict={}
    limit=0
    dists = {}
    #make use of the keys to get the distributions, quadratures, polynomials, importances we want
    for c in subset:
      distDict[c] = self.distDict[c]
      dists[c] = self.dists[c]
      quadDict[c] = self.quadDict[c]
      polyDict[c] = self.polyDict[c]
      imptDict[c] = self.importanceDict[c]
    #instantiate an adaptive index set for this ROM
    iset = IndexSets.returnInstance('AdaptiveSet',self)
    iset.initialize(subset,imptDict,self.maxPolyOrder)
    iset.verbosity=verbosity
    #instantiate a sparse grid quadrature
    self.SQs[subset] = Quadratures.SparseQuad()
    self.SQs[subset].initialize(subset,iset,distDict,quadDict,self.jobHandler,self.messageHandler)
    #instantiate the SVLs.  Note that we need to call both __init__ and initialize with dictionaries.
    for target in self.targets:
      initDict = {'IndexSet'       : iset.type,
                  'PolynomialOrder': SVL.maxPolyOrder,
                  'Interpolation'  : SVL.itpDict,
                  'Features'       : ','.join(subset),
                  'Target'         : target}
      self.ROMs[target][subset] = SupervisedLearning.returnInstance('GaussPolynomialRom',self,**initDict)
      initializeDict = {'SG'       : self.SQs[subset],
                        'dists'    : distDict,
                        'quads'    : quadDict,
                        'polys'    : polyDict,
                        'iSet'     : iset}
      self.ROMs[target][subset].initialize(initializeDict)
      self.ROMs[target][subset].messageHandler = self.messageHandler
      self.ROMs[target][subset].verbosity = verbosity
    #instantiate the shell ROM that contains the SVLs
    #   NOTE: the shell is only needed so we can call the train method with a data object.
    self.romShell[subset] = Models.returnInstance('ROM',{},self)
    self.romShell[subset].subType = 'GaussPolynomialRom'
    self.romShell[subset].messageHandler = self.messageHandler
    self.romShell[subset].verbosity = verbosity
    self.romShell[subset].initializationOptionDict['Target']=','.join(self.targets)
    self.romShell[subset].initializationOptionDict['Features']=','.join(subset)
    self.romShell[subset].initializationOptionDict['IndexSet']='TotalDegree'
    self.romShell[subset].initializationOptionDict['PolynomialOrder']='1'
    #coordinate SVLs
    for t in self.targets:
      self.romShell[subset].SupervisedEngine[t] = self.ROMs[t][subset]
    #instantiate the adaptive sparse grid sampler for this rom
    samp = returnInstance('AdaptiveSparseGrid',self)
    samp.messageHandler = self.messageHandler
    samp.verbosity      = verbosity
    samp.doInParallel   = self.doInParallel #TODO can't be set by user.
    samp.jobHandler     = self.jobHandler
    samp.convType       = 'variance'
    samp.maxPolyOrder   = self.maxPolyOrder
    samp.distDict       = distDict
    samp.dists          = dists
    samp.assemblerDict['ROM']              = [['','','',self.romShell[subset]]]
    soln = self._makeCutDataObject(subset)
    samp.assemblerDict['TargetEvaluation'] = [['','','',soln]]
    for var in subset: samp.axisName.append(var)
    samp.localInitialize()
    samp.printTag = 'ASG:('+','.join(subset)+')'
    #propogate sparse grid back from sampler #TODO self.SQs might not really be necessary.
    self.SQs[subset] = samp.sparseGrid
    for target in self.targets:
      self.ROMs[target][subset].sparseGrid  = samp.sparseGrid
    self.samplers[subset] = samp
    #initialize pointsNeeded and pointsCollected databases
    self.pointsNeeded[subset] = []
    self.pointsCollected[subset] = []
    #sort already-solved points
    for inp in self.sorted:
      if self._checkCutPoint(subset,inp):
        #get the solution
        soln = self.existing[inp]
        #get the cut point
        cinp = self._extractCutPoint(subset,inp)
        self.samplers[subset].existing[cinp] = soln
        self.pointsCollected[subset].append(cinp)
        self._addPointToDataObject(subset,cinp)
    #get the points needed by the subset samplers and store them locally
    self._retrieveNeededPoints(subset)
    #advance the subset forward if it doesn't have needed points
    if len(self.pointsNeeded[subset])<1:
      self._updateSubset(subset)

  def _printState(self,which,todoSub,poly):
    """
    Debugging tool.  Prints status of adaptive steps. Togglable in input by specifying logFile.
    @ In, which, string, the type of the next addition to make by the adaptive sampler: poly, or subset
    @ In, todoSub, tuple(str), the next subset that will be resolved as part of the adaptive sampling
    @ In, poly, tuple(int), the polynomial within the next subset that will be added to resolve it
    @ Out, None
    """
    #print status, including error; next step to make; and existing, training, and expected values
    self.stateCounter+=1
    self.statesFile.writelines('==================== STEP %s ====================\n' %self.stateCounter)
    #write error, next adaptive move to make in this step
    self.statesFile.writelines('\n\nError: %1.9e\n' %self.error)
    self.statesFile.writelines('Next: %6s %8s %12s\n' %(which,','.join(todoSub),str(poly)))
    #write a summary of the state of each subset sampler: existing points, training points, yet-to-try points, and their impacts on each target
    for sub in self.useSet.keys():
      self.statesFile.writelines('-'*50)
      self.statesFile.writelines('\nsubset %8s with impacts' %','.join(sub))
      for t in self.targets:
        self.statesFile.writelines(    ' [ %4s:%1.6e ] ' %(t,self.subsetImpact[t][sub]))
      self.statesFile.writelines('\n')
      #existing polynomials
      self.statesFile.writelines('ESTABLISHED:\n')
      self.statesFile.writelines('    %12s' %'polynomial')
      for t in self.targets:
        self.statesFile.writelines('  %12s' %t)
      self.statesFile.writelines('\n')
      for coeff in self.romShell[sub].SupervisedEngine.values()[0].polyCoeffDict.keys():
        self.statesFile.writelines('    %12s' %','.join(str(c) for c in coeff))
        for t in self.targets:
          self.statesFile.writelines('  %1.6e' %self.romShell[sub].SupervisedEngine[t].polyCoeffDict[coeff])
        self.statesFile.writelines('\n')
      #polynomials in training
      if any(sub==item[1] for item in self.inTraining): self.statesFile.writelines('TRAINING:\n')
      for item in self.inTraining:
        if sub == item[1]:
          self.statesFile.writelines('    %12s %12s\n' %(sub,item[2]))
      #polynomials on the fringe that aren't being trained
      self.statesFile.writelines('EXPECTED:\n')
      for poly in self.samplers[sub].expImpact.values()[0].keys():
        self.statesFile.writelines('    %12s' %','.join(str(c) for c in poly))
        self.statesFile.writelines('  %1.6e' %self.samplers[sub].expImpact[t][poly])
        self.statesFile.writelines('\n')
    self.statesFile.writelines('-'*50+'\n')
    #other subsets that haven't been started yet
    self.statesFile.writelines('EXPECTED SUBSETS\n')
    for sub,val in self.subsetExpImpact.items():
      self.statesFile.writelines('    %8s: %1.6e\n' %(','.join(sub),val))
    self.statesFile.writelines('\n==================== END STEP ====================\n')

  def _retrieveNeededPoints(self,subset):
    """
    Get the batch of points needed by the subset sampler and transfer them to local variables
    @ In, subset, tuple(str), cut plane dimensions
    @ Out, None
    """
    sampler = self.samplers[subset]
    #collect all the points and store them locally, so we don't have to inquire the subset sampler
    while len(sampler.neededPoints)>0:
      cutpt = sampler.neededPoints.pop()
      fullPoint = self._expandCutPoint(subset,cutpt)
      #if this point already in local existing, put it straight into collected and sampler existing
      if fullPoint in self.existing.keys():
        self.pointsCollected[subset].append(cutpt)
        self._addPointToDataObject(subset,cutpt)
        #add solutions, too
        sampler.existing[cutpt] = self.existing[fullPoint]
      #otherwise, this is a point that needs to be run!
      else:
        self.pointsNeeded[subset].append(cutpt)

  def _sortNewPoints(self):
    """
    Allocates points on cut planes to their respective adaptive sampling data objects.
    @ In, None
    @ Out, None
    """
    #if there's no solutions in the set, no work to do
    if self.solns.isItEmpty(): return
    #update self.exisitng for adaptive sobol sampler (this class)
    AdaptiveSparseGrid._updateExisting(self)
    for inp,soln in self.existing.items():
      #if point already sorted, don't re-do work
      if inp not in self.submittedNotCollected: continue
      #check through neededPoints to find subset that needed this point
      self.raiseADebug('sorting:',inp,soln)
      for subset,needs in self.pointsNeeded.items():
        #check if point in cut for subset
        if self._checkCutPoint(subset,inp):
          self.raiseADebug('...sorting into',subset)
          cutInp = self._extractCutPoint(subset,inp)
          self._addPointToDataObject(subset,cutInp)
          sampler = self.samplers[subset]
          #if needed or not, still add it to the sampler's existing points
          if cutInp not in sampler.existing.keys():
            sampler.existing[cutInp] = soln
          #check if it was requested
          if cutInp in needs:
            #if so, remove the point from Needed and into Collected
            #  - add key if not existing
            self.pointsNeeded[subset].remove(cutInp)
          if subset not in self.pointsCollected.keys(): self.pointsCollected[subset] = []
          self.pointsCollected[subset].append(cutInp)
      self.sorted.append(inp)
      self.submittedNotCollected.remove(inp)

  def _updateSubset(self,subset):
    """
    Updates the index set for the subset, and updates estimated impacts
    @ In, subset, tuple(str), the subset to advance
    @ Out, None
    """
    if len(self.pointsNeeded[subset])<1:
      sampler = self.samplers[subset]
      #update the ROM with the new polynomial point
      sampler._updateQoI()
      #refresh the list of potential points in the index set
      sampler.indexSet.forward(sampler.indexSet.points[-1])
      #update estimated impacts
      for pidx in sampler.indexSet.active:
        sampler._estimateImpact(pidx)

  def _writeConvergencePoint(self,runPoint):
    """
      Writes XML out for this ROM at this point in the run
      @ In, runPoint, int, the target runs for this statepoint
      @ Out, None
    """
    for sub in self.useSet.keys():
      self._finalizeSubset(sub)
    AdaptiveSparseGrid._writeConvergencePoint(self,runPoint)


#
#
#
#

"""
 Interface Dictionary (factory) (private)
"""
__base = 'Sampler'
__interFaceDict = {}
__interFaceDict['MonteCarlo'              ] = MonteCarlo
__interFaceDict['DynamicEventTree'        ] = DynamicEventTree
__interFaceDict['Stratified'              ] = Stratified
__interFaceDict['Grid'                    ] = Grid
__interFaceDict['LimitSurfaceSearch'      ] = LimitSurfaceSearch
__interFaceDict['AdaptiveDynamicEventTree'] = AdaptiveDET
__interFaceDict['FactorialDesign'         ] = FactorialDesign
__interFaceDict['ResponseSurfaceDesign'   ] = ResponseSurfaceDesign
__interFaceDict['SparseGridCollocation'   ] = SparseGridCollocation
__interFaceDict['AdaptiveSparseGrid'      ] = AdaptiveSparseGrid
__interFaceDict['Sobol'                   ] = Sobol
__interFaceDict['AdaptiveSobol'           ] = AdaptiveSobol
__knownTypes = list(__interFaceDict.keys())

def knownTypes():
  return __knownTypes

def addKnownTypes(newDict):
  for name, value in newDict.items():
    __interFaceDict[name]=value
    __knownTypes.append(name)

def returnInstance(Type,caller):
  """
  function used to generate a Sampler class
  @ In, Type : Sampler type
  @ Out,Instance of the Specialized Sampler class
  """
  try: return __interFaceDict[Type]()
  except KeyError: caller.raiseAnError(NameError,'not known '+__base+' type '+Type)

def optionalInputs(Type):
  pass

def mandatoryInputs(Type):
  pass<|MERGE_RESOLUTION|>--- conflicted
+++ resolved
@@ -3256,12 +3256,8 @@
 
     #if restart, figure out what runs we need; else, all of them
     if self.restartData != None:
-      inps = self.restartData.getInpParametersValues()
-      #make reorder map
-      reordmap=list(list(inps.keys()).index(i) for i in self.features)
-      solns = list(v for v in inps.values())
-      ordsolns = [solns[i] for i in reordmap]
-      self.existing = zip(*ordsolns)
+      self.solns = self.restartData
+      self._updateExisting()
 
     self.limit=len(self.sparseGrid)
     self.raiseADebug('Size of Sparse Grid  :'+str(self.limit))
@@ -3382,6 +3378,25 @@
         self.inputInfo['PointProbability'] = reduce(mul,self.inputInfo['SampledVarsPb'].values())
         self.inputInfo['ProbabilityWeight'] = weight
         self.inputInfo['SamplerType'] = 'Sparse Grid Collocation'
+
+  def _updateExisting(self):
+    """
+      Goes through the stores solutions PointSet and pulls out solutions, ordering them
+      by the order the features we're evaluating.
+      @ In, None
+      @ Out, None
+    """
+    #TODO: only append new points instead of resorting everyone
+    if not self.solns.isItEmpty():
+      inps = self.solns.getInpParametersValues()
+      outs = self.solns.getOutParametersValues()
+      #make reorder map
+      reordmap=list(inps.keys().index(i) for i in self.features)
+      solns = list(v for v in inps.values())
+      ordsolns = [solns[i] for i in reordmap]
+      existinginps = zip(*ordsolns)
+      outvals = zip(*list(v for v in outs.values()))
+      self.existing = dict(zip(existinginps,outvals))
 #
 #
 #
@@ -3849,25 +3864,6 @@
     f.writelines('===================== END STEP =====================\n')
     f.close()
 
-  def _updateExisting(self):
-    """
-      Goes through the stores solutions PointSet and pulls out solutions, ordering them
-      by the order the features we're evaluating.
-      @ In, None
-      @ Out, None
-    """
-    #TODO: only append new points instead of resorting everyone
-    if not self.solns.isItEmpty():
-      inps = self.solns.getInpParametersValues()
-      outs = self.solns.getOutParametersValues()
-      #make reorder map
-      reordmap=list(inps.keys().index(i) for i in self.features)
-      solns = list(v for v in inps.values())
-      ordsolns = [solns[i] for i in reordmap]
-      existinginps = zip(*ordsolns)
-      outvals = zip(*list(v for v in outs.values()))
-      self.existing = dict(zip(existinginps,outvals))
-
   def _updateQoI(self):
     """
       Updates Reduced Order Models (ROMs) for Quantities of Interest (QoIs), as well as impact parameters and estimated error.
@@ -4028,8 +4024,8 @@
         self.ROMs[name][combo].messageHandler = self.messageHandler
     #if restart, figure out what runs we need; else, all of them
     if self.restartData != None:
-      inps = self.restartData.getInpParametersValues()
-      self.existing = zip(*list(v for v in inps.values()))
+      self.solns = self.restartData
+      self._updateExisting()
     #make combined sparse grids
     self.references={}
     for var in self.features:
@@ -4057,13 +4053,7 @@
           self.pointsToRun.append(newpt)
     self.limit = len(self.pointsToRun)
     self.raiseADebug('Needed points: %i' %self.limit)
-<<<<<<< HEAD
-    self.raiseADebug('From Restart : %i' %utils.iter_len(self.existing))
-    self.raiseADebug('Still Needed : %i' %(self.limit-utils.iter_len(self.existing)))
     initdict={'ROMs':None,
-=======
-    initdict={'ROMs':None, #self.ROMs,
->>>>>>> 6b282c09
               'SG':self.SQs,
               'dists':self.distDict,
               'quads':self.quadDict,
