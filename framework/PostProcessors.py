"""
Created on July 10, 2013

@author: alfoa
"""
from __future__ import division, print_function , unicode_literals, absolute_import
import warnings
warnings.simplefilter('default', DeprecationWarning)

#External Modules------------------------------------------------------------------------------------
import numpy as np
from scipy import spatial, interpolate
import os
from glob import glob
import copy
import math
from collections import OrderedDict
import time
from sklearn.linear_model import LinearRegression
import importlib
#External Modules End--------------------------------------------------------------------------------

#Internal Modules------------------------------------------------------------------------------------
import utils
import mathUtils
import xmlUtils
import DataObjects
from Assembler import Assembler
import SupervisedLearning
import MessageHandler
import GridEntities
import Files
from RAVENiterators import ravenArrayIterator
import unSupervisedLearning
from PostProcessorInterfaceBaseClass import PostProcessorInterfaceBase
import TreeStructure
#Internal Modules End--------------------------------------------------------------------------------

#
#  ***************************************
#  *  SPECIALIZED PostProcessor CLASSES  *
#  ***************************************
#

class BasePostProcessor(Assembler, MessageHandler.MessageUser):
  """
    This is the base class for postprocessors
  """
  def __init__(self, messageHandler):
    """
      Constructor
      @ In, messageHandler, MessageHandler, message handler object
      @ Out, None
    """
    Assembler.__init__(self)
    self.type = self.__class__.__name__  # pp type
    self.name = self.__class__.__name__  # pp name
    self.messageHandler = messageHandler

  def initialize(self, runInfo, inputs, initDict) :
    """
      Method to initialize the pp.
      @ In, runInfo, dict, dictionary of run info (e.g. working dir, etc)
      @ In, inputs, list, list of inputs
      @ In, initDict, dict, dictionary with initialization options
      @ Out, None
    """
    # if 'externalFunction' in initDict.keys(): self.externalFunction = initDict['externalFunction']
    self.inputs = inputs

  def inputToInternal(self, currentInput):
    """
      Method to convert an input object into the internal format that is
      understandable by this pp.
      @ In, currentInput, object, an object that needs to be converted
      @ Out, inputToInternal, list, list of current inputs
    """
    return [(copy.deepcopy(currentInput))]

  def run(self, input):
    """
      This method executes the postprocessor action.
      @ In,  input, object, object containing the data to process. (inputToInternal output)
      @ Out, None
    """
    pass

class LimitSurfaceIntegral(BasePostProcessor):
  """
    This post-processor computes the n-dimensional integral of a Limit Surface
  """
  def __init__(self, messageHandler):
    """
      Constructor
      @ In, messageHandler, MessageHandler, message handler object
      @ Out, None
    """
    BasePostProcessor.__init__(self, messageHandler)
    self.variableDist = {}  # dictionary created upon the .xml input file reading. It stores the distributions for each variable.
    self.target = None  # target that defines the f(x1,x2,...,xn)
    self.tolerance = 0.0001  # integration tolerance
    self.integralType = 'montecarlo'  # integral type (which alg needs to be used). Either montecarlo or quadrature(quadrature not yet)
    self.seed = 20021986  # seed for montecarlo
    self.matrixDict = {}  # dictionary of arrays and target
    self.lowerUpperDict = {}
    self.functionS = None
    self.stat = returnInstance('BasicStatistics', self)  # instantiation of the 'BasicStatistics' processor, which is used to compute the pb given montecarlo evaluations
    self.stat.what = ['expectedValue']
    self.addAssemblerObject('Distribution','n', newXmlFlg = False)
    self.printTag = 'POSTPROCESSOR INTEGRAL'

  def _localWhatDoINeed(self):
    """
      This method is a local mirror of the general whatDoINeed method.
      It is implemented by this postprocessor that need to request special objects
      @ In, None
      @ Out, needDict, dict, list of objects needed
    """
    needDict = {'Distributions':[]}
    for distName in self.variableDist.values():
      if distName != None: needDict['Distributions'].append((None, distName))
    return needDict

  def _localGenerateAssembler(self, initDict):
    """
      This method  is used for sending to the instanciated class, which is implementing the method, the objects that have been requested through "whatDoINeed" method
      It is an abstract method -> It must be implemented in the derived class!
      @ In, initDict, dict, dictionary ({'mainClassName(e.g., Databases):{specializedObjectName(e.g.,DatabaseForSystemCodeNamedWolf):ObjectInstance}'})
      @ Out, None
    """
    for varName, distName in self.variableDist.items():
      if distName != None:
        if distName not in initDict['Distributions'].keys(): self.raiseAnError(IOError, 'distribution ' + distName + ' not found.')
        self.variableDist[varName] = initDict['Distributions'][distName]
        self.lowerUpperDict[varName]['lowerBound'] = self.variableDist[varName].lowerBound
        self.lowerUpperDict[varName]['upperBound'] = self.variableDist[varName].upperBound

  def _localReadMoreXML(self, xmlNode):
    """
      Function to read the portion of the xml input that belongs to this specialized class
      and initialize some stuff based on the inputs got
      @ In, xmlNode, xml.etree.Element, Xml element node
      @ Out, None
    """
    for child in xmlNode:
      varName = None
      if child.tag == 'variable':
        varName = child.attrib['name']
        self.lowerUpperDict[varName] = {}
        self.variableDist[varName] = None
        for childChild in child:
          if childChild.tag == 'distribution': self.variableDist[varName] = childChild.text
          elif childChild.tag == 'lowerBound':
            if self.variableDist[varName] != None: self.raiseAnError(NameError, 'you can not specify both distribution and lower/upper bounds nodes for variable ' + varName + ' !')
            self.lowerUpperDict[varName]['lowerBound'] = float(childChild.text)
          elif childChild.tag == 'upperBound':
            if self.variableDist[varName] != None: self.raiseAnError(NameError, 'you can not specify both distribution and lower/upper bounds nodes for variable ' + varName + ' !')
            self.lowerUpperDict[varName]['upperBound'] = float(childChild.text)
          else:
            self.raiseAnError(NameError, 'invalid labels after the variable call. Only "distribution", "lowerBound" abd "upperBound" is accepted. tag: ' + child.tag)
      elif child.tag == 'tolerance':
        try              : self.tolerance = float(child.text)
        except ValueError: self.raiseAnError(ValueError, "tolerance can not be converted into a float value!")
      elif child.tag == 'integralType':
        self.integralType = child.text.strip().lower()
        if self.integralType not in ['montecarlo']: self.raiseAnError(IOError, 'only one integral types are available: MonteCarlo!')
      elif child.tag == 'seed':
        try              : self.seed = int(child.text)
        except ValueError: self.raiseAnError(ValueError, 'seed can not be converted into a int value!')
        if self.integralType != 'montecarlo': self.raiseAWarning('integral type is ' + self.integralType + ' but a seed has been inputted!!!')
        else: np.random.seed(self.seed)
      elif child.tag == 'target':
        self.target = child.text
      else: self.raiseAnError(NameError, 'invalid or missing labels after the variables call. Only "variable" is accepted.tag: ' + child.tag)
      # if no distribution, we look for the integration domain in the input
      if varName != None:
        if self.variableDist[varName] == None:
          if 'lowerBound' not in self.lowerUpperDict[varName].keys() or 'upperBound' not in self.lowerUpperDict[varName].keys():
            self.raiseAnError(NameError, 'either a distribution name or lowerBound and upperBound need to be specified for variable ' + varName)
    if self.target == None: self.raiseAWarning('integral target has not been provided. The postprocessor is going to take the last output it finds in the provided limitsurface!!!')

  def initialize(self, runInfo, inputs, initDict):
    """
      Method to initialize the pp.
      @ In, runInfo, dict, dictionary of run info (e.g. working dir, etc)
      @ In, inputs, list, list of inputs
      @ In, initDict, dict, dictionary with initialization options
      @ Out, None
    """
    self.inputToInternal(inputs)
    if self.integralType in ['montecarlo']:
      self.stat.parameters['targets'] = [self.target]
      self.stat.initialize(runInfo, inputs, initDict)
    self.functionS = SupervisedLearning.returnInstance('SciKitLearn', self, **{'SKLtype':'neighbors|KNeighborsClassifier', 'Features':','.join(list(self.variableDist.keys())), 'Target':self.target})
    self.functionS.train(self.matrixDict)
    self.raiseADebug('DATA SET MATRIX:')
    self.raiseADebug(self.matrixDict)

  def inputToInternal(self, currentInput):
    """
     Method to convert an input object into the internal format that is
     understandable by this pp.
     The resulting converted object is stored as an attribute of this class
     @ In, currentInput, object, an object that needs to be converted
     @ Out, None
    """
    for item in currentInput:
      if item.type == 'PointSet':
        self.matrixDict = {}
        if not set(item.getParaKeys('inputs')) == set(self.variableDist.keys()): self.raiseAnError(IOError, 'The variables inputted and the features in the input PointSet ' + item.name + 'do not match!!!')
        if self.target == None: self.target = item.getParaKeys('outputs')[-1]
        if self.target not in item.getParaKeys('outputs'): self.raiseAnError(IOError, 'The target ' + self.target + 'is not present among the outputs of the PointSet ' + item.name)
        # construct matrix
        for  varName in self.variableDist.keys(): self.matrixDict[varName] = item.getParam('input', varName)
        outputarr = item.getParam('output', self.target)
        if len(set(outputarr)) != 2: self.raiseAnError(IOError, 'The target ' + self.target + ' needs to be a classifier output (-1 +1 or 0 +1)!')
        outputarr[outputarr == -1] = 0.0
        self.matrixDict[self.target] = outputarr
      else: self.raiseAnError(IOError, 'Only PointSet is accepted as input!!!!')

  def run(self, input):
    """
      This method executes the postprocessor action. In this case, it performs the computation of the LS integral
      @ In,  input, object, object contained the data to process. (inputToInternal output)
      @ Out, pb, float, integral outcome (probability of the event)
    """
    pb = None
    if self.integralType == 'montecarlo':
      tempDict = {}
      randomMatrix = np.random.rand(int(math.ceil(1.0 / self.tolerance**2)), len(self.variableDist.keys()))
      for index, varName in enumerate(self.variableDist.keys()):
        if self.variableDist[varName] == None: randomMatrix[:, index] = randomMatrix[:, index] * (self.lowerUpperDict[varName]['upperBound'] - self.lowerUpperDict[varName]['lowerBound']) + self.lowerUpperDict[varName]['lowerBound']
        else:
          for samples in range(randomMatrix.shape[0]): randomMatrix[samples, index] = self.variableDist[varName].ppf(randomMatrix[samples, index])
        tempDict[varName] = randomMatrix[:, index]
      pb = self.stat.run({'targets':{self.target:self.functionS.evaluate(tempDict)}})['expectedValue'][self.target]
    else: self.raiseAnError(NotImplemented, "quadrature not yet implemented")
    return pb

  def collectOutput(self, finishedJob, output):
    """
      Function to place all of the computed data into the output object
      @ In, finishedJob, JobHandler External or Internal instance, A JobHandler object that is in charge of running this post-processor
      @ In, output, dataObjects, The object where we want to place our computed results
      @ Out, None
    """
    if finishedJob.returnEvaluation() == -1: self.raiseAnError(RuntimeError, 'no available output to collect.')
    else:
      pb = finishedJob.returnEvaluation()[1]
      lms = finishedJob.returnEvaluation()[0][0]
      if output.type == 'PointSet':
        # we store back the limitsurface
        for key, value in lms.getParametersValues('input').items():
          for val in value: output.updateInputValue(key, val)
        for key, value in lms.getParametersValues('output').items():
          for val in value: output.updateOutputValue(key, val)
        for _ in range(len(lms)): output.updateOutputValue('EventProbability', pb)
      elif isinstance(output,Files.File):
        headers = lms.getParaKeys('inputs') + lms.getParaKeys('outputs')
        if 'EventProbability' not in headers: headers += ['EventProbability']
        stack = [None] * len(headers)
        output.close()
        outIndex = 0
        for key, value in lms.getParametersValues('input').items() : stack[headers.index(key)] = np.asarray(value).flatten()
        for key, value in lms.getParametersValues('output').items():
          stack[headers.index(key)] = np.asarray(value).flatten()
          outIndex = headers.index(key)
        stack[headers.index('EventProbability')] = np.array([pb] * len(stack[outIndex])).flatten()
        stacked = np.column_stack(stack)
        np.savetxt(output, stacked, delimiter = ',', header = ','.join(headers),comments='')
        #N.B. without comments='' you get a "# " at the top of the header row
      else: self.raiseAnError(Exception, self.type + ' accepts PointSet or File type only')
#
#
#
class SafestPoint(BasePostProcessor):
  """
    It searches for the probability-weighted safest point inside the space of the system controllable variables
  """
  def __init__(self, messageHandler):
    """
      Constructor
      @ In, messageHandler, MessageHandler, message handler object
      @ Out, None
    """
    BasePostProcessor.__init__(self, messageHandler)
    self.controllableDist = {}  # dictionary created upon the .xml input file reading. It stores the distributions for each controllable variable.
    self.nonControllableDist = {}  # dictionary created upon the .xml input file reading. It stores the distributions for each non-controllable variable.
    self.controllableGrid = {}  # dictionary created upon the .xml input file reading. It stores the grid type ('value' or 'CDF'), the number of steps and the step length for each controllale variable.
    self.nonControllableGrid = {}  # dictionary created upon the .xml input file reading. It stores the grid type ('value' or 'CDF'), the number of steps and the step length for each non-controllale variable.
    self.gridInfo = {}  # dictionary containing the grid type ('value' or 'CDF'), the grid construction type ('equal', set by default) and the list of sampled points for each variable.
    self.controllableOrd = []  # list containing the controllable variables' names in the same order as they appear inside the controllable space (self.controllableSpace)
    self.nonControllableOrd = []  # list containing the controllable variables' names in the same order as they appear inside the non-controllable space (self.nonControllableSpace)
    self.surfPointsMatrix = None  # 2D-matrix containing the coordinates of the points belonging to the failure boundary (coordinates are derived from both the controllable and non-controllable space)
    self.stat = returnInstance('BasicStatistics', self)  # instantiation of the 'BasicStatistics' processor, which is used to compute the expected value of the safest point through the coordinates and probability values collected in the 'run' function
    self.stat.what = ['expectedValue']
    self.addAssemblerObject('Distribution','n', True)
    self.printTag = 'POSTPROCESSOR SAFESTPOINT'

  def _localGenerateAssembler(self, initDict):
    """
      This method  is used for sending to the instanciated class, which is implementing the method, the objects that have been requested through "whatDoINeed" method
      It is an abstract method -> It must be implemented in the derived class!
      @ In, initDict, dict, dictionary ({'mainClassName(e.g., Databases):{specializedObjectName(e.g.,DatabaseForSystemCodeNamedWolf):ObjectInstance}'})
      @ Out, None
    """
    for varName, distName in self.controllableDist.items():
      if distName not in initDict['Distributions'].keys():
        self.raiseAnError(IOError, 'distribution ' + distName + ' not found.')
      self.controllableDist[varName] = initDict['Distributions'][distName]
    for varName, distName in self.nonControllableDist.items():
      if distName not in initDict['Distributions'].keys():
        self.raiseAnError(IOError, 'distribution ' + distName + ' not found.')
      self.nonControllableDist[varName] = initDict['Distributions'][distName]

  def _localReadMoreXML(self, xmlNode):
    """
      Function to read the portion of the xml input that belongs to this specialized class
      and initialize some stuff based on the inputs got
      @ In, xmlNode, xml.etree.Element, Xml element node
      @ Out, None
    """
    for child in xmlNode:
      if child.tag == 'controllable':
        for childChild in child:
          if childChild.tag == 'variable':
            varName = childChild.attrib['name']
            for childChildChild in childChild:
              if childChildChild.tag == 'distribution':
                self.controllableDist[varName] = childChildChild.text
              elif childChildChild.tag == 'grid':
                if 'type' in childChildChild.attrib.keys():
                  if 'steps' in childChildChild.attrib.keys():
                    self.controllableGrid[varName] = (childChildChild.attrib['type'], int(childChildChild.attrib['steps']), float(childChildChild.text))
                  else:
                    self.raiseAnError(NameError, 'number of steps missing after the grid call.')
                else:
                  self.raiseAnError(NameError, 'grid type missing after the grid call.')
              else:
                self.raiseAnError(NameError, 'invalid labels after the variable call. Only "distribution" and "grid" are accepted.')
          else:
            self.raiseAnError(NameError, 'invalid or missing labels after the controllable variables call. Only "variable" is accepted.')
      elif child.tag == 'non-controllable':
        for childChild in child:
          if childChild.tag == 'variable':
            varName = childChild.attrib['name']
            for childChildChild in childChild:
              if childChildChild.tag == 'distribution':
                self.nonControllableDist[varName] = childChildChild.text
              elif childChildChild.tag == 'grid':
                if 'type' in childChildChild.attrib.keys():
                  if 'steps' in childChildChild.attrib.keys():
                    self.nonControllableGrid[varName] = (childChildChild.attrib['type'], int(childChildChild.attrib['steps']), float(childChildChild.text))
                  else:
                    self.raiseAnError(NameError, 'number of steps missing after the grid call.')
                else:
                  self.raiseAnError(NameError, 'grid type missing after the grid call.')
              else:
                self.raiseAnError(NameError, 'invalid labels after the variable call. Only "distribution" and "grid" are accepted.')
          else:
            self.raiseAnError(NameError, 'invalid or missing labels after the controllable variables call. Only "variable" is accepted.')
    self.raiseADebug('CONTROLLABLE DISTRIBUTIONS:')
    self.raiseADebug(self.controllableDist)
    self.raiseADebug('CONTROLLABLE GRID:')
    self.raiseADebug(self.controllableGrid)
    self.raiseADebug('NON-CONTROLLABLE DISTRIBUTIONS:')
    self.raiseADebug(self.nonControllableDist)
    self.raiseADebug('NON-CONTROLLABLE GRID:')
    self.raiseADebug(self.nonControllableGrid)

  def initialize(self, runInfo, inputs, initDict):
    """
      Method to initialize the Safest Point pp. This method is in charge
      of creating the Controllable and no-controllable grid.
      @ In, runInfo, dict, dictionary of run info (e.g. working dir, etc)
      @ In, inputs, list, list of inputs
      @ In, initDict, dict, dictionary with initialization options
      @ Out, None
    """
    self.__gridSetting__()
    self.__gridGeneration__()
    self.inputToInternal(inputs)
    self.stat.parameters['targets'] = self.controllableOrd
    self.stat.initialize(runInfo, inputs, initDict)
    self.raiseADebug('GRID INFO:')
    self.raiseADebug(self.gridInfo)
    self.raiseADebug('N-DIMENSIONAL CONTROLLABLE SPACE:')
    self.raiseADebug(self.controllableSpace)
    self.raiseADebug('N-DIMENSIONAL NON-CONTROLLABLE SPACE:')
    self.raiseADebug(self.nonControllableSpace)
    self.raiseADebug('CONTROLLABLE VARIABLES ORDER:')
    self.raiseADebug(self.controllableOrd)
    self.raiseADebug('NON-CONTROLLABLE VARIABLES ORDER:')
    self.raiseADebug(self.nonControllableOrd)
    self.raiseADebug('SURFACE POINTS MATRIX:')
    self.raiseADebug(self.surfPointsMatrix)

  def __gridSetting__(self, constrType = 'equal'):
    """
      Set up the grid
      @ In, constrType, string, optional, the type of grid to construct (equal,custom)
      @ Out, None
    """
    for varName in self.controllableGrid.keys():
      if self.controllableGrid[varName][0] == 'value':
        self.__stepError__(float(self.controllableDist[varName].lowerBound), float(self.controllableDist[varName].upperBound), self.controllableGrid[varName][1], self.controllableGrid[varName][2], varName)
        self.gridInfo[varName] = (self.controllableGrid[varName][0], constrType, [float(self.controllableDist[varName].lowerBound) + self.controllableGrid[varName][2] * i for i in range(self.controllableGrid[varName][1] + 1)])
      elif self.controllableGrid[varName][0] == 'CDF':
        self.__stepError__(0, 1, self.controllableGrid[varName][1], self.controllableGrid[varName][2], varName)
        self.gridInfo[varName] = (self.controllableGrid[varName][0], constrType, [self.controllableGrid[varName][2] * i for i in range(self.controllableGrid[varName][1] + 1)])
      else:
        self.raiseAnError(NameError, 'inserted invalid grid type. Only "value" and "CDF" are accepted.')
    for varName in self.nonControllableGrid.keys():
      if self.nonControllableGrid[varName][0] == 'value':
        self.__stepError__(float(self.nonControllableDist[varName].lowerBound), float(self.nonControllableDist[varName].upperBound), self.nonControllableGrid[varName][1], self.nonControllableGrid[varName][2], varName)
        self.gridInfo[varName] = (self.nonControllableGrid[varName][0], constrType, [float(self.nonControllableDist[varName].lowerBound) + self.nonControllableGrid[varName][2] * i for i in range(self.nonControllableGrid[varName][1] + 1)])
      elif self.nonControllableGrid[varName][0] == 'CDF':
        self.__stepError__(0, 1, self.nonControllableGrid[varName][1], self.nonControllableGrid[varName][2], varName)
        self.gridInfo[varName] = (self.nonControllableGrid[varName][0], constrType, [self.nonControllableGrid[varName][2] * i for i in range(self.nonControllableGrid[varName][1] + 1)])
      else:
        self.raiseAnError(NameError, 'inserted invalid grid type. Only "value" and "CDF" are accepted.')

  def __stepError__(self, lowerBound, upperBound, steps, tol, varName):
    """
      Method to check if the lowerBound and upperBound are not consistent with the tol and stepsize
      @ In, lowerBound, float, lower bound
      @ In, upperBound, float, upper bound
      @ In, steps, int, number of steps
      @ In, tol, float, grid tolerance
      @ In, varName, string, variable name
      @ Out, None
    """
    if upperBound - lowerBound < steps * tol:
      self.raiseAnError(IOError, 'requested number of steps or tolerance for variable ' + varName + ' exceeds its limit.')

  def __gridGeneration__(self):
    """
      Method to generate the grid
      @ In, None
      @ Out, None
    """
    NotchesByVar = [None] * len(self.controllableGrid.keys())
    controllableSpaceSize = None
    for varId, varName in enumerate(self.controllableGrid.keys()):
      NotchesByVar[varId] = self.controllableGrid[varName][1] + 1
      self.controllableOrd.append(varName)
    controllableSpaceSize = tuple(NotchesByVar + [len(self.controllableGrid.keys())])
    self.controllableSpace = np.zeros(controllableSpaceSize)
    iterIndex = ravenArrayIterator(arrayIn=self.controllableSpace)
    while not iterIndex.finished:
      coordIndex = iterIndex.multiIndex[-1]
      varName = list(self.controllableGrid.keys())[coordIndex]
      notchPos = iterIndex.multiIndex[coordIndex]
      if self.gridInfo[varName][0] == 'CDF':
        valList = []
        for probVal in self.gridInfo[varName][2]:
          valList.append(self.controllableDist[varName].cdf(probVal))
        self.controllableSpace[iterIndex.multiIndex] = valList[notchPos]
      else:
        self.controllableSpace[iterIndex.multiIndex] = self.gridInfo[varName][2][notchPos]
      iterIndex.iternext()
    NotchesByVar = [None] * len(self.nonControllableGrid.keys())
    nonControllableSpaceSize = None
    for varId, varName in enumerate(self.nonControllableGrid.keys()):
      NotchesByVar[varId] = self.nonControllableGrid[varName][1] + 1
      self.nonControllableOrd.append(varName)
    nonControllableSpaceSize = tuple(NotchesByVar + [len(self.nonControllableGrid.keys())])
    self.nonControllableSpace = np.zeros(nonControllableSpaceSize)
    iterIndex = ravenArrayIterator(arrayIn=self.nonControllableSpace)
    while not iterIndex.finished:
      coordIndex = iterIndex.multiIndex[-1]
      varName = list(self.nonControllableGrid.keys())[coordIndex]
      notchPos = iterIndex.multiIndex[coordIndex]
      if self.gridInfo[varName][0] == 'CDF':
        valList = []
        for probVal in self.gridInfo[varName][2]:
          valList.append(self.nonControllableDist[varName].cdf(probVal))
        self.nonControllableSpace[iterIndex.multiIndex] = valList[notchPos]
      else:
        self.nonControllableSpace[iterIndex.multiIndex] = self.gridInfo[varName][2][notchPos]
      iterIndex.iternext()

  def inputToInternal(self, currentInput):
    """
      Method to convert an input object into the internal format that is
      understandable by this pp.
      @ In, currentInput, object, an object that needs to be converted
      @ Out, None, the resulting converted object is stored as an attribute of this class
    """
    for item in currentInput:
      if item.type == 'PointSet':
        self.surfPointsMatrix = np.zeros((len(item.getParam('output', item.getParaKeys('outputs')[-1])), len(self.gridInfo.keys()) + 1))
        k = 0
        for varName in self.controllableOrd:
          self.surfPointsMatrix[:, k] = item.getParam('input', varName)
          k += 1
        for varName in self.nonControllableOrd:
          self.surfPointsMatrix[:, k] = item.getParam('input', varName)
          k += 1
        self.surfPointsMatrix[:, k] = item.getParam('output', item.getParaKeys('outputs')[-1])

  def run(self, input):
    """
      This method executes the postprocessor action. In this case, it computes the safest point
      @ In,  input, object, object contained the data to process. (inputToInternal output)
      @ Out, dataCollector, PointSet, PointSet containing the elaborated data
    """
    nearestPointsInd = []
    dataCollector = DataObjects.returnInstance('PointSet', self)
    dataCollector.type = 'PointSet'
    surfTree = spatial.KDTree(copy.copy(self.surfPointsMatrix[:, 0:self.surfPointsMatrix.shape[-1] - 1]))
    self.controllableSpace.shape = (np.prod(self.controllableSpace.shape[0:len(self.controllableSpace.shape) - 1]), self.controllableSpace.shape[-1])
    self.nonControllableSpace.shape = (np.prod(self.nonControllableSpace.shape[0:len(self.nonControllableSpace.shape) - 1]), self.nonControllableSpace.shape[-1])
    self.raiseADebug('RESHAPED CONTROLLABLE SPACE:')
    self.raiseADebug(self.controllableSpace)
    self.raiseADebug('RESHAPED NON-CONTROLLABLE SPACE:')
    self.raiseADebug(self.nonControllableSpace)
    for ncLine in range(self.nonControllableSpace.shape[0]):
      queryPointsMatrix = np.append(self.controllableSpace, np.tile(self.nonControllableSpace[ncLine, :], (self.controllableSpace.shape[0], 1)), axis = 1)
      self.raiseADebug('QUERIED POINTS MATRIX:')
      self.raiseADebug(queryPointsMatrix)
      nearestPointsInd = surfTree.query(queryPointsMatrix)[-1]
      distList = []
      indexList = []
      probList = []
      for index in range(len(nearestPointsInd)):
        if self.surfPointsMatrix[np.where(np.prod(surfTree.data[nearestPointsInd[index], 0:self.surfPointsMatrix.shape[-1] - 1] == self.surfPointsMatrix[:, 0:self.surfPointsMatrix.shape[-1] - 1], axis = 1))[0][0], -1] == 1:
          distList.append(np.sqrt(np.sum(np.power(queryPointsMatrix[index, 0:self.controllableSpace.shape[-1]] - surfTree.data[nearestPointsInd[index], 0:self.controllableSpace.shape[-1]], 2))))
          indexList.append(index)
      if distList == []:
        self.raiseAnError(ValueError, 'no safest point found for the current set of non-controllable variables: ' + str(self.nonControllableSpace[ncLine, :]) + '.')
      else:
        for cVarIndex in range(len(self.controllableOrd)):
          dataCollector.updateInputValue(self.controllableOrd[cVarIndex], copy.copy(queryPointsMatrix[indexList[distList.index(max(distList))], cVarIndex]))
        for ncVarIndex in range(len(self.nonControllableOrd)):
          dataCollector.updateInputValue(self.nonControllableOrd[ncVarIndex], copy.copy(queryPointsMatrix[indexList[distList.index(max(distList))], len(self.controllableOrd) + ncVarIndex]))
          if queryPointsMatrix[indexList[distList.index(max(distList))], len(self.controllableOrd) + ncVarIndex] == self.nonControllableDist[self.nonControllableOrd[ncVarIndex]].lowerBound:
            if self.nonControllableGrid[self.nonControllableOrd[ncVarIndex]][0] == 'CDF':
              prob = self.nonControllableGrid[self.nonControllableOrd[ncVarIndex]][2] / float(2)
            else:
              prob = self.nonControllableDist[self.nonControllableOrd[ncVarIndex]].cdf(self.nonControllableDist[self.nonControllableOrd[ncVarIndex]].lowerBound + self.nonControllableGrid[self.nonControllableOrd[ncVarIndex]][2] / float(2))
          elif queryPointsMatrix[indexList[distList.index(max(distList))], len(self.controllableOrd) + ncVarIndex] == self.nonControllableDist[self.nonControllableOrd[ncVarIndex]].upperBound:
            if self.nonControllableGrid[self.nonControllableOrd[ncVarIndex]][0] == 'CDF':
              prob = self.nonControllableGrid[self.nonControllableOrd[ncVarIndex]][2] / float(2)
            else:
              prob = 1 - self.nonControllableDist[self.nonControllableOrd[ncVarIndex]].cdf(self.nonControllableDist[self.nonControllableOrd[ncVarIndex]].upperBound - self.nonControllableGrid[self.nonControllableOrd[ncVarIndex]][2] / float(2))
          else:
            if self.nonControllableGrid[self.nonControllableOrd[ncVarIndex]][0] == 'CDF':
              prob = self.nonControllableGrid[self.nonControllableOrd[ncVarIndex]][2]
            else:
              prob = self.nonControllableDist[self.nonControllableOrd[ncVarIndex]].cdf(queryPointsMatrix[indexList[distList.index(max(distList))], len(self.controllableOrd) + ncVarIndex] + self.nonControllableGrid[self.nonControllableOrd[ncVarIndex]][2] / float(2)) - self.nonControllableDist[self.nonControllableOrd[ncVarIndex]].cdf(queryPointsMatrix[indexList[distList.index(max(distList))], len(self.controllableOrd) + ncVarIndex] - self.nonControllableGrid[self.nonControllableOrd[ncVarIndex]][2] / float(2))
          probList.append(prob)
      dataCollector.updateOutputValue('Probability', np.prod(probList))
      dataCollector.updateMetadata('ProbabilityWeight', np.prod(probList))
    dataCollector.updateMetadata('ExpectedSafestPointCoordinates', self.stat.run(dataCollector)['expectedValue'])
    self.raiseADebug(dataCollector.getParametersValues('input'))
    self.raiseADebug(dataCollector.getParametersValues('output'))
    self.raiseADebug(dataCollector.getMetadata('ExpectedSafestPointCoordinates'))
    return dataCollector

  def collectOutput(self, finishedJob, output):
    """
      Function to place all of the computed data into the output object
      @ In, finishedJob, JobHandler External or Internal instance, A JobHandler object that is in charge of running this post-processor
      @ In, output, dataObjects, The object where we want to place our computed results
      @ Out, None
    """
    if finishedJob.returnEvaluation() == -1:
      self.raiseAnError(RuntimeError, 'no available output to collect (the run is likely not over yet).')
    else:
      dataCollector = finishedJob.returnEvaluation()[1]
      if output.type != 'PointSet':
        self.raiseAnError(TypeError, 'output item type must be "PointSet".')
      else:
        if not output.isItEmpty():
          self.raiseAnError(ValueError, 'output item must be empty.')
        else:
          for key, value in dataCollector.getParametersValues('input').items():
            for val in value: output.updateInputValue(key, val)
          for key, value in dataCollector.getParametersValues('output').items():
            for val in value: output.updateOutputValue(key, val)
          for key, value in dataCollector.getAllMetadata().items(): output.updateMetadata(key, value)
#
#
#
class ComparisonStatistics(BasePostProcessor):
  """
    ComparisonStatistics is to calculate statistics that compare
    two different codes or code to experimental data.
  """

  class CompareGroup:
    """
      Class aimed to compare two group of data
    """
    def __init__(self):
      """
        Constructor
        @ In, None
        @ Out, None
      """
      self.dataPulls = []
      self.referenceData = {}

  def __init__(self, messageHandler):
    """
      Constructor
      @ In, messageHandler, MessageHandler, message handler object
      @ Out, None
    """
    BasePostProcessor.__init__(self, messageHandler)
    self.dataDict = {}  # Dictionary of all the input data, keyed by the name
    self.compareGroups = []  # List of each of the groups that will be compared
    # self.dataPulls = [] #List of data references that will be used
    # self.referenceData = [] #List of reference (experimental) data
    self.methodInfo = {}  # Information on what stuff to do.
    self.fZStats = False
    self.interpolation = "quadratic"
    self.requiredAssObject = (True, (['Distribution'], ['-n']))
    self.distributions = {}

  def inputToInternal(self, currentInput):
    """
      Method to convert an input object into the internal format that is
      understandable by this pp.
      @ In, currentInput, object, an object that needs to be converted
      @ Out, inputToInternal, list, the resulting converted object
    """
    return [(currentInput)]

  def initialize(self, runInfo, inputs, initDict):
    """
      Method to initialize the ComparisonStatistics pp.
      @ In, runInfo, dict, dictionary of run info (e.g. working dir, etc)
      @ In, inputs, list, list of inputs
      @ In, initDict, dict, dictionary with initialization options
      @ Out, None
    """
    BasePostProcessor.initialize(self, runInfo, inputs, initDict)

  def _localReadMoreXML(self, xmlNode):
    """
      Function to read the portion of the xml input that belongs to this specialized class
      and initialize some stuff based on the inputs got
      @ In, xmlNode, xml.etree.Element, Xml element node
      @ Out, None
    """
    for outer in xmlNode:
      if outer.tag == 'compare':
        compareGroup = ComparisonStatistics.CompareGroup()
        for child in outer:
          if child.tag == 'data':
            dataName = child.text
            splitName = dataName.split("|")
            name, kind = splitName[:2]
            rest = splitName[2:]
            compareGroup.dataPulls.append([name, kind, rest])
          elif child.tag == 'reference':
            # This has name=distribution
            compareGroup.referenceData = dict(child.attrib)
            if "name" not in compareGroup.referenceData:
              self.raiseAnError(IOError, 'Did not find name in reference block')

        self.compareGroups.append(compareGroup)
      if outer.tag == 'kind':
        self.methodInfo['kind'] = outer.text
        if 'numBins' in outer.attrib:
          self.methodInfo['numBins'] = int(outer.attrib['numBins'])
        if 'binMethod' in outer.attrib:
          self.methodInfo['binMethod'] = outer.attrib['binMethod'].lower()
      if outer.tag == 'fz':
        self.fZStats = (outer.text.lower() in utils.stringsThatMeanTrue())
      if outer.tag == 'interpolation':
        interpolation = outer.text.lower()
        if interpolation == 'linear':
          self.interpolation = 'linear'
        elif interpolation == 'quadratic':
          self.interpolation = 'quadratic'
        else:
          self.raiseADebug('unexpected interpolation method ' + interpolation)
          self.interpolation = interpolation


  def _localGenerateAssembler(self, initDict):
    """
      This method  is used for sending to the instanciated class, which is implementing the method, the objects that have been requested through "whatDoINeed" method
      It is an abstract method -> It must be implemented in the derived class!
      @ In, initDict, dict, dictionary ({'mainClassName(e.g., Databases):{specializedObjectName(e.g.,DatabaseForSystemCodeNamedWolf):ObjectInstance}'})
      @ Out, None
    """
    self.distributions = initDict.get('Distributions', {})

  def run(self, input):  # inObj,workingDir=None):
    """
      This method executes the postprocessor action. In this case, it just returns the inputs
      @ In,  input, object, object contained the data to process. (inputToInternal output)
      @ Out, dataDict, dict, Dictionary containing the inputs
    """
    dataDict = {}
    for aInput in input: dataDict[aInput.name] = aInput
    return dataDict

  def collectOutput(self, finishedJob, output):
    """
      Function to place all of the computed data into the output object
      @ In, finishedJob, JobHandler External or Internal instance, A JobHandler object that is in charge of running this post-processor
      @ In, output, dataObjects, The object where we want to place our computed results
      @ Out, None
    """
    self.raiseADebug("finishedJob: " + str(finishedJob) + ", output " + str(output))
    if finishedJob.returnEvaluation() == -1: self.raiseAnError(RuntimeError, 'no available output to collect.')
    else: self.dataDict.update(finishedJob.returnEvaluation()[1])

    dataToProcess = []
    for compareGroup in self.compareGroups:
      dataPulls = compareGroup.dataPulls
      reference = compareGroup.referenceData
      foundDataObjects = []
      for name, kind, rest in dataPulls:
        data = self.dataDict[name].getParametersValues(kind)
        if len(rest) == 1:
          foundDataObjects.append(data[rest[0]])
      dataToProcess.append((dataPulls, foundDataObjects, reference))
    generateCSV = False
    generatePointSet = False
    if isinstance(output,Files.File):
      generateCSV = True
    elif output.type == 'PointSet':
      generatePointSet = True
    else:
      self.raiseAnError(IOError, 'unsupported type ' + str(type(output)))
    if generateCSV:
      csv = output
    for dataPulls, datas, reference in dataToProcess:
      graphData = []
      if "name" in reference:
        distributionName = reference["name"]
        if not distributionName in self.distributions:
          self.raiseAnError(IOError, 'Did not find ' + distributionName +
                             ' in ' + str(self.distributions.keys()))
        else:
          distribution = self.distributions[distributionName]
        refDataStats = {"mean":distribution.untruncatedMean(),
                        "stdev":distribution.untruncatedStdDev()}
        refDataStats["minBinSize"] = refDataStats["stdev"] / 2.0
        refPdf = lambda x:distribution.pdf(x)
        refCdf = lambda x:distribution.cdf(x)
        graphData.append((refDataStats, refCdf, refPdf, "ref_" + distributionName))
      for dataPull, data in zip(dataPulls, datas):
        dataStats = self.__processData( data, self.methodInfo)
        dataKeys = set(dataStats.keys())
        counts = dataStats['counts']
        bins = dataStats['bins']
        countSum = sum(counts)
        binBoundaries = [dataStats['low']] + bins + [dataStats['high']]
        if generateCSV:
          utils.printCsv(csv, '"' + str(dataPull) + '"')
          utils.printCsv(csv, '"numBins"', dataStats['numBins'])
          utils.printCsv(csv, '"binBoundary"', '"binMidpoint"', '"binCount"', '"normalizedBinCount"', '"f_prime"', '"cdf"')
        cdf = [0.0] * len(counts)
        midpoints = [0.0] * len(counts)
        cdfSum = 0.0
        for i in range(len(counts)):
          f0 = counts[i] / countSum
          cdfSum += f0
          cdf[i] = cdfSum
          midpoints[i] = (binBoundaries[i] + binBoundaries[i + 1]) / 2.0
        cdfFunc = mathUtils.createInterp(midpoints, cdf, 0.0, 1.0, self.interpolation)
        fPrimeData = [0.0] * len(counts)
        for i in range(len(counts)):
          h = binBoundaries[i + 1] - binBoundaries[i]
          nCount = counts[i] / countSum  # normalized count
          f0 = cdf[i]
          if i + 1 < len(counts):
            f1 = cdf[i + 1]
          else:
            f1 = 1.0
          if i + 2 < len(counts):
            f2 = cdf[i + 2]
          else:
            f2 = 1.0
          if self.interpolation == 'linear':
            fPrime = (f1 - f0) / h
          else:
            fPrime = (-1.5 * f0 + 2.0 * f1 + -0.5 * f2) / h
          fPrimeData[i] = fPrime
          if generateCSV:
            utils.printCsv(csv, binBoundaries[i + 1], midpoints[i], counts[i], nCount, fPrime, cdf[i])
        pdfFunc = mathUtils.createInterp(midpoints, fPrimeData, 0.0, 0.0, self.interpolation)
        dataKeys -= set({'numBins', 'counts', 'bins'})
        if generateCSV:
          for key in dataKeys:
            utils.printCsv(csv, '"' + key + '"', dataStats[key])
        self.raiseADebug("dataStats: " + str(dataStats))
        graphData.append((dataStats, cdfFunc, pdfFunc, str(dataPull)))
      graphDataDict = mathUtils.getGraphs(graphData, self.fZStats)
      if generateCSV:
        for key in graphDataDict:
          value = graphDataDict[key]
          if type(value).__name__ == 'list':
            utils.printCsv(csv, *(['"' + l[0] + '"' for l in value]))
            for i in range(1, len(value[0])):
              utils.printCsv(csv, *([l[i] for l in value]))
          else:
            utils.printCsv(csv, '"' + key + '"', value)
      if generatePointSet:
        for key in graphDataDict:
          value = graphDataDict[key]
          if type(value).__name__ == 'list':
            for i in range(len(value)):
              subvalue = value[i]
              name = subvalue[0]
              subdata = subvalue[1:]
              if i == 0:
                output.updateInputValue(name, subdata)
              else:
                output.updateOutputValue(name, subdata)
            break  # XXX Need to figure out way to specify which data to return
      if generateCSV:
        for i in range(len(graphData)):
          dataStat = graphData[i][0]
          def delist(l):
            """
              Method to create a string out of a list l
              @ In, l, list, the list to be 'stringed' out
              @ Out, delist, string, the string representing the list
            """
            if type(l).__name__ == 'list':
              return '_'.join([delist(x) for x in l])
            else:
              return str(l)
          newFileName = output.getBase() + "_" + delist(dataPulls) + "_" + str(i) + ".csv"
          if type(dataStat).__name__ != 'dict':
            assert(False)
            continue
          dataPairs = []
          for key in sorted(dataStat.keys()):
            value = dataStat[key]
            if np.isscalar(value):
              dataPairs.append((key, value))
          extraCsv = Files.returnInstance('CSV',self)
          extraCsv.initialize(newFileName,self.messageHandler)
          extraCsv.open("w")
          extraCsv.write(",".join(['"' + str(x[0]) + '"' for x in dataPairs]))
          extraCsv.write("\n")
          extraCsv.write(",".join([str(x[1]) for x in dataPairs]))
          extraCsv.write("\n")
          extraCsv.close()
        utils.printCsv(csv)

  def __processData(self, data, methodInfo):
    """
      Method to process the computed data
      @ In, data, np.array, the data to process
      @ In, methodInfo, dict, the info about which processing method needs to be used
      @ Out, ret, dict, the processed data
    """
    ret = {}
    if hasattr(data,'tolist'):
      sortedData = data.tolist()
    else:
      sortedData = list(data)
    sortedData.sort()
    low = sortedData[0]
    high = sortedData[-1]
    dataRange = high - low
    ret['low'] = low
    ret['high'] = high
    if not 'binMethod' in methodInfo:
      numBins = methodInfo.get("numBins", 10)
    else:
      binMethod = methodInfo['binMethod']
      dataN = len(sortedData)
      if binMethod == 'square-root':
        numBins = int(math.ceil(math.sqrt(dataN)))
      elif binMethod == 'sturges':
        numBins = int(math.ceil(mathUtils.log2(dataN) + 1))
      else:
        self.raiseADebug("Unknown binMethod " + binMethod, 'ExceptedError')
        numBins = 5
    ret['numBins'] = numBins
    kind = methodInfo.get("kind", "uniformBins")
    if kind == "uniformBins":
      bins = [low + x * dataRange / numBins for x in range(1, numBins)]
      ret['minBinSize'] = dataRange / numBins
    elif kind == "equalProbability":
      stride = len(sortedData) // numBins
      bins = [sortedData[x] for x in range(stride - 1, len(sortedData) - stride + 1, stride)]
      if len(bins) > 1:
        ret['minBinSize'] = min(map(lambda x, y: x - y, bins[1:], bins[:-1]))
      else:
        ret['minBinSize'] = dataRange
    counts = mathUtils.countBins(sortedData, bins)
    ret['bins'] = bins
    ret['counts'] = counts
    ret.update(mathUtils.calculateStats(sortedData))
    skewness = ret["skewness"]
    delta = math.sqrt((math.pi / 2.0) * (abs(skewness) ** (2.0 / 3.0)) /
                      (abs(skewness) ** (2.0 / 3.0) + ((4.0 - math.pi) / 2.0) ** (2.0 / 3.0)))
    delta = math.copysign(delta, skewness)
    alpha = delta / math.sqrt(1.0 - delta ** 2)
    variance = ret["sampleVariance"]
    omega = variance / (1.0 - 2 * delta ** 2 / math.pi)
    mean = ret['mean']
    xi = mean - omega * delta * math.sqrt(2.0 / math.pi)
    ret['alpha'] = alpha
    ret['omega'] = omega
    ret['xi'] = xi
    return ret
#
#
#

class InterfacedPostProcessor(BasePostProcessor):
  """
    This class allows to interface a general-purpose post-processor created ad-hoc by the user.
    While the ExternalPostProcessor is designed for analysis-dependent cases, the InterfacedPostProcessor is designed more generic cases
    The InterfacedPostProcessor parses (see PostProcessorInterfaces.py) and uses only the functions contained in the raven/framework/PostProcessorFunctions folder
    The base class for the InterfacedPostProcessor that the user has to inherit to develop its own InterfacedPostProcessor is specified
    in PostProcessorInterfaceBase.py
  """

  PostProcessorInterfaces = importlib.import_module("PostProcessorInterfaces")

  def __init__(self, messageHandler):
    """
      Constructor
      @ In, messageHandler, MessageHandler, message handler object
      @ Out, None
    """
    BasePostProcessor.__init__(self, messageHandler)
    self.methodToRun = None

  def initialize(self, runInfo, inputs, initDict):
    """
      Method to initialize the Interfaced Post-processor
      @ In, runInfo, dict, dictionary of run info (e.g. working dir, etc)
      @ In, inputs, list, list of inputs
      @ In, initDict, dict, dictionary with initialization options
      @ Out, None
    """
    BasePostProcessor.initialize(self, runInfo, inputs, initDict)

  def _localReadMoreXML(self, xmlNode):
    """
      Function to read the portion of the xml input that belongs to this specialized class
      and initialize some stuff based on the inputs got
      @ In, xmlNode, xml.etree.Element, Xml element node
      @ Out, None
    """
    for child in xmlNode:
      if child.tag == 'method': self.methodToRun = child.text
    self.postProcessor = InterfacedPostProcessor.PostProcessorInterfaces.returnPostProcessorInterface(self.methodToRun,self)
    if not isinstance(self.postProcessor,PostProcessorInterfaceBase):
      self.raiseAnError(IOError,'InterfacedPostProcessor Post-Processor '+ self.name +' : not correctly coded; it must inherit the PostProcessorInterfaceBase class')

    self.postProcessor.initialize()
    self.postProcessor.readMoreXML(xmlNode)
    if self.postProcessor.inputFormat not in set(['HistorySet','PointSet']):
      self.raiseAnError(IOError,'InterfacedPostProcessor Post-Processor '+ self.name +' : self.inputFormat not correctly initialized')
    if self.postProcessor.outputFormat not in set(['HistorySet','PointSet']):
      self.raiseAnError(IOError,'InterfacedPostProcessor Post-Processor '+ self.name +' : self.outputFormat not correctly initialized')


  def run(self, inputIn):
    """
      This method executes the interfaced  post-processor action.
      @ In, inputIn, dict, dictionary of data to process
      @ Out, outputDic, dict, dict containing the post-processed results
    """
    if self.postProcessor.inputFormat not in set(['HistorySet','PointSet']):
      self.raiseAnError(IOError,'InterfacedPostProcessor Post-Processor '+ self.name +' : self.inputFormat not correctly initialized')
    if self.postProcessor.outputFormat not in set(['HistorySet','PointSet']):
      self.raiseAnError(IOError,'InterfacedPostProcessor Post-Processor '+ self.name +' : self.outputFormat not correctly initialized')
    inputDic= self.inputToInternal(inputIn)

    outputDic = self.postProcessor.run(inputDic)
    if self.postProcessor.checkGeneratedDicts(outputDic):
      return outputDic
    else:
      self.raiseAnError(RuntimeError,'InterfacedPostProcessor Post-Processor '+ self.name +' : function has generated a not valid output dictionary')

  def _inverse(self, inputIn):
    outputDic = self.postProcessor._inverse(inputIn)
    return outputDic

  def collectOutput(self, finishedJob, output):
    """
      Function to place all of the computed data into the output object
      @ In, finishedJob, JobHandler External or Internal instance, A JobHandler object that is in charge of running this post-processor
      @ In, output, dataObjects, The object where we want to place our computed results
      @ Out, None
    """
    if finishedJob.returnEvaluation() == -1:
      self.raiseAnError(RuntimeError, ' No available Output to collect (Run probably is not finished yet)')
    evaluation = finishedJob.returnEvaluation()[1]

    exportDict = {'inputSpaceParams':evaluation['data']['input'],'outputSpaceParams':evaluation['data']['output'],'metadata':evaluation['metadata']}

    listInputParms   = output.getParaKeys('inputs')
    listOutputParams = output.getParaKeys('outputs')

    if output.type == 'HistorySet':
      for hist in exportDict['inputSpaceParams']:
        if type(exportDict['inputSpaceParams'].values()[0]).__name__ == "dict":
          for key in listInputParms:
            output.updateInputValue(key,exportDict['inputSpaceParams'][hist][str(key)])
          for key in listOutputParams:
            output.updateOutputValue(key,exportDict['outputSpaceParams'][hist][str(key)])
        else:
          for key in exportDict['inputSpaceParams']:
            if key in output.getParaKeys('inputs'):
              output.updateInputValue(key,exportDict['inputSpaceParams'][key])
          for key in exportDict['outputSpaceParams']:
            if key in output.getParaKeys('outputs'):
              output.updateOutputValue(key,exportDict['outputSpaceParams'][str(key)])
      for key in exportDict['metadata'][0]:
        output.updateMetadata(key,exportDict['metadata'][0][key])
    else:   # output.type == 'PointSet':
      for key in exportDict['inputSpaceParams']:
        if key in output.getParaKeys('inputs'):
          for value in exportDict['inputSpaceParams'][key]:
            output.updateInputValue(str(key),value)
      for key in exportDict['outputSpaceParams']:
        if str(key) in output.getParaKeys('outputs'):
          for value in exportDict['outputSpaceParams'][key]:
            output.updateOutputValue(str(key),value)
      for key in exportDict['metadata'][0]:
        output.updateMetadata(key,exportDict['metadata'][0][key])



  def inputToInternal(self,input):
    """
      Function to convert the received input into a format this object can
      understand
      @ In, input, dataObject, data object handed to the post-processor
      @ Out, inputDict, dict, a dictionary this object can process
    """
    inputDict = {'data':{}, 'metadata':{}}
    metadata = []
    if type(input) == dict:
      return input
    else:
      if len(input[0]) == 0: self.raiseAnError(IOError,'InterfacedPostProcessor Post-Processor '+ self.name +' : The input dataObject named '+input[0].name + ' is empty. Check your input!')
      inputDict['data']['input']  = copy.deepcopy(input[0].getInpParametersValues())
      inputDict['data']['output'] = copy.deepcopy(input[0].getOutParametersValues())
    for item in input:
      metadata.append(copy.deepcopy(item.getAllMetadata()))
    metadata.append(item.getAllMetadata())
    inputDict['metadata']=metadata

    return inputDict

#
#
#
class ImportanceRank(BasePostProcessor):
  """
    ImportantRank class. It computes the important rank for given input parameters
    1. The importance of input parameters can be ranked via their sensitivies (SI: sensitivity index)
    2. The importance of input parameters can be ranked via their sensitivies and covariances (II: importance index)
    3. The importance of input directions based principal component analysis of inputs covariances (PCA index)
    3. CSI: Cumulative sensitive index (added in the future)
    4. CII: Cumulative importance index (added in the future)
  """
  def __init__(self, messageHandler):
    """
      Constructor
      @ In, messageHandler, message handler object
      @ Out, None
    """
    BasePostProcessor.__init__(self, messageHandler)
    self.targets = []
    self.features = []
    self.dimensions = []
    self.mvnDistribution = None
    self.acceptedMetric = ['sensitivityindex','importanceindex','pcaindex']
    self.what = self.acceptedMetric # what needs to be computed, default is all
    self.printTag = 'POSTPROCESSOR IMPORTANTANCE RANK'
    self.requiredAssObject = (True,(['Distributions'],[-1]))
    self.transformation = False

  def _localWhatDoINeed(self):
    """
      This method is local mirror of the general whatDoINeed method
      It is implemented by this postprocessor that need to request special objects
      @ In, None
      @ Out, needDict, dict, list of objects needed
    """
    needDict = {'Distributions':[]}
    needDict['Distributions'].append((None,self.mvnDistribution))
    return needDict

  def _localGenerateAssembler(self,initDict):
    """
      see generateAssembler method in Assembler
      @ In, initDict, dict, dictionary ({'mainClassName':{'specializedObjectName':ObjectInstance}})
      @ Out, None
    """
    distName = self.mvnDistribution
    self.mvnDistribution = initDict['Distributions'][distName]

  def _localReadMoreXML(self,xmlNode):
    """
      Function to read the portion of the xml input that belongs to this specialized class
      and initialize some stuff based on the inputs
      @ In, xmlNode, xml.etree.ElementTree Element Objects, the xml element node that will be checked against the available options specific to this Sampler
      @ Out, None
    """
    for child in xmlNode:
      if child.tag == 'what':
        self.what = child.text
        if self.what == 'all': self.what = self.acceptedMetric
        else:
          toCalculate = []
          for metric in self.what.split(','):
            toCalculate.append(metric.strip())
            if metric.lower() not in self.acceptedMetric:
              self.raiseAnError(IOError, 'Importance rank postprocessor asked unknown operation ' + metric + '. Available ' + str(self.acceptedMetric))
          self.what = toCalculate
      if child.tag == 'targets':
        self.targets = list(inp.strip() for inp in child.text.strip().split(','))
      if child.tag == 'features':
        if 'type' in child.attrib.keys():
          featureType = child.attrib['type']
          if featureType.strip() == 'latent':
            self.transformation = True
          elif featureType.strip() == '':
            self.transformation = False
          else:
            self.raiseAnError(IOError,'type: ' + str(child.attrib['type']) + ' is unsupported for node: ' + str(child.tag) + '!')
        self.features = list(inp.strip() for inp in child.text.strip().split(','))
      if child.tag == 'dimensions':
        self.dimensions = list(int(inp.strip()) for inp in child.text.strip().split(','))
      if child.tag == 'mvnDistribution':
        self.mvnDistribution = child.text.strip()
    if not self.dimensions:
      self.dimensions = range(1,len(self.features)+1)
      self.raiseAWarning('The dimensions for given features: ' + str(self.features) + ' is not provided! Default dimensions will be used: ' + str(self.dimensions) + '!')

  def _localPrintXML(self,outFile,options=None):
    """
      Adds requested entries to XML node.
      @ In, outFile, Files.StaticXMLOutput, file to which entries will be printed
      @ In, options, dict, optional, list of requests and options
        May include: 'what': comma-separated string list, the qualities to print out
      @ Out, None
    """
    #dimension node needs only be set once, but it is given for each index type
    dimDict = None
    settingDim = False
    #pca index is a feature only of target, not with respect to anything else
    if 'pcaIndex' in options.keys():
      pca = options['pcaIndex'].values()[0]
      for var,index,_ in pca:
        outFile.addScalar(var,'pcaIndex',index)
    #build tree
    targets = options.values()[0].keys()
    for target in targets:
      valueDict = OrderedDict()
      for what in options.keys():
        if what.lower() in self.acceptedMetric and what.lower()!='pcaindex':
          if dimDict is None:
            dimDict = {}
            settingDim = True
          for var,index,dim in options[what][target]:
            valueDict[var]=index #dims?
            if settingDim:
              dimDict[var] = dim
          if settingDim:
            for key,val in dimDict.items():
              outFile.addScalar(key,'dimension',val)
            settingDim = False
          outFile.addVector(target,what,valueDict)

  def collectOutput(self,finishedJob, output):
    """
      Function to place all of the computed data into the output object, (Files or DataObjects)
      @ In, finishedJob, object, JobHandler object that is in charge of running this postprocessor
      @ In, output, object, the object where we want to place our computed results
      @ Out, None
    """
    parameterSet = list(set(list(self.features)))
    if finishedJob.returnEvaluation() == -1: self.raiseAnError(RuntimeError, ' No available output to collect (Run probably is not finished yet)')
    outputDict = finishedJob.returnEvaluation()[-1]
    # Output to file
    if isinstance(output, Files.File):
      availExtens = ['xml','csv', 'txt']
      outputExtension = output.getExt().lower()
      if outputExtension not in availExtens:
        self.raiseAWarning('Output extension you input is ' + outputExtension)
        self.raiseAWarning('Available are ' + str(availExtens) + '. Converting extension to ' + str(availExtens[0]) + '!')
        outputExtensions = availExtens[0]
        output.setExtension(outputExtensions)
      if outputExtension != 'csv': separator = ' '
      else: separator = ','
      output.setPath(self.__workingDir)
      self.raiseADebug('Dumping output in file named ' + output.getAbsFile())
      output.open('w')
      if outputExtension != 'xml':
        maxLength = max(len(max(parameterSet, key = len)) + 5, 16)
        # Output all metrics to given file
        for what in outputDict.keys():
          if what.lower() in self.acceptedMetric:
            self.raiseADebug('Writing parameter rank for metric ' + what)
            for target in self.targets:
              if outputExtension != 'csv':
                output.write('Target,' + target + '\n')
                output.write('Parameters' + ' ' * maxLength + ''.join([str(item[0]) + ' ' * (maxLength - len(item)) for item in outputDict[what][target]]) + os.linesep)
                output.write(what + ' ' * maxLength + ''.join(['%.8E' % item[1] + ' ' * (maxLength -14) for item in outputDict[what][target]]) + os.linesep)
              else:
                output.write('Target,' + target + '\n')
                output.write('Parameters'  + ''.join([separator + str(item[0])  for item in outputDict[what][target]]) + os.linesep)
                output.write(what + ''.join([separator + '%.8E' % item[1] for item in outputDict[what][target]]) + os.linesep)
            output.write(os.linesep)
        output.close()
      else:
        #convert output into an XML output file
        outFile = Files.returnInstance('StaticXMLOutput',self)
        outFile.initialize(output.getFilename(),self.messageHandler,path=output.getPath())
        outFile.newTree('ImportanceRankPP')
        self._localPrintXML(outFile,outputDict)
        outFile.writeFile()
        self.raiseAMessage('ImportanceRank XML printed to "'+output.getFilename()+'"!')
    # Output to DataObjects
    elif output.type in ['PointSet','HistorySet']:
      self.raiseADebug('Dumping output in data object named ' + output.name)
      for what in outputDict.keys():
        if what.lower() in self.acceptedMetric:
          for target in self.targets:
            self.raiseADebug('Dumping ' + target + '-' + what + '. Metadata name = ' + target + '-' + what + '. Targets stored in ' +  target + '-'  + what)
            output.updateMetadata(target + '-'  + what, outputDict[what][target])
    elif output.type == 'HDF5' : self.raiseAWarning('Output type ' + str(output.type) + ' not yet implemented. Skip it !!!!!')
    else: self.raiseAnError(IOError, 'Output type ' + str(output.type) + ' unknown.')

  def initialize(self, runInfo, inputs, initDict) :
    """
      Method to initialize the pp.
      @ In, runInfo, dict, dictionary of run info (e.g. working dir, etc)
      @ In, inputs, list, list of inputs
      @ In, initDict, dict, dictionary with initialization options
    """
    BasePostProcessor.initialize(self, runInfo, inputs, initDict)
    self.__workingDir = runInfo['WorkingDir']

  def inputToInternal(self, currentInp):
    """
      Method to convert an input object into the internal format that is understandable by this pp.
      @ In, currentInput, object, an object that needs to be converted
      @ Out, inputDict, dictionary of the converted data
    """
    if type(currentInp) == list  : currentInput = currentInp[-1]
    else                         : currentInput = currentInp
    if type(currentInput) == dict:
      if 'targets' in currentInput.keys(): return currentInput
    inputDict = {'targets':{}, 'metadata':{}, 'features':{}}
    if hasattr(currentInput,'type'):
      inType = currentInput.type
    else:
      if type(currentInput).__name__ == 'list'    : inType = 'list'
      else: self.raiseAnError(IOError, self, 'ImportanceRank postprocessor accepts Files, HDF5, PointSet, DataObject(s) only! Got ' + str(type(currentInput)))
    if inType not in ['HDF5', 'PointSet', 'list'] and not isinstance(inType,Files.File):
      self.raiseAnError(IOError, self, 'ImportanceRank postprocessor accepts Files, HDF5, PointSet, DataObject(s) only! Got ' + str(inType) + '!!!!')
    # get input from the external csv file
    if isinstance(inType,Files.File):
      if currentInput.subtype == 'csv': pass # to be implemented
    # get input from PointSet DataObject
    if inType in ['PointSet']:
      for feat in self.features:
        if feat in currentInput.getParaKeys('input'):
          inputDict['features'][feat] = currentInput.getParam('input', feat)
        else:
          self.raiseAnError(IOError,'Parameter ' + str(feat) + ' is listed ImportanceRank postprocessor features, but not found in the provided input!')
      for targetP in self.targets:
        if targetP in currentInput.getParaKeys('output'):
          inputDict['targets'][targetP] = currentInput.getParam('output', targetP)
        else:
          self.raiseAnError(IOError,'Parameter ' + str(targetP) + ' is listed ImportanceRank postprocessor targets, but not found in the provided input!')
      inputDict['metadata'] = currentInput.getAllMetadata()
    # get input from HDF5 Database
    if inType == 'HDF5': pass  # to be implemented

    return inputDict

  def run(self, inputIn):
    """
      This method executes the postprocessor action.
      @ In, inputIn, object, object contained the data to process. (inputToInternal output)
      @ Out, outputDict, dict, dictionary containing the evaluated data
    """
    inputDict = self.inputToInternal(inputIn)
    outputDict = {}
    senCoeffDict = {}
    senWeightDict = {}
    # compute sensitivities of targets with respect to features
    featValues = []
    for feat in self.features:
      featValues.append(inputDict['features'][feat])
    sampledFeatMatrix = np.atleast_2d(np.asarray(featValues)).T
    for target in self.targets:
      featCoeffs = LinearRegression().fit(sampledFeatMatrix, inputDict['targets'][target]).coef_
      featWeights = abs(featCoeffs)/np.sum(abs(featCoeffs))
      senWeightDict[target] = list(zip(self.features,featWeights,self.dimensions))
      senCoeffDict[target] = featCoeffs
    # compute importance rank
    for what in self.what:
      if what.lower() == 'sensitivityindex':
        what = 'sensitivityIndex'
        if what not in outputDict.keys(): outputDict[what] = {}
        for target in self.targets:
          entries = senWeightDict[target]
          entries.sort(key=lambda x: x[1],reverse=True)
          outputDict[what][target] = entries
      if what.lower() == 'importanceindex':
        what = 'importanceIndex'
        if what not in outputDict.keys(): outputDict[what] = {}
        for target in self.targets:
          featCoeffs = senCoeffDict[target]
          featWeights = []
          if not self.transformation:
            for index,feat in enumerate(self.features):
              totDim = self.mvnDistribution.dimension
              covIndex = totDim * (self.dimensions[index] - 1) + self.dimensions[index] - 1
              if self.mvnDistribution.covarianceType == 'abs':
                covTarget = featCoeffs[index] * self.mvnDistribution.covariance[covIndex] * featCoeffs[index]
              else:
                covFeature = self.mvnDistribution.covariance[covIndex]*self.mvnDistribution.mu[self.dimensions[index]-1]**2
                covTarget = featCoeffs[index] * covFeature * featCoeffs[index]
              featWeights.append(covTarget)
            featWeights = featWeights/np.sum(featWeights)
            entries = list(zip(self.features,featWeights,self.dimensions))
            entries.sort(key=lambda x: x[1],reverse=True)
            outputDict[what][target] = entries
          # if the features type is 'latent', since latentVariables are used to compute the sensitivities
          # the covariance for latentVariances are identity matrix
          else:
           entries = senWeightDict[target]
           entries.sort(key=lambda x: x[1],reverse=True)
           outputDict[what][target] = entries
      #calculate PCA index
      if what.lower() == 'pcaindex':
        what = 'pcaIndex'
        if what not in outputDict.keys(): outputDict[what] = {}
        index = [dim-1 for dim in self.dimensions]
        singularValues = self.mvnDistribution.returnSingularValues(index)
        singularValues = list(singularValues/np.sum(singularValues))
        entries = list(zip(self.features,singularValues,self.dimensions))
        entries.sort(key=lambda x: x[1],reverse=True)
        for target in self.targets:
          outputDict[what][target] = entries
      # To be implemented
      #if what == 'CumulativeSenitivityIndex':
      #  self.raiseAnError(NotImplementedError,'CumulativeSensitivityIndex is not yet implemented for ' + self.printTag)
      #if what == 'CumulativeImportanceIndex':
      #  self.raiseAnError(NotImplementedError,'CumulativeImportanceIndex is not yet implemented for ' + self.printTag)

    return outputDict
#
#
#
class BasicStatistics(BasePostProcessor):
  """
    BasicStatistics filter class. It computes all the most popular statistics
  """
  def __init__(self, messageHandler):
    """
      Constructor
      @ In, messageHandler, MessageHandler, message handler object
      @ Out, None
    """
    BasePostProcessor.__init__(self, messageHandler)
    self.parameters = {}  # parameters dictionary (they are basically stored into a dictionary identified by tag "targets"
    self.acceptedCalcParam = ['covariance',
                              'NormalizedSensitivity',
                              'VarianceDependentSensitivity',
                              'sensitivity',
                              'pearson',
                              'expectedValue',
                              'sigma',
                              'variationCoefficient',
                              'variance',
                              'skewness',
                              'kurtosis',
                              'median',
                              'percentile',
                              'samples',
                              'maximum',
                              'minimum']  # accepted calculation parameters
    self.what = self.acceptedCalcParam  # what needs to be computed... default...all
    self.methodsToRun = []  # if a function is present, its outcome name is here stored... if it matches one of the known outcomes, the pp is going to use the function to compute it
    self.externalFunction = []
    self.printTag = 'POSTPROCESSOR BASIC STATISTIC'
    self.addAssemblerObject('Function','-1', True)
    self.biased = False # biased statistics?
    self.pivotParameter = None # time-dependent statistics pivot parameter
    self.dynamic        = False # is it time-dependent?


  def inputToInternal(self, currentInp):
    """
      Method to convert an input object into the internal format that is
      understandable by this pp.
      @ In, currentInp, object, an object that needs to be converted
      @ Out, inputDict, dict, dictionary of the converted data
    """
    # each post processor knows how to handle the coming inputs. The BasicStatistics postprocessor accept all the input type (files (csv only), hdf5 and datas
    self.dynamic = False
    currentInput = currentInp [-1] if type(currentInp) == list else currentInp
    if len(currentInput) == 0: self.raiseAnError(IOError, "In post-processor " +self.name+" the input "+currentInput.name+" is empty.")

    if type(currentInput).__name__ =='dict':
      if 'targets' not in currentInput.keys() and 'timeDepData' not in currentInput.keys(): self.raiseAnError(IOError, 'Did not find targets or timeDepData in input dictionary')
      return currentInput
    if currentInput.type not in ['PointSet','HistorySet']: self.raiseAnError(IOError, self, 'BasicStatistics postprocessor accepts PointSet and HistorySet only! Got ' + currentInput.type)
    if currentInput.type in ['PointSet']:
      inputDict = {'targets':{},'metadata':currentInput.getAllMetadata()}
      for targetP in self.parameters['targets']:
        if   targetP in currentInput.getParaKeys('input') : inputDict['targets'][targetP] = currentInput.getParam('input' , targetP, nodeId = 'ending')
        elif targetP in currentInput.getParaKeys('output'): inputDict['targets'][targetP] = currentInput.getParam('output', targetP, nodeId = 'ending')
        else: self.raiseAnError(IOError, self, 'Target ' + targetP + ' has not been found in data object '+currentInput.name)
    else:
      if self.pivotParameter is None: self.raiseAnError(IOError, self, 'Time-dependent statistics is requested (HistorySet) but no pivotParameter got inputted!')
      inputs, outputs  = currentInput.getParametersValues('inputs',nodeId = 'ending'), currentInput.getParametersValues('outputs',nodeId = 'ending')
      nTs, self.dynamic = len(outputs.values()[0].values()[0]), True
      if self.pivotParameter not in currentInput.getParaKeys('output'): self.raiseAnError(IOError, self, 'Pivot parameter ' + self.pivotParameter + ' has not been found in output space of data object '+currentInput.name)
      pivotParameter = []
      for ts in range(len(outputs.values()[0][self.pivotParameter])):
        currentSnapShot = [outputs[i][self.pivotParameter][ts] for i in outputs.keys()]
        if len(set(currentSnapShot)) > 1: self.raiseAnError(IOError, self, 'Histories are not syncronized! Please, pre-process the data using Interfaced PostProcessor HistorySetSync!')
        pivotParameter.append(currentSnapShot[-1])
      inputDict = {'timeDepData':OrderedDict.fromkeys(pivotParameter,None)}
      for ts in range(nTs):
        inputDict['timeDepData'][pivotParameter[ts]] = {'targets':{}}
        for targetP in self.parameters['targets']:
          if targetP in currentInput.getParaKeys('output') : inputDict['timeDepData'][pivotParameter[ts]]['targets'][targetP] = np.asarray([outputs[i][targetP][ts] for i in outputs.keys()])
          elif targetP in currentInput.getParaKeys('input'): inputDict['timeDepData'][pivotParameter[ts]]['targets'][targetP] = np.asarray([inputs[i][targetP][-1] for i in inputs.keys()])
          else: self.raiseAnError(IOError, self, 'Target ' + targetP + ' has not been found in data object '+currentInput.name)
        inputDict['timeDepData'][pivotParameter[ts]]['metadata'] = currentInput.getAllMetadata()
    return inputDict

  def initialize(self, runInfo, inputs, initDict):
    """
      Method to initialize the BasicStatistic pp. In here the working dir is
      grepped.
      @ In, runInfo, dict, dictionary of run info (e.g. working dir, etc)
      @ In, inputs, list, list of inputs
      @ In, initDict, dict, dictionary with initialization options
      @ Out, None
    """
    BasePostProcessor.initialize(self, runInfo, inputs, initDict)
    self.__workingDir = runInfo['WorkingDir']

  def _localReadMoreXML(self, xmlNode):
    """
      Function to read the portion of the xml input that belongs to this specialized class
      and initialize some stuff based on the inputs got
      @ In, xmlNode, xml.etree.Element, Xml element node
      @ Out, None
    """
    for child in xmlNode:
      if child.tag == "what":
        self.what = child.text
        if self.what == 'all': self.what = self.acceptedCalcParam
        else:
          toCompute = []
          for whatc in self.what.split(','):
            toCompute.append(whatc.strip())
            if whatc not in self.acceptedCalcParam:
              if whatc.split("_")[0] != 'percentile':self.raiseAnError(IOError, 'BasicStatistics postprocessor asked unknown operation ' + whatc + '. Available ' + str(self.acceptedCalcParam))
              else:
                # check if the percentile is correct
                requestedPercentile = whatc.split("_")[-1]
                integerPercentile = utils.intConversion(requestedPercentile.replace("%",""))
                if integerPercentile is None: self.raiseAnError(IOError,"Could not convert the inputted percentile. The percentile needs to an integer between 1 and 100. Got "+requestedPercentile)
                floatPercentile = utils.floatConversion(requestedPercentile.replace("%",""))
                if floatPercentile < 1.0 or floatPercentile > 100.0: self.raiseAnError(IOError,"the percentile needs to an integer between 1 and 100. Got "+str(floatPercentile))
                if -float(integerPercentile)/floatPercentile + 1.0 > 0.0001: self.raiseAnError(IOError,"the percentile needs to an integer between 1 and 100. Got "+str(floatPercentile))
          self.what = toCompute
      elif child.tag == "parameters"   : self.parameters['targets'] = child.text.split(',')
      elif child.tag == "methodsToRun" : self.methodsToRun = child.text.split(',')
      elif child.tag == "biased"       :
        if child.text.lower() in utils.stringsThatMeanTrue(): self.biased = True
      elif child.tag == "pivotParameter": self.pivotParameter = child.text
      assert (self.parameters is not []), self.raiseAnError(IOError, 'I need parameters to work on! Please check your input for PP: ' + self.name)

  def collectOutput(self, finishedJob, output):
    """
      Function to place all of the computed data into the output object
      @ In, finishedJob, JobHandler External or Internal instance, A JobHandler object that is in charge of running this post-processor
      @ In, output, dataObjects, The object where we want to place our computed results
      @ Out, None
    """
    # output
    parameterSet = list(set(list(self.parameters['targets'])))
    if finishedJob.returnEvaluation() == -1: self.raiseAnError(RuntimeError, ' No available Output to collect (Run probably is not finished yet)')
    outputDictionary = finishedJob.returnEvaluation()[1]
    methodToTest = []
    for key in self.methodsToRun:
      if key not in self.acceptedCalcParam: methodToTest.append(key)
    if isinstance(output,Files.File):
      availExtens = ['xml','csv']
      outputExtension = output.getExt().lower()
      if outputExtension not in availExtens:
        self.raiseAWarning('BasicStatistics postprocessor output extension you input is ' + outputExtension)
        self.raiseAWarning('Available are ' + str(availExtens) + '. Converting extension to ' + str(availExtens[0]) + '!')
        outputExtension = availExtens[0]
        output.setExtension(outputExtension)
      output.setPath(self.__workingDir)
      self.raiseADebug('Dumping output in file named ' + output.getAbsFile())
      output.open('w')
      if outputExtension == 'csv': self._writeCSV(output,outputDictionary,parameterSet,outputExtension,methodToTest)
      else                       : self._writeXML(output,outputDictionary,parameterSet,methodToTest)
    elif output.type in ['PointSet','HistorySet']:
      self.raiseADebug('Dumping output in data object named ' + output.name)
      outputResults = [outputDictionary] if not self.dynamic else outputDictionary.values()
      for ts, outputDict in enumerate(outputResults):
        appendix = '-'+self.pivotParameter+'-'+str(outputDictionary.keys()[ts]) if self.dynamic else ''
        for what in outputDict.keys():
          if what not in ['covariance', 'pearson', 'NormalizedSensitivity', 'VarianceDependentSensitivity', 'sensitivity'] + methodToTest:
            for targetP in parameterSet:
              self.raiseADebug('Dumping variable ' + targetP + '. Parameter: ' + what + '. Metadata name = ' + targetP + '-' + what)
              output.updateMetadata(targetP + '-' + what + appendix, outputDict[what][targetP])
          else:
            if what not in methodToTest and len(parameterSet) > 1:
              self.raiseADebug('Dumping matrix ' + what + '. Metadata name = ' + what + '. Targets stored in ' + 'targets-' + what)
              output.updateMetadata('targets-' + what + appendix, parameterSet)
              output.updateMetadata(what.replace("|","-") + appendix, outputDict[what])
        if self.externalFunction:
          self.raiseADebug('Dumping External Function results')
          for what in self.methodsToRun:
            if what not in self.acceptedCalcParam:
              output.updateMetadata(what + appendix, outputDict[what])
              self.raiseADebug('Dumping External Function parameter ' + what)
    else: self.raiseAnError(IOError, 'Output type ' + str(output.type) + ' unknown.')

  def _writeCSV(self,output,outputDictionary,parameterSet,outputExtension,methodToTest):
    """
      Defines the method for writing the basic statistics to a .csv file.
      @ In, output, File object, file to write to
      @ In, outputDictionary, dict, dictionary of statistics values
      @ In, parameterSet, list, list of parameters in use
      @ In, outputExtension, string, extension of the file to write
      @ In, methodToTest, list, strings of methods to test
      @ Out, None
    """
    separator = ','
    if self.dynamic: output.write('Dynamic BasicStatistics'+ separator+ 'Pivot Parameter' + separator + self.pivotParameter + separator + os.linesep)
    output.write('ComputedQuantities'+separator+separator.join(parameterSet) + os.linesep)
    quantitiesToWrite = {}
    outputResults = [outputDictionary] if not self.dynamic else outputDictionary.values()
    for ts, outputDict in enumerate(outputResults):
      if self.dynamic: output.write('Pivot Value' +separator+ str(outputDictionary.keys()[ts]) + os.linesep)
      for what in outputDict.keys():
        if what not in ['covariance', 'pearson', 'NormalizedSensitivity', 'VarianceDependentSensitivity', 'sensitivity'] + methodToTest:
          if what not in quantitiesToWrite.keys():quantitiesToWrite[what] = []
          for targetP in parameterSet:
            quantitiesToWrite[what].append('%.8E' % copy.deepcopy(outputDict[what][targetP]))
          output.write(what + separator +  separator.join(quantitiesToWrite[what])+os.linesep)
      maxLength = max(len(max(parameterSet, key = len)) + 5, 16)
      for what in outputDict.keys():
        if what in ['covariance', 'pearson', 'NormalizedSensitivity', 'VarianceDependentSensitivity','sensitivity'] and len(parameterSet) > 1:
          self.raiseADebug('Writing parameter matrix ' + what)
          output.write(os.linesep)
          output.write(what + os.linesep)
          output.write('matrix' + separator + ''.join([str(item) + separator for item in parameterSet]) + os.linesep)
          for index in range(len(parameterSet)):
            output.write(parameterSet[index] + ''.join([separator + '%.8E' % item for item in outputDict[what][index]]) + os.linesep)
      if self.externalFunction:
        self.raiseADebug('Writing External Function results')
        output.write(os.linesep + 'EXT FUNCTION ' + os.linesep)
        output.write(os.linesep)
        for what in self.methodsToRun:
          if what not in self.acceptedCalcParam:
            self.raiseADebug('Writing External Function parameter ' + what)
            output.write(what + separator + '%.8E' % outputDict[what] + os.linesep)

  def _writeXML(self,origOutput,outputDictionary,parameterSet,methodToTest):
    """
      Defines the method for writing the basic statistics to a .xml file.
      @ In, origOutput, File object, file to write
      @ In, outputDictionary, dict, dictionary of statistics values
      @ In, parameterSet, list, list of parameters in use
      @ In, methodToTest, list, strings of methods to test
      @ Out, None
    """
    #create XML output with same path as original output
    if origOutput.isOpen(): origOutput.close()
    if self.dynamic:
      output = Files.returnInstance('DynamicXMLOutput',self)
    else:
      output = Files.returnInstance('StaticXMLOutput',self)
    output.initialize(origOutput.getFilename(),self.messageHandler,path=origOutput.getPath())
    output.newTree('BasicStatisticsPP',pivotParam=self.pivotParameter)
    outputResults = [outputDictionary] if not self.dynamic else outputDictionary.values()
    for ts, outputDict in enumerate(outputResults):
      pivotVal = outputDictionary.keys()[ts]
      for t,target in enumerate(parameterSet):
        for stat,val in outputDict.items():
          if stat not in ['covariance', 'pearson', 'NormalizedSensitivity', 'VarianceDependentSensitivity', 'sensitivity'] + methodToTest:
            output.addScalar(target,stat,val[target],pivotVal=pivotVal)
        for stat,val in outputDict.items():
          if stat in ['covariance', 'pearson', 'NormalizedSensitivity', 'VarianceDependentSensitivity', 'sensitivity'] and len(parameterSet) > 1:
            valueDict = {}
            valRow = val[t]
            for p,param in enumerate(parameterSet):
              actVal = valRow[p]
              valueDict[param] = actVal
            output.addVector(target,stat,valueDict,pivotVal=pivotVal)
        if self.externalFunction:
          for stat in self.methodsToRun:
            if stat not in self.acceptedCalcParam:
              output.addScalar(target,stat,val[target],pivotVal=pivotVal)
    output.writeFile()

  def __computeVp(self,p,weights):
    """
      Compute the sum of p-th power of weights
      @ In, p, int, the power
      @ In, weights, list or numpy.array, weights
      @ Out, vp, float, the sum of p-th power of weights
    """
    vp = np.sum(np.power(weights,p))
    return vp

  def __computeUnbiasedCorrection(self,order,weightsOrN):
    """
      Compute unbiased correction given weights and momement order
      Reference paper:
      Lorenzo Rimoldini, "Weighted skewness and kurtosis unbiased by sample size", http://arxiv.org/pdf/1304.6564.pdf
      @ In, order, int, moment order
      @ In, weightsOrN, list/numpy.array or int, if list/numpy.array -> weights else -> number of samples
      @ Out, corrFactor, float (order <=3) or tuple of floats (order ==4), the unbiased correction factor
    """
    if order > 4: self.raiseAnError(RuntimeError,"computeUnbiasedCorrection is implemented for order <=4 only!")
    if type(weightsOrN).__name__ not in ['int','int8','int16','int64','int32']:
      if order == 2:
        V1, v1Square, V2 = self.__computeVp(1, weightsOrN), self.__computeVp(1, weightsOrN)**2.0, self.__computeVp(2, weightsOrN)
        corrFactor   = v1Square/(v1Square-V2)
      elif order == 3:
        V1, v1Cubic, V2, V3 = self.__computeVp(1, weightsOrN), self.__computeVp(1, weightsOrN)**3.0, self.__computeVp(2, weightsOrN), self.__computeVp(3, weightsOrN)
        corrFactor   =  v1Cubic/(v1Cubic-3.0*V2*V1+2.0*V3)
      elif order == 4:
        V1, v1Square, V2, V3, V4 = self.__computeVp(1, weightsOrN), self.__computeVp(1, weightsOrN)**2.0, self.__computeVp(2, weightsOrN), self.__computeVp(3, weightsOrN), self.__computeVp(4, weightsOrN)
        numer1 = v1Square*(v1Square**2.0-3.0*v1Square*V2+2.0*V1*V3+3.0*V2**2.0-3.0*V4)
        numer2 = 3.0*v1Square*(2.0*v1Square*V2-2.0*V1*V3-3.0*V2**2.0+3.0*V4)
        denom = (v1Square-V2)*(v1Square**2.0-6.0*v1Square*V2+8.0*V1*V3+3.0*V2**2.0-6.0*V4)
        corrFactor = numer1/denom ,numer2/denom
    else:
      if   order == 2: corrFactor   = float(weightsOrN)/(float(weightsOrN)-1.0)
      elif order == 3: corrFactor   = (float(weightsOrN)**2.0)/((float(weightsOrN)-1)*(float(weightsOrN)-2))
      elif order == 4: corrFactor = (float(weightsOrN)*(float(weightsOrN)**2.0-2.0*float(weightsOrN)+3.0))/((float(weightsOrN)-1)*(float(weightsOrN)-2)*(float(weightsOrN)-3)),(3.0*float(weightsOrN)*(2.0*float(weightsOrN)-3.0))/((float(weightsOrN)-1)*(float(weightsOrN)-2)*(float(weightsOrN)-3))
    return corrFactor

  def _computeKurtosis(self,arrayIn,expValue,pbWeight=None):
    """
      Method to compute the Kurtosis (fisher) of an array of observations
      @ In, arrayIn, list/numpy.array, the array of values from which the Kurtosis needs to be estimated
      @ In, expValue, float, expected value of arrayIn
      @ In, pbWeight, list/numpy.array, optional, the reliability weights that correspond to the values in 'array'. If not present, an unweighted approach is used
      @ Out, result, float, the Kurtosis of the array of data
    """
    if pbWeight is not None:
      unbiasCorr = self.__computeUnbiasedCorrection(4,pbWeight) if not self.biased else 1.0
      if not self.biased: result = -3.0 + ((1.0/self.__computeVp(1,pbWeight))*np.sum(np.dot(np.power(arrayIn - expValue,4.0),pbWeight))*unbiasCorr[0]-unbiasCorr[1]*np.power(((1.0/self.__computeVp(1,pbWeight))*np.sum(np.dot(np.power(arrayIn - expValue,2.0),pbWeight))),2.0))/np.power(self._computeVariance(arrayIn,expValue,pbWeight),2.0)
      else              : result = -3.0 + ((1.0/self.__computeVp(1,pbWeight))*np.sum(np.dot(np.power(arrayIn - expValue,4.0),pbWeight))*unbiasCorr)/np.power(self._computeVariance(arrayIn,expValue,pbWeight),2.0)
    else:
      unbiasCorr = self.__computeUnbiasedCorrection(4,len(arrayIn)) if not self.biased else 1.0
      if not self.biased: result = -3.0 + ((1.0/float(len(arrayIn)))*np.sum((arrayIn - expValue)**4)*unbiasCorr[0]-unbiasCorr[1]*(np.average((arrayIn - expValue)**2))**2.0)/(self._computeVariance(arrayIn,expValue))**2.0
      else              : result = -3.0 + ((1.0/float(len(arrayIn)))*np.sum((arrayIn - expValue)**4)*unbiasCorr)/(self._computeVariance(arrayIn,expValue))**2.0
    return result

  def _computeSkewness(self,arrayIn,expValue,pbWeight=None):
    """
      Method to compute the skewness of an array of observations
      @ In, arrayIn, list/numpy.array, the array of values from which the skewness needs to be estimated
      @ In, expValue, float, expected value of arrayIn
      @ In, pbWeight, list/numpy.array, optional, the reliability weights that correspond to the values in 'array'. If not present, an unweighted approach is used
      @ Out, result, float, the skewness of the array of data
    """
    if pbWeight is not None:
      unbiasCorr = self.__computeUnbiasedCorrection(3,pbWeight) if not self.biased else 1.0
      result = (1.0/self.__computeVp(1,pbWeight))*np.sum(np.dot(np.power(arrayIn - expValue,3.0),pbWeight))*unbiasCorr/np.power(self._computeVariance(arrayIn,expValue,pbWeight),1.5)
    else:
      unbiasCorr = self.__computeUnbiasedCorrection(3,len(arrayIn)) if not self.biased else 1.0
      result = ((1.0/float(len(arrayIn)))*np.sum((arrayIn - expValue)**3)*unbiasCorr)/np.power(self._computeVariance(arrayIn,expValue,pbWeight),1.5)
    return result

  def _computeVariance(self,arrayIn,expValue,pbWeight=None):
    """
      Method to compute the Variance (fisher) of an array of observations
      @ In, arrayIn, list/numpy.array, the array of values from which the Variance needs to be estimated
      @ In, expValue, float, expected value of arrayIn
      @ In, pbWeight, list/numpy.array, optional, the reliability weights that correspond to the values in 'array'. If not present, an unweighted approach is used
      @ Out, result, float, the Variance of the array of data
    """
    if pbWeight is not None:
      unbiasCorr = self.__computeUnbiasedCorrection(2,pbWeight) if not self.biased else 1.0
      result = (1.0/self.__computeVp(1,pbWeight))*np.average((arrayIn - expValue)**2,weights= pbWeight)*unbiasCorr
    else:
      unbiasCorr = self.__computeUnbiasedCorrection(2,len(arrayIn)) if not self.biased else 1.0
      result = np.average((arrayIn - expValue)**2)*unbiasCorr
    return result

  def _computeSigma(self,arrayIn,expValue,pbWeight=None):
    """
      Method to compute the sigma of an array of observations
      @ In, arrayIn, list/numpy.array, the array of values from which the sigma needs to be estimated
      @ In, expValue, float, expected value of arrayIn
      @ In, pbWeight, list/numpy.array, optional, the reliability weights that correspond to the values in 'array'. If not present, an unweighted approach is used
      @ Out, sigma, float, the sigma of the array of data
    """
    return np.sqrt(self._computeVariance(arrayIn,expValue,pbWeight))

  def _computeWeightedPercentile(self,arrayIn,pbWeight,percent=0.5):
    """
      Method to compute the weighted percentile in a array of data
      @ In, arrayIn, list/numpy.array, the array of values from which the percentile needs to be estimated
      @ In, pbWeight, list/numpy.array, the reliability weights that correspond to the values in 'array'
      @ In, percent, float, the percentile that needs to be computed (between 0.01 and 1.0)
      @ Out, result, float, the percentile
    """
    idxs                   = np.argsort(np.asarray(zip(pbWeight,arrayIn))[:,1])
    sortedWeightsAndPoints = np.asarray(zip(pbWeight[idxs],arrayIn[idxs]))
    weightsCDF             = np.cumsum(sortedWeightsAndPoints[:,0])
    percentileFunction     = interpolate.interp1d(weightsCDF,[i for i in range(len(arrayIn))],kind='nearest')
    try:
      index  = int(percentileFunction(percent))
      result = sortedWeightsAndPoints[index,1]
    except ValueError:
      result = np.median(arrayIn)
    return result

  def __runLocal(self, input):
    """
      This method executes the postprocessor action. In this case, it computes all the requested statistical FOMs
      @ In,  input, object, object contained the data to process. (inputToInternal output)
      @ Out, outputDict, dict, Dictionary containing the results
    """
    #input = self.inputToInternal(inputIn)
    outputDict = {}
    pbWeights, pbPresent  = {'realization':None}, False
    if self.externalFunction:
      # there is an external function
      for what in self.methodsToRun:
        outputDict[what] = self.externalFunction.evaluate(what, input['targets'])
        # check if "what" corresponds to an internal method
        if what in self.acceptedCalcParam:
          if what not in ['pearson', 'covariance', 'NormalizedSensitivity', 'VarianceDependentSensitivity', 'sensitivity']:
            if type(outputDict[what]) != dict: self.raiseAnError(IOError, 'BasicStatistics postprocessor: You have overwritten the "' + what + '" method through an external function, it must be a dictionary!!')
          else:
            if type(outputDict[what]) != np.ndarray: self.raiseAnError(IOError, 'BasicStatistics postprocessor: You have overwritten the "' + what + '" method through an external function, it must be a numpy.ndarray!!')
            if len(outputDict[what].shape) != 2    : self.raiseAnError(IOError, 'BasicStatistics postprocessor: You have overwritten the "' + what + '" method through an external function, it must be a 2D numpy.ndarray!!')
    # setting some convenience values
    parameterSet = list(set(list(self.parameters['targets'])))  # @Andrea I am using set to avoid the test: if targetP not in outputDict[what].keys()
    if 'metadata' in input.keys(): pbPresent = 'ProbabilityWeight' in input['metadata'].keys() if 'metadata' in input.keys() else False
    if not pbPresent:
      if 'metadata' in input.keys():
        if 'SamplerType' in input['metadata'].keys():
          if input['metadata']['SamplerType'][0] != 'MC' : self.raiseAWarning('BasicStatistics postprocessor can not compute expectedValue without ProbabilityWeights. Use unit weight')
        else: self.raiseAWarning('BasicStatistics can not compute expectedValue without ProbabilityWeights. Use unit weight')
      pbWeights['realization'] = np.asarray([1.0 / len(input['targets'][self.parameters['targets'][0]])]*len(input['targets'][self.parameters['targets'][0]]))
    else: pbWeights['realization'] = input['metadata']['ProbabilityWeight']/np.sum(input['metadata']['ProbabilityWeight'])
    #This section should take the probability weight for each sampling variable
    pbWeights['SampledVarsPbWeight'] = {'SampledVarsPbWeight':{}}
    if 'metadata' in input.keys():
      for target in parameterSet:
        if 'ProbabilityWeight-'+target in input['metadata'].keys():
          pbWeights['SampledVarsPbWeight']['SampledVarsPbWeight'][target] = np.asarray(input['metadata']['ProbabilityWeight-'+target])
          pbWeights['SampledVarsPbWeight']['SampledVarsPbWeight'][target][:] = pbWeights['SampledVarsPbWeight']['SampledVarsPbWeight'][target][:]/np.sum(pbWeights['SampledVarsPbWeight']['SampledVarsPbWeight'][target])
    # if here because the user could have overwritten the method through the external function
    if 'expectedValue' not in outputDict.keys(): outputDict['expectedValue'] = {}
    expValues = np.zeros(len(parameterSet))
    for myIndex, targetP in enumerate(parameterSet):
      if pbPresent: relWeight  = pbWeights['realization'] if targetP not in pbWeights['SampledVarsPbWeight']['SampledVarsPbWeight'].keys() else pbWeights['SampledVarsPbWeight']['SampledVarsPbWeight'][targetP]
      else        : relWeight  = None
      if relWeight is None: outputDict['expectedValue'][targetP] = np.mean(input['targets'][targetP])
      else                : outputDict['expectedValue'][targetP] = np.average(input['targets'][targetP], weights = relWeight)
      expValues[myIndex] = outputDict['expectedValue'][targetP]
    for what in self.what:
      if what not in outputDict.keys(): outputDict[what] = {}
      # samples
      if what == 'samples':
        for p in parameterSet:
          outputDict[what][p] = len(input['targets'].values()[0])
      # sigma
      if what == 'sigma':
        for myIndex, targetP in enumerate(parameterSet):
          if pbPresent: relWeight  = pbWeights['realization'] if targetP not in pbWeights['SampledVarsPbWeight']['SampledVarsPbWeight'].keys() else pbWeights['SampledVarsPbWeight']['SampledVarsPbWeight'][targetP]
          else        : relWeight  = None
          outputDict[what][targetP] = self._computeSigma(input['targets'][targetP],expValues[myIndex],relWeight)
          if (outputDict[what][targetP] == 0):
            self.raiseAWarning('The variable: ' + targetP + ' is not dispersed (sigma = 0)! Please check your input in PP: ' + self.name)
            outputDict[what][targetP] = np.Infinity
      # variance
      if what == 'variance':
        for myIndex, targetP in enumerate(parameterSet):
          if pbPresent: relWeight  = pbWeights['realization'] if targetP not in pbWeights['SampledVarsPbWeight']['SampledVarsPbWeight'].keys() else pbWeights['SampledVarsPbWeight']['SampledVarsPbWeight'][targetP]
          else        : relWeight  = None
          outputDict[what][targetP] = self._computeVariance(input['targets'][targetP],expValues[myIndex],pbWeight=relWeight)
          if (outputDict[what][targetP] == 0):
            self.raiseAWarning('The variable: ' + targetP + ' has zero variance! Please check your input in PP: ' + self.name)
            outputDict[what][targetP] = np.Infinity
      # coefficient of variation (sigma/mu)
      if what == 'variationCoefficient':
        for myIndex, targetP in enumerate(parameterSet):
          if pbPresent: relWeight  = pbWeights['realization'] if targetP not in pbWeights['SampledVarsPbWeight']['SampledVarsPbWeight'].keys() else pbWeights['SampledVarsPbWeight']['SampledVarsPbWeight'][targetP]
          else        : relWeight  = None
          sigma = self._computeSigma(input['targets'][targetP],expValues[myIndex],relWeight)
          if (outputDict['expectedValue'][targetP] == 0):
            self.raiseAWarning('Expected Value for ' + targetP + ' is zero! Variation Coefficient can not be calculated in PP: ' + self.name)
            outputDict['expectedValue'][targetP] = np.Infinity
          outputDict[what][targetP] = sigma / outputDict['expectedValue'][targetP]
      # kurtosis
      if what == 'kurtosis':
        for myIndex, targetP in enumerate(parameterSet):
          if pbPresent: relWeight  = pbWeights['realization'] if targetP not in pbWeights['SampledVarsPbWeight']['SampledVarsPbWeight'].keys() else pbWeights['SampledVarsPbWeight']['SampledVarsPbWeight'][targetP]
          else        : relWeight  = None
          outputDict[what][targetP] = self._computeKurtosis(input['targets'][targetP],expValues[myIndex],pbWeight=relWeight)
      # skewness
      if what == 'skewness':
        for myIndex, targetP in enumerate(parameterSet):
          if pbPresent: relWeight  = pbWeights['realization'] if targetP not in pbWeights['SampledVarsPbWeight']['SampledVarsPbWeight'].keys() else pbWeights['SampledVarsPbWeight']['SampledVarsPbWeight'][targetP]
          else        : relWeight  = None
          outputDict[what][targetP] = self._computeSkewness(input['targets'][targetP],expValues[myIndex],pbWeight=relWeight)
      # median
      if what == 'median':
        if pbPresent:
          for targetP in parameterSet:
            relWeight  = pbWeights['realization'] if targetP not in pbWeights['SampledVarsPbWeight']['SampledVarsPbWeight'].keys() else pbWeights['SampledVarsPbWeight']['SampledVarsPbWeight'][targetP]
            outputDict[what][targetP] = self._computeWeightedPercentile(input['targets'][targetP],relWeight,percent=0.5)
        else:
          for targetP in parameterSet: outputDict[what][targetP] = np.median(input['targets'][targetP])
      # percentile
      if what.split("_")[0] == 'percentile':
        outputDict.pop(what)
        if "_" not in what: whatPercentile = [what + '_5', what + '_95']
        else              : whatPercentile = [what.replace("%","")]
        for whatPerc in whatPercentile:
          if whatPerc not in outputDict.keys(): outputDict[whatPerc] = {}
          for targetP in self.parameters['targets'  ]:
            if targetP not in outputDict[whatPerc].keys() :
              if pbPresent: relWeight  = pbWeights['realization'] if targetP not in pbWeights['SampledVarsPbWeight']['SampledVarsPbWeight'].keys() else pbWeights['SampledVarsPbWeight']['SampledVarsPbWeight'][targetP]
              integerPercentile             = utils.intConversion(whatPerc.split("_")[-1].replace("%",""))
              outputDict[whatPerc][targetP] = np.percentile(input['targets'][targetP], integerPercentile) if not pbPresent else self._computeWeightedPercentile(input['targets'][targetP],relWeight,percent=float(integerPercentile)/100.0)
      # cov matrix
      if what == 'covariance':
        if len(input['targets'].keys()) < 2:  self.raiseAWarning("The number of targets are < 2 in post-processor named "+ self.name +". Covariance matrix is not computed!")
        else:
          feat = np.zeros((len(input['targets'].keys()), utils.first(input['targets'].values()).size))
          pbWeightsList = [None]*len(input['targets'].keys())
          for myIndex, targetP in enumerate(parameterSet):
            feat[myIndex, :] = input['targets'][targetP][:]
            pbWeightsList[myIndex] = pbWeights['realization'] if targetP not in pbWeights['SampledVarsPbWeight']['SampledVarsPbWeight'].keys() else pbWeights['SampledVarsPbWeight']['SampledVarsPbWeight'][targetP]
          pbWeightsList.append(pbWeights['realization'])
          outputDict[what] = self.covariance(feat, weights = pbWeightsList)
      # pearson matrix
      if what == 'pearson':
        if len(input['targets'].keys()) < 2:  self.raiseAWarning("The number of targets are < 2 in post-processor named "+ self.name +". Pearson matrix is not computed!")
        else:
          feat          = np.zeros((len(input['targets'].keys()), utils.first(input['targets'].values()).size))
          pbWeightsList = [None]*len(input['targets'].keys())
          for myIndex, targetP in enumerate(parameterSet):
            feat[myIndex, :] = input['targets'][targetP][:]
            pbWeightsList[myIndex] = pbWeights['realization'] if targetP not in pbWeights['SampledVarsPbWeight']['SampledVarsPbWeight'].keys() else pbWeights['SampledVarsPbWeight']['SampledVarsPbWeight'][targetP]
          outputDict[what] = self.corrCoeff(feat, weights = pbWeightsList)  # np.corrcoef(feat)
      # sensitivity matrix
      if what == 'sensitivity':
        if len(input['targets'].keys()) < 2:  self.raiseAWarning("The number of targets are < 2 in post-processor named "+ self.name +". Sensitivity matrix is not computed!")
        else:
          for myIndex, target in enumerate(parameterSet):
            values, targetCoefs = list(input['targets'].values()), list(input['targets'].keys())
            values.pop(list(input['targets'].keys()).index(target)), targetCoefs.pop(list(input['targets'].keys()).index(target))
            sampledMatrix = np.atleast_2d(np.asarray(values)).T
            regressorsByTarget = dict(zip(targetCoefs, LinearRegression().fit(sampledMatrix, input['targets'][target]).coef_))
            regressorsByTarget[target] = 1.0
            outputDict[what][myIndex] = np.zeros(len(parameterSet))
            for cnt, param in enumerate(parameterSet): outputDict[what][myIndex][cnt] = regressorsByTarget[param]
      # VarianceDependentSensitivity matrix
      # The formular for this calculation is coming from: http://www.math.uah.edu/stat/expect/Matrices.html
      # The best linear predictor: L(Y|X) = expectedValue(Y) + cov(Y,X) * [vc(X)]^(-1) * [X-expectedValue(X)]
      # where Y is a vector of outputs, and X is a vector of inputs, cov(Y,X) is the covariance matrix of Y and X,
      # vc(X) is the covariance matrix of X with itself.
      # The variance dependent sensitivity matrix is defined as: cov(Y,X) * [vc(X)]^(-1)
      if what == 'VarianceDependentSensitivity':
        if len(input['targets'].keys()) < 2:  self.raiseAWarning("The number of targets are < 2 in post-processor named "+ self.name +". VarianceDependentSensitivity matrix is not computed!")
        else:
          feat = np.zeros((len(input['targets'].keys()), utils.first(input['targets'].values()).size))
          pbWeightsList = [None]*len(input['targets'].keys())
          for myIndex, targetP in enumerate(parameterSet):
            feat[myIndex, :] = input['targets'][targetP][:]
            pbWeightsList[myIndex] = pbWeights['realization'] if targetP not in pbWeights['SampledVarsPbWeight']['SampledVarsPbWeight'].keys() else pbWeights['SampledVarsPbWeight']['SampledVarsPbWeight'][targetP]
          pbWeightsList.append(pbWeights['realization'])
          covMatrix = self.covariance(feat, weights = pbWeightsList)
          for myIndex, targetP in enumerate(parameterSet):
            targetCoefs = list(parameterSet)
            targetCoefs.pop(myIndex)
            inputParameters = np.delete(feat,myIndex,axis=0)
            inputCovMatrix = np.delete(covMatrix,myIndex,axis=0)
            inputCovMatrix = np.delete(inputCovMatrix,myIndex,axis=1)
            outputInputCov = np.delete(covMatrix[myIndex,:],myIndex)
            sensitivityCoeffDict = dict(zip(targetCoefs,np.dot(outputInputCov, np.linalg.pinv(inputCovMatrix))))
            sensitivityCoeffDict[targetP] = 1.0
            outputDict[what][myIndex] = np.zeros(len(parameterSet))
            for cnt,param in enumerate(parameterSet):
              outputDict[what][myIndex][cnt] = sensitivityCoeffDict[param]
      # Normalized variance dependent sensitivity matrix: variance dependent sensitivity  normalized by the mean (% change of output)/(% change of input)
      if what == 'NormalizedSensitivity':
        if len(input['targets'].keys()) < 2:  self.raiseAWarning("The number of targets are < 2 in post-processor named "+ self.name +". NormalizedSensitivity matrix is not computed!")
        else:
          feat = np.zeros((len(input['targets'].keys()), utils.first(input['targets'].values()).size))
          pbWeightsList = [None]*len(input['targets'].keys())
          for myIndex, targetP in enumerate(parameterSet):
            feat[myIndex, :] = input['targets'][targetP][:]
            pbWeightsList[myIndex] = pbWeights['realization'] if targetP not in pbWeights['SampledVarsPbWeight']['SampledVarsPbWeight'].keys() else pbWeights['SampledVarsPbWeight']['SampledVarsPbWeight'][targetP]
          pbWeightsList.append(pbWeights['realization'])
          covMatrix = self.covariance(feat, weights = pbWeightsList)
          for myIndex, targetP in enumerate(parameterSet):
            targetCoefs = list(parameterSet)
            targetCoefs.pop(myIndex)
            inputParameters = np.delete(feat,myIndex,axis=0)
            inputCovMatrix = np.delete(covMatrix,myIndex,axis=0)
            inputCovMatrix = np.delete(inputCovMatrix,myIndex,axis=1)
            outputInputCov = np.delete(covMatrix[myIndex,:],myIndex)
            sensitivityCoeffDict = dict(zip(targetCoefs,np.dot(outputInputCov, np.linalg.pinv(inputCovMatrix))))
            sensitivityCoeffDict[targetP] = 1.0
            outputDict[what][myIndex] = np.zeros(len(parameterSet))
            for cnt,param in enumerate(parameterSet):
              outputDict[what][myIndex][cnt] = sensitivityCoeffDict[param]*expValues[cnt]/expValues[myIndex]
      # maximum value
      if what == 'maximum':
        for myIndex, targetP in enumerate(parameterSet):
          outputDict[what][targetP] = np.amax(input['targets'][targetP])
      # minimum value
      if what == 'minimum':
        for myIndex, targetP in enumerate(parameterSet):
          outputDict[what][targetP] = np.amin(input['targets'][targetP])
    # print on screen
    self.raiseADebug('BasicStatistics ' + str(self.name) + 'pp outputs')
    methodToTest = []
    for key in self.methodsToRun:
      if key not in self.acceptedCalcParam: methodToTest.append(key)
    msg = os.linesep
    for targetP in parameterSet:
      msg += '        *************' + '*' * len(targetP) + '***' + os.linesep
      msg += '        * Variable * ' + targetP + '  *' + os.linesep
      msg += '        *************' + '*' * len(targetP) + '***' + os.linesep
      for what in outputDict.keys():
        if what not in ['covariance', 'pearson', 'NormalizedSensitivity', 'VarianceDependentSensitivity', 'sensitivity'] + methodToTest:
          msg += '               ' + '**' + '*' * len(what) + '***' + 6 * '*' + '*' * 8 + '***' + os.linesep
          msg += '               ' + '* ' + what + ' * ' + '%.8E' % outputDict[what][targetP] + '  *' + os.linesep
          msg += '               ' + '**' + '*' * len(what) + '***' + 6 * '*' + '*' * 8 + '***' + os.linesep
    maxLength = max(len(max(parameterSet, key = len)) + 5, 16)
    if 'covariance' in outputDict.keys() and len(parameterSet) > 1:
      msg += ' ' * maxLength + '*****************************' + os.linesep
      msg += ' ' * maxLength + '*         Covariance        *' + os.linesep
      msg += ' ' * maxLength + '*****************************' + os.linesep
      msg += ' ' * maxLength + ''.join([str(item) + ' ' * (maxLength - len(item)) for item in parameterSet]) + os.linesep
      for index in range(len(parameterSet)):
        msg += parameterSet[index] + ' ' * (maxLength - len(parameterSet[index])) + ''.join(['%.8E' % item + ' ' * (maxLength - 14) for item in outputDict['covariance'][index]]) + os.linesep
    if 'pearson' in outputDict.keys() and len(parameterSet) > 1:
      msg += ' ' * maxLength + '*****************************' + os.linesep
      msg += ' ' * maxLength + '*    Pearson/Correlation    *' + os.linesep
      msg += ' ' * maxLength + '*****************************' + os.linesep
      msg += ' ' * maxLength + ''.join([str(item) + ' ' * (maxLength - len(item)) for item in parameterSet]) + os.linesep
      for index in range(len(parameterSet)):
        msg += parameterSet[index] + ' ' * (maxLength - len(parameterSet[index])) + ''.join(['%.8E' % item + ' ' * (maxLength - 14) for item in outputDict['pearson'][index]]) + os.linesep
    if 'VarianceDependentSensitivity' in outputDict.keys() and len(parameterSet) > 1:
      msg += ' ' * maxLength + '******************************' + os.linesep
      msg += ' ' * maxLength + '*VarianceDependentSensitivity*' + os.linesep
      msg += ' ' * maxLength + '******************************' + os.linesep
      msg += ' ' * maxLength + ''.join([str(item) + ' ' * (maxLength - len(item)) for item in parameterSet]) + os.linesep
      for index in range(len(parameterSet)):
        msg += parameterSet[index] + ' ' * (maxLength - len(parameterSet[index])) + ''.join(['%.8E' % item + ' ' * (maxLength - 14) for item in outputDict['VarianceDependentSensitivity'][index]]) + os.linesep
    if 'NormalizedSensitivity' in outputDict.keys() and len(parameterSet) > 1:
      msg += ' ' * maxLength + '******************************' + os.linesep
      msg += ' ' * maxLength + '* Normalized V.D.Sensitivity *' + os.linesep
      msg += ' ' * maxLength + '******************************' + os.linesep
      msg += ' ' * maxLength + ''.join([str(item) + ' ' * (maxLength - len(item)) for item in parameterSet]) + os.linesep
      for index in range(len(parameterSet)):
        msg += parameterSet[index] + ' ' * (maxLength - len(parameterSet[index])) + ''.join(['%.8E' % item + ' ' * (maxLength - 14) for item in outputDict['NormalizedSensitivity'][index]]) + os.linesep
    if 'sensitivity' in outputDict.keys() and len(parameterSet) > 1:
      msg += ' ' * maxLength + '******************************' + os.linesep
      msg += ' ' * maxLength + '*        Sensitivity         *' + os.linesep
      msg += ' ' * maxLength + '******************************' + os.linesep
      msg += ' ' * maxLength + ''.join([str(item) + ' ' * (maxLength - len(item)) for item in parameterSet]) + os.linesep
      for index in range(len(parameterSet)):
        msg += parameterSet[index] + ' ' * (maxLength - len(parameterSet[index])) + ''.join(['%.8E' % item + ' ' * (maxLength - 14) for item in outputDict['sensitivity'][index]]) + os.linesep
    if self.externalFunction:
      msg += ' ' * maxLength + '+++++++++++++++++++++++++++++' + os.linesep
      msg += ' ' * maxLength + '+ OUTCOME FROM EXT FUNCTION +' + os.linesep
      msg += ' ' * maxLength + '+++++++++++++++++++++++++++++' + os.linesep
      for what in self.methodsToRun:
        if what not in self.acceptedCalcParam:
          msg += '              ' + '**' + '*' * len(what) + '***' + 6 * '*' + '*' * 8 + '***' + os.linesep
          msg += '              ' + '* ' + what + ' * ' + '%.8E' % outputDict[what] + '  *' + os.linesep
          msg += '              ' + '**' + '*' * len(what) + '***' + 6 * '*' + '*' * 8 + '***' + os.linesep
    self.raiseADebug(msg)
    return outputDict


  def run(self, inputIn):
    """
      This method executes the postprocessor action. In this case, it computes all the requested statistical FOMs
      @ In,  inputIn, object, object contained the data to process. (inputToInternal output)
      @ Out, outputDict, dict, Dictionary containing the results
    """
    input = self.inputToInternal(inputIn)
    if not self.dynamic: outputDict = self.__runLocal(input)
    else:
      # time dependent (actually pivot-dependent)
      outputDict = OrderedDict()
      self.raiseADebug('BasicStatistics Pivot-Dependent output:')
      for pivotParamValue in input['timeDepData'].keys():
        self.raiseADebug('Pivot Parameter Value: ' + str(pivotParamValue))
        outputDict[pivotParamValue] = self.__runLocal(input['timeDepData'][pivotParamValue])
    return outputDict

  def covariance(self, feature, weights = None, rowVar = 1):
    """
      This method calculates the covariance Matrix for the given data.
      Unbiased unweighted covariance matrix, weights is None, bias is 0 (default)
      Biased unweighted covariance matrix,   weights is None, bias is 1
      Unbiased weighted covariance matrix,   weights is not None, bias is 0
      Biased weighted covariance matrix,     weights is not None, bias is 1
      can be calcuated depending on the selection of the inputs.
      @ In,  feature, list/numpy.array, [#targets,#samples]  features' samples
      @ In,  weights, list of list/numpy.array, optional, [#targets,#samples,realizationWeights]  reliability weights, and the last one in the list is the realization weights. Default is None
      @ In,  rowVar, int, optional, If rowVar is non-zero, then each row represents a variable,
                                    with samples in the columns. Otherwise, the relationship is transposed. Default=1
      @ Out, covMatrix, list/numpy.array, [#targets,#targets] the covariance matrix
    """
    X = np.array(feature, ndmin = 2, dtype = np.result_type(feature, np.float64))
    w = np.zeros(feature.shape, dtype = np.result_type(feature, np.float64))
    if X.shape[0] == 1: rowVar = 1
    if rowVar:
      N, featuresNumber, axis = X.shape[1], X.shape[0], 0
      for myIndex in range(featuresNumber): w[myIndex,:] = np.array(weights[myIndex], dtype = np.result_type(feature, np.float64))[:] if weights is not None else np.ones(len(w[myIndex,:]), dtype = np.result_type(feature, np.float64))[:]
    else:
      N, featuresNumber,axis = X.shape[0], X.shape[1], 1
      for myIndex in range(featuresNumber): w[:,myIndex] = np.array(weights[myIndex], dtype = np.result_type(feature, np.float64))[:] if weights is not None else np.ones(len(w[:,myIndex]), dtype = np.result_type(feature, np.float64))[:]
    realizationWeights = weights[-1]
    if N <= 1:
      self.raiseAWarning("Degrees of freedom <= 0")
      return np.zeros((featuresNumber,featuresNumber), dtype = np.result_type(feature, np.float64))
    diff = X - np.atleast_2d(np.average(X, axis = 1 - axis, weights = w)).T
    covMatrix = np.ones((featuresNumber,featuresNumber), dtype = np.result_type(feature, np.float64))
    for myIndex in range(featuresNumber):
      for myIndexTwo in range(featuresNumber):
        # The weights that are used here should represent the joint probability (P(x,y)). Since I have no way yet to compute the joint probability with weights only (eventually I can think to use an estimation of the
        # P(x,y) computed through a 2D histogram construction and weighted a posteriori with the 1-D weights), I decided to construct a weighting fanction that is defined as Wi = (2.0*Wi,x*Wi,y)/(Wi,x+Wi,y) that respects the constrains of the
        # covariance (symmetric and that the diagonal is == variance) but that is completely arbitrary and for that not used. As already mentioned, I need the joint probability to compute the E[XY] = integral[xy*p(x,y)dxdy]. Andrea
        # for now I just use the realization weights
        #jointWeights = (2.0*weights[myIndex][:]*weights[myIndexTwo][:])/(weights[myIndex][:]+weights[myIndexTwo][:])
        #jointWeights = jointWeights[:]/np.sum(jointWeights)
        if myIndex == myIndexTwo:
          jointWeights = weights[myIndex]/np.sum(weights[myIndex])
        else:
          jointWeights = realizationWeights/np.sum(realizationWeights)
        fact = self.__computeUnbiasedCorrection(2,jointWeights) if not self.biased else 1.0/np.sum(jointWeights)
        covMatrix[myIndex,myIndexTwo] = np.sum(diff[:,myIndex]*diff[:,myIndexTwo]*jointWeights[:]*fact) if not rowVar else np.sum(diff[myIndex,:]*diff[myIndexTwo,:]*jointWeights[:]*fact)
    return covMatrix

  def corrCoeff(self, feature, weights = None, rowVar = 1):
    """
      This method calculates the correlation coefficient Matrix (pearson) for the given data.
      Unbiased unweighted covariance matrix, weights is None, bias is 0 (default)
      Biased unweighted covariance matrix,   weights is None, bias is 1
      Unbiased weighted covariance matrix,   weights is not None, bias is 0
      Biased weighted covariance matrix,     weights is not None, bias is 1
      can be calcuated depending on the selection of the inputs.
      @ In,  feature, list/numpy.array, [#targets,#samples]  features' samples
      @ In,  weights, list/numpy.array, optional, [#samples]  reliability weights. Default is None
      @ In,  rowVar, int, optional, If rowVar is non-zero, then each row represents a variable,
                                    with samples in the columns. Otherwise, the relationship is transposed. Default=1
      @ Out, corrMatrix, list/numpy.array, [#targets,#targets] the correlation matrix
    """
    covM = self.covariance(feature, weights, rowVar)
    try:
      d = np.diag(covM)
      corrMatrix = covM / np.sqrt(np.multiply.outer(d, d))
    except ValueError:  # scalar covariance
      # nan if incorrect value (nan, inf, 0), 1 otherwise
      corrMatrix = covM / covM
    # to prevent numerical instability
    return corrMatrix

#
#
#
class LimitSurface(BasePostProcessor):
  """
    LimitSurface filter class. It computes the limit surface associated to a dataset
  """

  def __init__(self, messageHandler):
    """
      Constructor
      @ In, messageHandler, MessageHandler, message handler object
      @ Out, None
    """
    BasePostProcessor.__init__(self,messageHandler)
    self.parameters        = {}               #parameters dictionary (they are basically stored into a dictionary identified by tag "targets"
    self.surfPoint         = None             #coordinate of the points considered on the limit surface
    self.testMatrix        = OrderedDict()    #This is the n-dimensional matrix representing the testing grid
    self.gridCoord         = {}               #Grid coordinates
    self.functionValue     = {}               #This a dictionary that contains np vectors with the value for each variable and for the goal function
    self.ROM               = None             #Pointer to a ROM
    self.externalFunction  = None             #Pointer to an external Function
    self.tolerance         = 1.0e-4           #SubGrid tolerance
    self.gridFromOutside   = False            #The grid has been passed from outside (self._initFromDict)?
    self.lsSide            = "negative"       # Limit surface side to compute the LS for (negative,positive,both)
    self.gridEntity        = None
    self.bounds            = None
    self.jobHandler        = None
    self.transfMethods     = {}
    self.addAssemblerObject('ROM','-1', True)
    self.addAssemblerObject('Function','1')
    self.printTag = 'POSTPROCESSOR LIMITSURFACE'

  def _localWhatDoINeed(self):
    """
      This method is a local mirror of the general whatDoINeed method.
      It is implemented by the samplers that need to request special objects
      @ In, None
      @ Out, needDict, dict, list of objects needed
    """
    needDict = {'internal':[(None,'jobHandler')]}
    return needDict

  def _localGenerateAssembler(self,initDict):
    """
      Generates the assembler.
      @ In, initDict, dict, dict of init objects
      @ Out, None
    """
    self.jobHandler = initDict['internal']['jobHandler']

  def inputToInternal(self, currentInp):
    """
      Method to convert an input object into the internal format that is
      understandable by this pp.
      @ In, currentInput, object, an object that needs to be converted
      @ Out, inputDict, dict, the resulting dictionary containing features and response
    """
    # each post processor knows how to handle the coming inputs. The BasicStatistics postprocessor accept all the input type (files (csv only), hdf5 and dataobjects
    if type(currentInp) == list: currentInput = currentInp[-1]
    else                       : currentInput = currentInp
    if type(currentInp) == dict:
      if 'targets' in currentInput.keys(): return
    inputDict = {'targets':{}, 'metadata':{}}
    #FIXME I don't think this is checking for files, HDF5 and dataobjects
    if hasattr(currentInput,'type'):
      inType = currentInput.type
    else:
      self.raiseAnError(IOError, self, 'LimitSurface postprocessor accepts files,HDF5,Data(s) only! Got ' + str(type(currentInput)))
    if isinstance(currentInp,Files.File):
      if currentInput.subtype == 'csv': pass
      #FIXME else?  This seems like hollow code right now.
    if inType == 'HDF5': pass  # to be implemented
    if inType in ['PointSet']:
      for targetP in self.parameters['targets']:
        if   targetP in currentInput.getParaKeys('input'): inputDict['targets'][targetP] = currentInput.getParam('input' , targetP)
        elif targetP in currentInput.getParaKeys('output'): inputDict['targets'][targetP] = currentInput.getParam('output', targetP)
      inputDict['metadata'] = currentInput.getAllMetadata()
    # to be added
    return inputDict

  def _initializeLSpp(self, runInfo, inputs, initDict):
    """
      Method to initialize the LS post processor (create grid, etc.)
      @ In, runInfo, dict, dictionary of run info (e.g. working dir, etc)
      @ In, inputs, list, list of inputs
      @ In, initDict, dict, dictionary with initialization options
      @ Out, None
    """
    BasePostProcessor.initialize(self, runInfo, inputs, initDict)
    self.gridEntity = GridEntities.returnInstance("MultiGridEntity",self,self.messageHandler)
    self.__workingDir     = runInfo['WorkingDir']
    self.externalFunction = self.assemblerDict['Function'][0][3]
    if 'ROM' not in self.assemblerDict.keys():
      self.ROM = SupervisedLearning.returnInstance('SciKitLearn', self, **{'SKLtype':'neighbors|KNeighborsClassifier',"n_neighbors":1, 'Features':','.join(list(self.parameters['targets'])), 'Target':self.externalFunction.name})
    else: self.ROM = self.assemblerDict['ROM'][0][3]
    self.ROM.reset()
    self.indexes = -1
    for index, inp in enumerate(self.inputs):
      if type(inp).__name__ in ['str', 'bytes', 'unicode']: self.raiseAnError(IOError, 'LimitSurface PostProcessor only accepts Data(s) as inputs!')
      if inp.type == 'PointSet': self.indexes = index
    if self.indexes == -1: self.raiseAnError(IOError, 'LimitSurface PostProcessor needs a PointSet as INPUT!!!!!!')
    else:
      # check if parameters are contained in the data
      inpKeys = self.inputs[self.indexes].getParaKeys("inputs")
      outKeys = self.inputs[self.indexes].getParaKeys("outputs")
      self.paramType = {}
      for param in self.parameters['targets']:
        if param not in inpKeys + outKeys: self.raiseAnError(IOError, 'LimitSurface PostProcessor: The param ' + param + ' not contained in Data ' + self.inputs[self.indexes].name + ' !')
        if param in inpKeys: self.paramType[param] = 'inputs'
        else:                self.paramType[param] = 'outputs'
    if self.bounds == None:
      self.bounds = {"lowerBounds":{},"upperBounds":{}}
      for key in self.parameters['targets']: self.bounds["lowerBounds"][key], self.bounds["upperBounds"][key] = min(self.inputs[self.indexes].getParam(self.paramType[key],key,nodeId = 'RecontructEnding')), max(self.inputs[self.indexes].getParam(self.paramType[key],key,nodeId = 'RecontructEnding'))
    self.gridEntity.initialize(initDictionary={"rootName":self.name,'constructTensor':True, "computeCells":initDict['computeCells'] if 'computeCells' in initDict.keys() else False,
                                               "dimensionNames":self.parameters['targets'], "lowerBounds":self.bounds["lowerBounds"],"upperBounds":self.bounds["upperBounds"],
                                               "volumetricRatio":self.tolerance   ,"transformationMethods":self.transfMethods})
    self.nVar                  = len(self.parameters['targets'])                                  # Total number of variables
    self.axisName              = self.gridEntity.returnParameter("dimensionNames",self.name)      # this list is the implicit mapping of the name of the variable with the grid axis ordering self.axisName[i] = name i-th coordinate
    self.testMatrix[self.name] = np.zeros(self.gridEntity.returnParameter("gridShape",self.name)) # grid where the values of the goalfunction are stored

  def _initializeLSppROM(self, inp, raiseErrorIfNotFound = True):
    """
      Method to initialize the LS acceleration rom
      @ In, inp, Data(s) object, data object containing the training set
      @ In, raiseErrorIfNotFound, bool, throw an error if the limit surface is not found
      @ Out, None
    """
    self.raiseADebug('Initiate training')
    if type(inp) == dict:
      self.functionValue.update(inp['inputs' ])
      self.functionValue.update(inp['outputs'])
    else:
      self.functionValue.update(inp.getParametersValues('inputs', nodeId = 'RecontructEnding'))
      self.functionValue.update(inp.getParametersValues('outputs', nodeId = 'RecontructEnding'))
    # recovery the index of the last function evaluation performed
    if self.externalFunction.name in self.functionValue.keys(): indexLast = len(self.functionValue[self.externalFunction.name]) - 1
    else                                                      : indexLast = -1
    # index of last set of point tested and ready to perform the function evaluation
    indexEnd = len(self.functionValue[self.axisName[0]]) - 1
    tempDict = {}
    if self.externalFunction.name in self.functionValue.keys():
      self.functionValue[self.externalFunction.name] = np.append(self.functionValue[self.externalFunction.name], np.zeros(indexEnd - indexLast))
    else: self.functionValue[self.externalFunction.name] = np.zeros(indexEnd + 1)

    for myIndex in range(indexLast + 1, indexEnd + 1):
      for key, value in self.functionValue.items(): tempDict[key] = value[myIndex]
      self.functionValue[self.externalFunction.name][myIndex] = self.externalFunction.evaluate('residuumSign', tempDict)
      if abs(self.functionValue[self.externalFunction.name][myIndex]) != 1.0: self.raiseAnError(IOError, 'LimitSurface: the function evaluation of the residuumSign method needs to return a 1 or -1!')
      if type(inp) != dict:
        if self.externalFunction.name in inp.getParaKeys('inputs'): inp.self.updateInputValue (self.externalFunction.name, self.functionValue[self.externalFunction.name][myIndex])
        if self.externalFunction.name in inp.getParaKeys('output'): inp.self.updateOutputValue(self.externalFunction.name, self.functionValue[self.externalFunction.name][myIndex])
      else:
        if self.externalFunction.name in inp['inputs' ].keys(): inp['inputs' ][self.externalFunction.name] = np.concatenate((inp['inputs'][self.externalFunction.name],np.asarray(self.functionValue[self.externalFunction.name][myIndex])))
        if self.externalFunction.name in inp['outputs'].keys(): inp['outputs'][self.externalFunction.name] = np.concatenate((inp['outputs'][self.externalFunction.name],np.asarray(self.functionValue[self.externalFunction.name][myIndex])))
    if np.sum(self.functionValue[self.externalFunction.name]) == float(len(self.functionValue[self.externalFunction.name])) or np.sum(self.functionValue[self.externalFunction.name]) == -float(len(self.functionValue[self.externalFunction.name])):
      if raiseErrorIfNotFound: self.raiseAnError(ValueError, 'LimitSurface: all the Function evaluations brought to the same result (No Limit Surface has been crossed...). Increase or change the data set!')
      else                   : self.raiseAWarning('LimitSurface: all the Function evaluations brought to the same result (No Limit Surface has been crossed...)!')
    #printing----------------------
    self.raiseADebug('LimitSurface: Mapping of the goal function evaluation performed')
    self.raiseADebug('LimitSurface: Already evaluated points and function values:')
    keyList = list(self.functionValue.keys())
    self.raiseADebug(','.join(keyList))
    for index in range(indexEnd + 1):
      self.raiseADebug(','.join([str(self.functionValue[key][index]) for key in keyList]))
    #printing----------------------
    tempDict = {}
    for name in self.axisName: tempDict[name] = np.asarray(self.functionValue[name])
    tempDict[self.externalFunction.name] = self.functionValue[self.externalFunction.name]
    self.ROM.train(tempDict)
    self.raiseADebug('LimitSurface: Training performed')
    self.raiseADebug('LimitSurface: Training finished')

  def initialize(self, runInfo, inputs, initDict):
    """
      Method to initialize the LS pp.
      @ In, runInfo, dict, dictionary of run info (e.g. working dir, etc)
      @ In, inputs, list, list of inputs
      @ In, initDict, dict, dictionary with initialization options
      @ Out, None
    """
    self._initializeLSpp(runInfo, inputs, initDict)
    self._initializeLSppROM(self.inputs[self.indexes])

  def _initFromDict(self, dictIn):
    """
      Initialize the LS pp from a dictionary (not from xml input).
      This is used when other objects initialize and use the LS pp for internal
      calculations
      @ In, dictIn, dict, dictionary of initialization options
      @ Out, None
    """
    if "parameters" not in dictIn.keys()             : self.raiseAnError(IOError, 'No Parameters specified in "dictIn" dictionary !!!!')
    if "name"                  in dictIn.keys()      : self.name          = dictIn["name"]
    if type(dictIn["parameters"]).__name__ == "list" : self.parameters['targets'] = dictIn["parameters"]
    else                                             : self.parameters['targets'] = dictIn["parameters"].split(",")
    if "bounds"                in dictIn.keys()      : self.bounds        = dictIn["bounds"]
    if "transformationMethods" in dictIn.keys()      : self.transfMethods = dictIn["transformationMethods"]
    if "verbosity"             in dictIn.keys()      : self.verbosity     = dictIn['verbosity']
    if "side"                  in dictIn.keys()      : self.lsSide        = dictIn["side"]
    if "tolerance"             in dictIn.keys()      : self.tolerance     = float(dictIn["tolerance"])
    if self.lsSide not in ["negative", "positive", "both"]: self.raiseAnError(IOError, 'Computation side can be positive, negative, both only !!!!')

  def getFunctionValue(self):
    """
    Method to get a pointer to the dictionary self.functionValue
    @ In, None
    @ Out, dictionary, self.functionValue
    """
    return self.functionValue

  def getTestMatrix(self, nodeName=None,exceptionGrid=None):
    """
      Method to get a pointer to the testMatrix object (evaluation grid)
      @ In, nodeName, string, optional, which grid node should be returned. If None, the self.name one, If "all", all of theme, else the nodeName
      @ In, exceptionGrid, string, optional, which grid node should should not returned in case nodeName is "all"
      @ Out, testMatrix, numpy.ndarray or dict , self.testMatrix
    """
    if nodeName == None  : testMatrix = self.testMatrix[self.name]
    elif nodeName =="all":
      if exceptionGrid == None: testMatrix = self.testMatrix
      else:
        returnDict = OrderedDict()
        wantedKeys = list(self.testMatrix.keys())
        wantedKeys.pop(wantedKeys.index(exceptionGrid))
        for key in wantedKeys: returnDict[key] = self.testMatrix[key]
        testMatrix = returnDict
    else                 : testMatrix = self.testMatrix[nodeName]
    return testMatrix

  def _localReadMoreXML(self, xmlNode):
    """
      Function to read the portion of the xml input that belongs to this specialized class
      and initialize some stuff based on the inputs got
      @ In, xmlNode, xml.etree.Element, Xml element node
      @ Out, None
    """
    initDict = {}
    for child in xmlNode: initDict[child.tag] = child.text
    initDict.update(xmlNode.attrib)
    self._initFromDict(initDict)

  def collectOutput(self, finishedJob, output):
    """
      Function to place all of the computed data into the output object
      @ In, finishedJob, JobHandler External or Internal instance, A JobHandler object that is in charge of running this post-processor
      @ In, output, dataObjects, The object where we want to place our computed results
      @ Out, None
    """
    if finishedJob.returnEvaluation() == -1: self.raiseAnError(RuntimeError, 'No available Output to collect (Run probably is not finished yet)')
    self.raiseADebug(str(finishedJob.returnEvaluation()))
    limitSurf = finishedJob.returnEvaluation()[1]
    if limitSurf[0] is not None:
      for varName in output.getParaKeys('inputs'):
        for varIndex in range(len(self.axisName)):
          if varName == self.axisName[varIndex]:
            output.removeInputValue(varName)
            for value in limitSurf[0][:, varIndex]: output.updateInputValue(varName, copy.copy(value))
      output.removeOutputValue(self.externalFunction.name)
      for value in limitSurf[1]: output.updateOutputValue(self.externalFunction.name, copy.copy(value))

  def refineGrid(self,refinementSteps=2):
    """
      Method to refine the internal grid based on the limit surface previously computed
      @ In, refinementSteps, int, optional, number of refinement steps
      @ Out, None
    """
    cellIds = self.gridEntity.retrieveCellIds([self.listSurfPointNegative,self.listSurfPointPositive],self.name)
    if self.getLocalVerbosity() == 'debug': self.raiseADebug("Limit Surface cell IDs are: \n"+ " \n".join([str(cellID) for cellID in cellIds]))
    self.raiseAMessage("Number of cells to be refined are "+str(len(cellIds))+". RefinementSteps = "+str(max([refinementSteps,2]))+"!")
    self.gridEntity.refineGrid({"cellIDs":cellIds,"refiningNumSteps":int(max([refinementSteps,2]))})
    for nodeName in self.gridEntity.getAllNodesNames(self.name):
      if nodeName != self.name: self.testMatrix[nodeName] = np.zeros(self.gridEntity.returnParameter("gridShape",nodeName))

  def run(self, inputIn = None, returnListSurfCoord = False, exceptionGrid = None, merge = True):
    """
      This method executes the postprocessor action. In this case it computes the limit surface.
      @ In, inputIn, dict, optional, dictionary of data to process
      @ In, returnListSurfCoord, bool, optional, True if listSurfaceCoordinate needs to be returned
      @ In, exceptionGrid, string, optional, the name of the sub-grid to not be considered
      @ In, merge, bool, optional, True if the LS in all the sub-grids need to be merged in a single returnSurface
      @ Out, returnSurface, tuple, tuple containing the limit surface info:
                          - if returnListSurfCoord: returnSurface = (surfPoint, evals, listSurfPoints)
                          - else                  : returnSurface = (surfPoint, evals)
    """
    allGridNames = self.gridEntity.getAllNodesNames(self.name)
    if exceptionGrid != None:
      try   : allGridNames.pop(allGridNames.index(exceptionGrid))
      except: pass
    self.surfPoint, evaluations, listSurfPoint = OrderedDict().fromkeys(allGridNames), OrderedDict().fromkeys(allGridNames) ,OrderedDict().fromkeys(allGridNames)
    for nodeName in allGridNames:
      #if skipMainGrid == True and nodeName == self.name: continue
      self.testMatrix[nodeName] = np.zeros(self.gridEntity.returnParameter("gridShape",nodeName))
      self.gridCoord[nodeName] = self.gridEntity.returnGridAsArrayOfCoordinates(nodeName=nodeName)
      tempDict ={}
      for  varId, varName in enumerate(self.axisName): tempDict[varName] = self.gridCoord[nodeName][:,varId]
      self.testMatrix[nodeName].shape     = (self.gridCoord[nodeName].shape[0])                       #rearrange the grid matrix such as is an array of values
      self.testMatrix[nodeName][:]        = self.ROM.evaluate(tempDict)                               #get the prediction on the testing grid
      self.testMatrix[nodeName].shape     = self.gridEntity.returnParameter("gridShape",nodeName)     #bring back the grid structure
      self.gridCoord[nodeName].shape      = self.gridEntity.returnParameter("gridCoorShape",nodeName) #bring back the grid structure
      self.raiseADebug('LimitSurface: Prediction performed')
      # here next the points that are close to any change are detected by a gradient (it is a pre-screener)
      toBeTested = np.squeeze(np.dstack(np.nonzero(np.sum(np.abs(np.gradient(self.testMatrix[nodeName])), axis = 0))))
      #printing----------------------
      self.raiseADebug('LimitSurface:  Limit surface candidate points')
      if self.getLocalVerbosity() == 'debug':
        for coordinate in np.rollaxis(toBeTested, 0):
          myStr = ''
          for iVar, varnName in enumerate(self.axisName): myStr += varnName + ': ' + str(coordinate[iVar]) + '      '
          self.raiseADebug('LimitSurface: ' + myStr + '  value: ' + str(self.testMatrix[nodeName][tuple(coordinate)]))
      # printing----------------------
      # check which one of the preselected points is really on the limit surface
      nNegPoints, nPosPoints                       =  0, 0
      listSurfPointNegative, listSurfPointPositive = [], []

      if self.lsSide in ["negative", "both"]:
        # it returns the list of points belonging to the limit state surface and resulting in a negative response by the ROM
        listSurfPointNegative = self.__localLimitStateSearch__(toBeTested, -1, nodeName)
        nNegPoints = len(listSurfPointNegative)
      if self.lsSide in ["positive", "both"]:
        # it returns the list of points belonging to the limit state surface and resulting in a positive response by the ROM
        listSurfPointPositive = self.__localLimitStateSearch__(toBeTested, 1, nodeName)
        nPosPoints = len(listSurfPointPositive)
      listSurfPoint[nodeName] = listSurfPointNegative + listSurfPointPositive
      #printing----------------------
      if self.getLocalVerbosity() == 'debug':
        if len(listSurfPoint[nodeName]) > 0: self.raiseADebug('LimitSurface: Limit surface points:')
        for coordinate in listSurfPoint[nodeName]:
          myStr = ''
          for iVar, varnName in enumerate(self.axisName): myStr += varnName + ': ' + str(coordinate[iVar]) + '      '
          self.raiseADebug('LimitSurface: ' + myStr + '  value: ' + str(self.testMatrix[nodeName][tuple(coordinate)]))
      # if the number of point on the limit surface is > than zero than save it
      if len(listSurfPoint[nodeName]) > 0:
        self.surfPoint[nodeName] = np.ndarray((len(listSurfPoint[nodeName]), self.nVar))
        evaluations[nodeName] = np.concatenate((-np.ones(nNegPoints), np.ones(nPosPoints)), axis = 0)
        for pointID, coordinate in enumerate(listSurfPoint[nodeName]):
          self.surfPoint[nodeName][pointID, :] = self.gridCoord[nodeName][tuple(coordinate)]
    if self.name != exceptionGrid: self.listSurfPointNegative, self.listSurfPointPositive = listSurfPoint[self.name][:nNegPoints-1],listSurfPoint[self.name][nNegPoints:]
    if merge == True:
      evals = np.hstack(evaluations.values())
      listSurfPoints = np.hstack(listSurfPoint.values())
      surfPoint = np.hstack(self.surfPoint.values())
      returnSurface = (surfPoint, evals, listSurfPoints) if returnListSurfCoord else (surfPoint, evals)
    else:
      returnSurface = (self.surfPoint, evaluations, listSurfPoint) if returnListSurfCoord else (self.surfPoint, evaluations)
    return returnSurface

  def __localLimitStateSearch__(self, toBeTested, sign, nodeName):
    """
      It returns the list of points belonging to the limit state surface and resulting in
      positive or negative responses by the ROM, depending on whether ''sign''
      equals either -1 or 1, respectively.
      @ In, toBeTested, np.ndarray, the nodes to be tested
      @ In, sign, int, the sign that should be tested (-1 or +1)
      @ In, nodeName, string, the sub-grid name
      @ Out, listSurfPoint, list, the list of limit surface coordinates
    """
    listSurfPoint = []
    gridShape = self.gridEntity.returnParameter("gridShape",nodeName)
    myIdList = np.zeros(self.nVar,dtype=int)
    putIt = np.zeros(self.nVar,dtype=bool)
    for coordinate in np.rollaxis(toBeTested, 0):
      myIdList[:] = coordinate
      putIt[:]    = False
      if self.testMatrix[nodeName][tuple(coordinate)] * sign > 0:
        for iVar in range(self.nVar):
          if coordinate[iVar] + 1 < gridShape[iVar]:
            myIdList[iVar] += 1
            if self.testMatrix[nodeName][tuple(myIdList)] * sign <= 0:
              putIt[iVar] = True
              listSurfPoint.append(copy.copy(coordinate))
              break
            myIdList[iVar] -= 1
            if coordinate[iVar] > 0:
              myIdList[iVar] -= 1
              if self.testMatrix[nodeName][tuple(myIdList)] * sign <= 0:
                putIt[iVar] = True
                listSurfPoint.append(copy.copy(coordinate))
                break
              myIdList[iVar] += 1
      #if len(set(putIt)) == 1 and  list(set(putIt))[0] == True: listSurfPoint.append(copy.copy(coordinate))
    return listSurfPoint
#
#
#

class ExternalPostProcessor(BasePostProcessor):
  """
    ExternalPostProcessor class. It will apply an arbitrary python function to
    a dataset and append each specified function's output to the output data
    object, thus the function should produce a scalar value per row of data. I
    have no idea what happens if the function produces multiple outputs.
  """
  def __init__(self, messageHandler):
    """
      Constructor
      @ In, messageHandler, MessageHandler, message handler object
      @ Out, None
    """
    BasePostProcessor.__init__(self, messageHandler)
    self.methodsToRun = []              # A list of strings specifying what
                                        # methods the user wants to compute from
                                        # the external interfaces

    self.externalInterfaces = set()     # A set of Function objects that
                                        # hopefully contain definitions for all
                                        # of the methods the user wants

    self.printTag = 'POSTPROCESSOR EXTERNAL FUNCTION'
    self.requiredAssObject = (True, (['Function'], ['n']))

  def inputToInternal(self, currentInput):
    """
      Function to convert the received input into a format this object can
      understand
      @ In, currentInput, dataObjects or list, Some form of data object or list
        of data objects handed to the post-processor
      @ Out, inputDict, dict, An input dictionary this object can process
    """

    if type(currentInput) == dict and 'targets' in currentInput.keys():
      return

    if type(currentInput) != list:
      currentInput = [currentInput]

    inputDict = {'targets':{}, 'metadata':{}}
    metadata = []
    for item in currentInput:
      inType = None
      if hasattr(item, 'type'):
        inType = item.type
      elif type(item) in [list]:
        inType = "list"

      if isinstance(item,Files.File):
        if currentInput.subtype == 'csv':
          self.raiseAWarning(self, 'Input type ' + inType + ' not yet implemented. I am going to skip it.')
      elif inType == 'HDF5':
        # TODO
          self.raiseAWarning(self, 'Input type ' + inType + ' not yet implemented. I am going to skip it.')
      elif inType == 'PointSet':
        for param in item.getParaKeys('input'):
          inputDict['targets'][param] = item.getParam('input', param)
        for param in item.getParaKeys('output'):
          inputDict['targets'][param] = item.getParam('output', param)

        metadata.append(item.getAllMetadata())
      elif inType != 'list':
        self.raiseAWarning(self, 'Input type ' + type(item).__name__ + ' not recognized. I am going to skip it.')

      # Not sure if we need it, but keep a copy of every inputs metadata
      inputDict['metadata'] = metadata

    if len(inputDict['targets'].keys()) == 0:
      self.raiseAnError(IOError, 'No input variables have been found in the input objects!')

    for interface in self.externalInterfaces:
      for _ in self.methodsToRun:
        # The function should reference self and use the same variable names
        # as the xml file
        for param in interface.parameterNames():
          if param not in inputDict['targets']:
            self.raiseAnError(IOError, self, 'variable \"' + param
                                             + '\" unknown. Please verify your '
                                             + 'external script ('
                                             + interface.functionFile
                                             + ') variables match the data'
                                             + ' available in your dataset.')
    return inputDict

  def initialize(self, runInfo, inputs, initDict):
    """
      Method to initialize the External pp.
      @ In, runInfo, dict, dictionary of run info (e.g. working dir, etc)
      @ In, inputs, list, list of inputs
      @ In, initDict, dict, dictionary with initialization options
      @ Out, None
    """
    BasePostProcessor.initialize(self, runInfo, inputs, initDict)
    self.__workingDir = runInfo['WorkingDir']
    for key in self.assemblerDict.keys():
      if 'Function' in key:
        for val in self.assemblerDict[key]:
            self.externalInterfaces.add(val[3])

  def _localReadMoreXML(self, xmlNode):
    """
      Function to read the portion of the xml input that belongs to this
      specialized class and initialize some stuff based on the inputs got
      @ In, xmlNode, xml.etree.Element, Xml element node
      @ Out, None
    """
    for child in xmlNode:
      if child.tag == 'method':
        methods = child.text.split(',')
        self.methodsToRun.extend(methods)

  def collectOutput(self, finishedJob, output):
    """
      Function to place all of the computed data into the output object
      @ In, finishedJob, JobHandler External or Internal instance, A JobHandler
        object that is in charge of running this post-processor
      @ In, output, dataObjects, The object where we want to place our computed
        results
      @ Out, None
    """
    if finishedJob.returnEvaluation() == -1:
      # #TODO This does not feel right
      self.raiseAnError(RuntimeError, 'No available Output to collect (Run probably did not finish yet)')

    inputList = finishedJob.returnEvaluation()[0]
    outputDict = finishedJob.returnEvaluation()[1]

    if isinstance(output,Files.File):
      self.raiseAWarning('Output type File not yet implemented. I am going to skip it.')
    elif output.type == 'DataObjects':
      self.raiseAWarning('Output type ' + type(output).__name__
                         + ' not yet implemented. I am going to skip it.')
    elif output.type == 'HDF5':
      self.raiseAWarning('Output type ' + type(output).__name__
                         + ' not yet implemented. I am going to skip it.')
    elif output.type == 'PointSet':
      requestedInput = output.getParaKeys('input')
      ## If you want to be able to dynamically add columns to your data, then
      ## you should use this commented line, otherwise only the information
      ## asked for by the user in the output data object will be available

      # requestedOutput = list(set(output.getParaKeys('output') + self.methodsToRun))
      requestedOutput = output.getParaKeys('output')

      ## The user can simply ask for a computation that may exist in multiple
      ## interfaces, in that case, we will need to qualify their names for the
      ## output. The names should already be qualified from the outputDict.
      ## However, the user may have already qualified the name, so make sure and
      ## test whether the unqualified name exists in the requestedOutput before
      ## replacing it.
      for key, replacements in outputDict['qualifiedNames'].iteritems():
        if key in requestedOutput:
          requestedOutput.remove(key)
          requestedOutput.extend(replacements)

      ## Grab all data from the outputDict and anything else requested not
      ## present in the outputDict will be copied from the input data.
      ## TODO: User may want to specify which dataset the parameter comes from.
      ##       For now, we assume that if we find more than one an error will
      ##       occur.
      ## FIXME: There is an issue that the data size should be determined before
      ##        entering this loop, otherwise if say a scalar is first added,
      ##        then dataLength will be 1 and everything longer will be placed
      ##        in the Metadata.
      ##        How do we know what size the output data should be?
      dataLength = None
      for key in requestedInput + requestedOutput:
        storeInOutput = True
        value = []
        if key in outputDict:
          value = outputDict[key]
        else:
          foundCount = 0
          if key in requestedInput:
            for inputData in inputList:
              if key in inputData.getParametersValues('input').keys():
                value = inputData.getParametersValues('input')[key]
                foundCount += 1
          else:
            for inputData in inputList:
                if key in inputData.getParametersValues('output').keys():
                  value = inputData.getParametersValues('output')[key]
                  foundCount += 1

          if foundCount == 0:
            self.raiseAnError(IOError, key + ' not found in the input '
                                            + 'object or the computed output '
                                            + 'object.')
          elif foundCount > 1:
            self.raiseAnError(IOError, key + ' is ambiguous since it occurs'
                                            + ' in multiple input objects.')

        ## We need the size to ensure the data size is consistent, but there
        ## is no guarantee the data is not scalar, so this check is necessary
        myLength = 1
        if not hasattr(value, "__iter__"):
          value = [value]
        myLength = len(value)

        if dataLength is None:
          dataLength = myLength
        elif dataLength != myLength:
          self.raiseAWarning('Requested output for ' + key + ' has a'
                                    + ' non-conformant data size ('
                                    + str(dataLength) + ' vs ' + str(myLength)
                                    + '), it is being placed in the metadata.')
          storeInOutput = False

        ## Finally, no matter what, place the requested data somewhere
        ## accessible
        if storeInOutput:
          if key in requestedInput:
            for val in value:
              output.updateInputValue(key, val)
          else:
            for val in value:
              output.updateOutputValue(key, val)
        else:
          if not hasattr(value, "__iter__"):
            value = [value]
          for val in value:
            output.updateMetadata(key, val)
    else:
      self.raiseAnError(IOError, 'Unknown output type: ' + str(output.type))

  def run(self, inputIn):
    """
      This method executes the postprocessor action. In this case it performs
      the action defined in the external pp
      @ In, inputIn, dict, dictionary of data to process
      @ Out, outputDict, dict, Dictionary containing the post-processed results
    """
    input = self.inputToInternal(inputIn)
    outputDict = {'qualifiedNames' : {}}
    ## This will map the name to its appropriate interface and method
    ## in the case of a function being defined in two separate files, we
    ## qualify the output by appending the name of the interface from which it
    ## originates
    methodMap = {}

    ## First check all the requested methods are available and if there are
    ## duplicates then qualify their names for the user
    for method in self.methodsToRun:
      matchingInterfaces = []
      for interface in self.externalInterfaces:
        if method in interface.availableMethods():
          matchingInterfaces.append(interface)


      if len(matchingInterfaces) == 0:
        self.raiseAWarning(method + ' not found. I will skip it.')
      elif len(matchingInterfaces) == 1:
        methodMap[method] = (matchingInterfaces[0], method)
      else:
        outputDict['qualifiedNames'][method] = []
        for interface in matchingInterfaces:
          methodName = interface.name + '.' + method
          methodMap[methodName] = (interface, method)
          outputDict['qualifiedNames'][method].append(methodName)

    ## Evaluate the method and add it to the outputDict, also if the method
    ## adjusts the input data, then you should update it as well.
    for methodName, (interface, method) in methodMap.iteritems():
      outputDict[methodName] = interface.evaluate(method, input['targets'])
      for target in input['targets']:
        if hasattr(interface, target):
          outputDict[target] = getattr(interface, target)

    return outputDict

#
#
#
#
class TopologicalDecomposition(BasePostProcessor):
  """
    TopologicalDecomposition class - Computes an approximated hierarchical
    Morse-Smale decomposition from an input point cloud consisting of an
    arbitrary number of input parameters and a response value per input point
  """
  def __init__(self, messageHandler):
    """
      Constructor
      @ In, messageHandler, MessageHandler, message handler object
      @ Out, None
    """
    BasePostProcessor.__init__(self, messageHandler)
    self.acceptedGraphParam = ['approximate knn', 'delaunay', 'beta skeleton', \
                               'relaxed beta skeleton']
    self.acceptedPersistenceParam = ['difference','probability','count']#,'area']
    self.acceptedGradientParam = ['steepest', 'maxflow']
    self.acceptedNormalizationParam = ['feature', 'zscore', 'none']

    # Some default arguments
    self.gradient = 'steepest'
    self.graph = 'beta skeleton'
    self.beta = 1
    self.knn = -1
    self.simplification = 0
    self.persistence = 'difference'
    self.normalization = None
    self.weighted = False
    self.parameters = {}

  def inputToInternal(self, currentInp):
    """
      Function to convert the incoming input into a usable format
      @ In, currentInp, list or DataObjects, The input object to process
      @ Out, inputDict, dict, the converted input
    """
    if type(currentInp) == list  : currentInput = currentInp [-1]
    else                         : currentInput = currentInp
    if type(currentInput) == dict:
      if 'features' in currentInput.keys(): return currentInput
    inputDict = {'features':{}, 'targets':{}, 'metadata':{}}
    if hasattr(currentInput, 'type'):
      inType = currentInput.type
    elif type(currentInput).__name__ == 'list':
      inType = 'list'
    else:
      self.raiseAnError(IOError, self.__class__.__name__,
                        ' postprocessor accepts files, HDF5, Data(s) only. ',
                        ' Requested: ', type(currentInput))

    if inType not in ['HDF5', 'PointSet', 'list'] and not isinstance(currentInput,Files.File):
      self.raiseAnError(IOError, self, self.__class__.__name__ + ' post-processor only accepts files, HDF5, or DataObjects! Got ' + str(inType) + '!!!!')
    # FIXME: implement this feature
    if isinstance(currentInput,Files.File):
      if currentInput.subtype == 'csv': pass
    # FIXME: implement this feature
    if inType == 'HDF5': pass  # to be implemented
    if inType in ['PointSet']:
      for targetP in self.parameters['features']:
        if   targetP in currentInput.getParaKeys('input'):
          inputDict['features'][targetP] = currentInput.getParam('input' , targetP)
        elif targetP in currentInput.getParaKeys('output'):
          inputDict['features'][targetP] = currentInput.getParam('output', targetP)
      for targetP in self.parameters['targets']:
        if   targetP in currentInput.getParaKeys('input'):
          inputDict['targets'][targetP] = currentInput.getParam('input' , targetP)
        elif targetP in currentInput.getParaKeys('output'):
          inputDict['targets'][targetP] = currentInput.getParam('output', targetP)
      inputDict['metadata'] = currentInput.getAllMetadata()
    # now we check if the sampler that genereted the samples are from adaptive... in case... create the grid
    if 'SamplerType' in inputDict['metadata'].keys(): pass
    return inputDict

  def _localReadMoreXML(self, xmlNode):
    """
      Function to read the portion of the xml input that belongs to this specialized class
      and initialize some stuff based on the inputs got
      @ In, xmlNode, xml.etree.Element, Xml element node
      @ Out, None
    """
    for child in xmlNode:
      if child.tag == "graph":
        self.graph = child.text.encode('ascii').lower()
        if self.graph not in self.acceptedGraphParam:
          self.raiseAnError(IOError, 'Requested unknown graph type: ',
                            self.graph, '. Available options: ',
                            self.acceptedGraphParam)
      elif child.tag == "gradient":
        self.gradient = child.text.encode('ascii').lower()
        if self.gradient not in self.acceptedGradientParam:
          self.raiseAnError(IOError, 'Requested unknown gradient method: ',
                            self.gradient, '. Available options: ',
                            self.acceptedGradientParam)
      elif child.tag == "beta":
        self.beta = float(child.text)
        if self.beta <= 0 or self.beta > 2:
          self.raiseAnError(IOError, 'Requested invalid beta value: ',
                            self.beta, '. Allowable range: (0,2]')
      elif child.tag == 'knn':
        self.knn = int(child.text)
      elif child.tag == 'simplification':
        self.simplification = float(child.text)
      elif child.tag == 'persistence':
        self.persistence = child.text.encode('ascii').lower()
        if self.persistence not in self.acceptedPersistenceParam:
          self.raiseAnError(IOError, 'Requested unknown persistence method: ',
                            self.persistence, '. Available options: ',
                            self.acceptedPersistenceParam)
      elif child.tag == 'parameters':
        self.parameters['features'] = child.text.strip().split(',')
        for i, parameter in enumerate(self.parameters['features']):
          self.parameters['features'][i] = self.parameters['features'][i].encode('ascii')
      elif child.tag == 'weighted':
        self.weighted = child.text in ['True', 'true']
      elif child.tag == 'response':
        self.parameters['targets'] = child.text
      elif child.tag == 'normalization':
        self.normalization = child.text.encode('ascii').lower()
        if self.normalization not in self.acceptedNormalizationParam:
          self.raiseAnError(IOError, 'Requested unknown normalization type: ',
                            self.normalization, '. Available options: ',
                            self.acceptedNormalizationParam)

  def collectOutput(self, finishedJob, output):
    """
      Function to place all of the computed data into the output object
      @ In, finishedJob, JobHandler External or Internal instance, A JobHandler object that is in charge of running this post-processor
      @ In, output, dataObjects, The object where we want to place our computed results
      @ Out, None
    """
    if finishedJob.returnEvaluation() == -1:
      # TODO This does not feel right
      self.raiseAnError(RuntimeError,'No available output to collect (run probably did not finish yet)')
    inputList = finishedJob.returnEvaluation()[0]
    outputDict = finishedJob.returnEvaluation()[1]

    if type(output).__name__ in ["str", "unicode", "bytes"]:
      self.raiseAWarning('Output type ' + type(output).__name__ + ' not'
                         + ' yet implemented. I am going to skip it.')
    elif output.type == 'Datas':
      self.raiseAWarning('Output type ' + type(output).__name__ + ' not'
                         + ' yet implemented. I am going to skip it.')
    elif output.type == 'HDF5':
      self.raiseAWarning('Output type ' + type(output).__name__ + ' not'
                         + ' yet implemented. I am going to skip it.')
    elif output.type == 'PointSet':
      requestedInput = output.getParaKeys('input')
      requestedOutput = output.getParaKeys('output')
      dataLength = None
      for inputData in inputList:
        # Pass inputs from input data to output data
        for key, value in inputData.getParametersValues('input').items():
          if key in requestedInput:
            # We need the size to ensure the data size is consistent, but there
            # is no guarantee the data is not scalar, so this check is necessary
            myLength = 1
            if hasattr(value, "__len__"):
              myLength = len(value)

            if dataLength is None:
              dataLength = myLength
            elif dataLength != myLength:
              dataLength = max(dataLength, myLength)
              self.raiseAWarning('Data size is inconsistent. Currently set to '
                                 + str(dataLength) + '.')

            for val in value:
              output.updateInputValue(key, val)

        # Pass outputs from input data to output data
        for key, value in inputData.getParametersValues('output').items():
          if key in requestedOutput:
            # We need the size to ensure the data size is consistent, but there
            # is no guarantee the data is not scalar, so this check is necessary
            myLength = 1
            if hasattr(value, "__len__"):
              myLength = len(value)

            if dataLength is None:
              dataLength = myLength
            elif dataLength != myLength:
              dataLength = max(dataLength, myLength)
              self.raiseAWarning('Data size is inconsistent. Currently set to '
                                      + str(dataLength) + '.')

            for val in value:
              output.updateOutputValue(key, val)

        # Append the min/max labels to the data whether the user wants them or
        # not, and place the hierarchy information into the metadata
        for key, value in outputDict.iteritems():
          if key in ['minLabel', 'maxLabel']:
            output.updateOutputValue(key, [value])
          elif key in ['hierarchy']:
            output.updateMetadata(key, [value])
    else:
      self.raiseAnError(IOError,'Unknown output type:',output.type)

  def run(self, inputIn):
    """
      Function to finalize the filter => execute the filtering
      @ In, inputIn, dict, dictionary of data to process
      @ Out, outputDict, dict, Dictionary containing the post-processed results
    """

    input = self.inputToInternal(inputIn)
    outputDict = {}

    myDataIn = input['features']
    myDataOut = input['targets']
    outputData = myDataOut[self.parameters['targets'].encode('UTF-8')]
    self.pointCount = len(outputData)
    self.dimensionCount = len(self.parameters['features'])

    inputData = np.zeros((self.pointCount, self.dimensionCount))
    for i, lbl in enumerate(self.parameters['features']):
      inputData[:, i] = myDataIn[lbl.encode('UTF-8')]

    if self.weighted:
      weights = inputIn[0].getMetadata('PointProbability')
    else:
      weights = None

    names = self.parameters['features'] + [self.parameters['targets']]

    ## Possibly load this here in case people have trouble building it, so it
    ## only errors if they try to use it?
    from AMSC_Object import AMSC_Object

    self.__amsc = AMSC_Object(X=inputData, Y=outputData, w=weights,
                              names=names, graph=self.graph,
                              gradient=self.gradient, knn=self.knn,
                              beta=self.beta, normalization=self.normalization,
                              persistence=self.persistence, debug=False)

    self.__amsc.Persistence(self.simplification)
    partitions = self.__amsc.Partitions()

    outputDict['minLabel'] = np.zeros(self.pointCount)
    outputDict['maxLabel'] = np.zeros(self.pointCount)
    for extPair, indices in partitions.iteritems():
      for idx in indices:
        outputDict['minLabel'][idx] = extPair[0]
        outputDict['maxLabel'][idx] = extPair[1]
    outputDict['hierarchy'] = self.__amsc.PrintHierarchy()
    self.__amsc.BuildModels()
    linearFits = self.__amsc.SegmentFitCoefficients()
    linearFitnesses = self.__amsc.SegmentFitnesses()

    for key in linearFits.keys():
      coefficients = linearFits[key]
      rSquared = linearFitnesses[key]
      outputDict['coefficients_%d_%d' % (key[0], key[1])] = coefficients
      outputDict['R2_%d_%d' % (key[0], key[1])] = rSquared

    return outputDict

#
#
#
#
try:
  import PySide.QtCore as qtc
  class QTopologicalDecomposition(TopologicalDecomposition,qtc.QObject):
    """
      TopologicalDecomposition class - Computes an approximated hierarchical
      Morse-Smale decomposition from an input point cloud consisting of an
      arbitrary number of input parameters and a response value per input point
    """
    requestUI = qtc.Signal(str,str,dict)
    def __init__(self, messageHandler):
      """
       Constructor
       @ In, messageHandler, message handler object
      """

      TopologicalDecomposition.__init__(self, messageHandler)
      qtc.QObject.__init__(self)

      self.interactive = False
      self.uiDone = True ## If it has not been requested, then we are not waiting for a UI

    def _localWhatDoINeed(self):
      """
      This method is a local mirror of the general whatDoINeed method.
      It is implemented by the samplers that need to request special objects
      @ In , None, None
      @ Out, needDict, list of objects needed
      """
      return {'internal':[(None,'app')]}

    def _localGenerateAssembler(self,initDict):
      """
      Generates the assembler.
      @ In, initDict, dict of init objects
      @ Out, None
      """
      self.app = initDict['internal']['app']
      if self.app is None:
        self.interactive = False

    def _localReadMoreXML(self, xmlNode):
      """
        Function to grab the names of the methods this post-processor will be
        using
        @ In, xmlNode    : Xml element node
        @ Out, None
      """
      TopologicalDecomposition._localReadMoreXML(self, xmlNode)
      for child in xmlNode:
        if child.tag == 'interactive':
          self.interactive = True

    def run(self, InputIn):
      """
       Function to finalize the filter => execute the filtering
       @ In, InputIn, dictionary, dictionary of data to process
       @ Out, outputDict, dictionary, dictionary with results
      """
      Input = self.inputToInternal(InputIn)
      outputDict = {}

      myDataIn = Input['features']
      myDataOut = Input['targets']
      outputData = myDataOut[self.parameters['targets'].encode('UTF-8')]
      self.pointCount = len(outputData)
      self.dimensionCount = len(self.parameters['features'])

      inputData = np.zeros((self.pointCount, self.dimensionCount))
      for i, lbl in enumerate(self.parameters['features']):
        inputData[:, i] = myDataIn[lbl.encode('UTF-8')]

      if self.weighted:
        weights = InputIn[0].getMetadata('PointProbability')
      else:
        weights = None

      names = self.parameters['features'] + [self.parameters['targets']]

      self.__amsc = None
      if self.interactive:
        ## Connect our own signal to the slot on the main thread
        self.requestUI.connect(self.app.createUI)
        ## Connect our own slot to listen for whenver the main thread signals a
        ## window has been closed
        self.app.windowClosed.connect(self.signalDone)
        ## Give this UI a unique id in case other threads are requesting UI
        ##  elements
        uiID = unicode(id(self))
        ## Set the flag to false before requesting the UI
        self.uiDone = False
        ## Send the request for a UI thread to the main application
        self.requestUI.emit('MainWindow', uiID,
                            {'X':inputData, 'Y':outputData, 'w':weights,
                             'names':names, 'graph':self.graph,
                             'gradient': self.gradient, 'knn':self.knn,
                             'beta':self.beta, 'normalization':self.normalization,
                             'debug':False})
        ## Spinlock will wait until this instance's window has been closed
        while(not self.uiDone):
          time.sleep(1)

        if hasattr(self.app.UIs[uiID],'amsc'):
          self.__amsc = self.app.UIs[uiID].amsc
          self.simplification = self.app.UIs[uiID].amsc.Persistence()
        else:
          self.__amsc = None

      if self.__amsc is None:
        ## Possibly load this here in case people have trouble building it, so it
        ## only errors if they try to use it?
        from AMSC_Object import AMSC_Object

        self.__amsc = AMSC_Object(X=inputData, Y=outputData, w=weights,
                                  names=names, graph=self.graph,
                                  gradient=self.gradient, knn=self.knn,
                                  beta=self.beta, normalization=self.normalization,
                                  persistence=self.persistence, debug=False)

      self.__amsc.Persistence(self.simplification)
      partitions = self.__amsc.Partitions()

      outputDict['minLabel'] = np.zeros(self.pointCount)
      outputDict['maxLabel'] = np.zeros(self.pointCount)
      for extPair, indices in partitions.iteritems():
        for idx in indices:
          outputDict['minLabel'][idx] = extPair[0]
          outputDict['maxLabel'][idx] = extPair[1]
      outputDict['hierarchy'] = self.__amsc.PrintHierarchy()
      self.__amsc.BuildModels()
      linearFits = self.__amsc.SegmentFitCoefficients()
      linearFitnesses = self.__amsc.SegmentFitnesses()

      for key in linearFits.keys():
        coefficients = linearFits[key]
        rSquared = linearFitnesses[key]
        outputDict['coefficients_%d_%d' % (key[0], key[1])] = coefficients
        outputDict['R2_%d_%d' % (key[0], key[1])] = rSquared

      return outputDict

    def signalDone(self,uiID):
      """
        In Qt language, this is a slot that will accept a signal from the UI
        saying that it has completed, thus allowing the computation to begin
        again with information updated by the user in the UI.
        @In, uiID, string, the ID of the user interface that signaled its
            completion. Thus, if several UI windows are open, we don't proceed,
            until the correct one has signaled it is done.
        @Out, None
      """
      if uiID == unicode(id(self)):
        self.uiDone = True
except ImportError as e:
  pass
#
#
#
#
class DataMining(BasePostProcessor):
  """
    DataMiningPostProcessor class. It will apply the specified KDD algorithms in
    the models to a dataset, each specified algorithm's output can be loaded to
    dataObject.
  """
  def __init__(self, messageHandler):
    """
      Constructor
      @ In, messageHandler, MessageHandler, message handler object
      @ Out, None
    """
    BasePostProcessor.__init__(self, messageHandler)
    self.printTag = 'POSTPROCESSOR DATAMINING'

<<<<<<< HEAD
    self.requiredAssObject = (True, (['PreProcessor','Metric'], ['-1','-1']))

=======
    self.algorithms = []                                  ## A list of Algorithm
                                                          ## objects that
                                                          ## contain definitions
                                                          ## for all the
                                                          ## algorithms the user
                                                          ## wants

    self.requiredAssObject = (True, (['PreProcessor','Metric'], ['-1','-1']))
    self.clusterLabels = None
    self.labelAlgorithms = []
>>>>>>> 60f4be8f
    self.solutionExport = None                            ## A data object to
                                                          ## hold derived info
                                                          ## about the algorithm
                                                          ## being performed,
                                                          ## e.g., cluster
                                                          ## centers or a
                                                          ## projection matrix
                                                          ## for dimensionality
                                                          ## reduction methods

    self.labelFeature = None                              ## User customizable
                                                          ## column name for the
                                                          ## labels associated
<<<<<<< HEAD
                                                          ## to a clustering
                                                          ## algorithm or a DR
                                                          ## algorithm
=======
                                                          ## to a clustering or
                                                          ## a DR algorithm
>>>>>>> 60f4be8f

    self.PreProcessor = None
    self.metric = None

  def _localWhatDoINeed(self):
    """
    This method is a local mirror of the general whatDoINeed method.
    It is implemented by the samplers that need to request special objects
    @ In , None, None
    @ Out, dict, dictionary of objects needed
    """
    return {'internal':[(None,'jobHandler')]}

  def _localGenerateAssembler(self,initDict):
    """Generates the assembler.
    @ In, initDict, dict, init objects
    @ Out, None
    """
    self.jobHandler = initDict['internal']['jobHandler']


  def inputToInternal(self, currentInp):
    """
      Function to convert the received input into a format this object can
      understand
      @ In, currentInp, list or DataObjects, Some form of data object or list of
        data objects handed to the post-processor
      @ Out, inputDict, dict, An input dictionary this object can process
    """

    if type(currentInp) == list:
      currentInput = currentInp[-1]
    else:
      currentInput = currentInp

    if currentInput.type == 'HistorySet' and self.PreProcessor is None: # for testing time dependent dm - time dependent clustering
      inputDict = {'Features':{}, 'parameters':{}, 'Labels':{}, 'metadata':{}}

      # FIXME, this needs to be changed for asynchronous HistorySet
      if self.pivotParameter in currentInput.getParam('output',1).keys():
        self.pivotVariable = currentInput.getParam('output',1)[self.pivotParameter]
      else:
        self.raiseAnError(ValueError, 'Pivot variable not found in input historyset')
      # end of FIXME

      historyKey = currentInput.getOutParametersValues().keys()
      numberOfSample = len(historyKey)
      numberOfHistoryStep = len(self.pivotVariable)

      if self.initializationOptionDict['KDD']['Features'] == 'input':
        self.raiseAnError(ValueError, 'To perform data mining over input please use SciKitLearn library')
      elif self.initializationOptionDict['KDD']['Features'] in ['output', 'all']:
        features = currentInput.getParaKeys('output')
        features.remove(self.pivotParameter)
      else:
        features = self.initializationOptionDict['KDD']['Features'].split(',')

      for param in features:
        inputDict['Features'][param] = np.zeros(shape=(numberOfSample,numberOfHistoryStep))
        for cnt, keyH in enumerate(historyKey):
          inputDict['Features'][param][cnt,:] = currentInput.getParam('output', keyH)[param]

      inputDict['metadata'] = currentInput.getAllMetadata()
      return inputDict

    if type(currentInp) == dict:
      if 'Features' in currentInput.keys(): return
    if isinstance(currentInp, Files.File):
      if currentInput.subtype == 'csv':
        self.raiseAnError(IOError, 'CSV File received as an input!')
    if currentInput.type == 'HDF5':
      self.raiseAnError(IOError, 'HDF5 Object received as an input!')

    if self.PreProcessor != None:
      inputDict = {'Features':{}, 'parameters':{}, 'Labels':{}, 'metadata':{}}
      if self.initializationOptionDict['KDD']['Features'] == 'input':
        features = currentInput.getParaKeys('input')
      elif self.initializationOptionDict['KDD']['Features'] == 'output':
        features = currentInput.getParaKeys('output')
      else:
        features = self.initializationOptionDict['KDD']['Features'].split(',')

      tempData = self.PreProcessor.interface.inputToInternal(currentInp)

      preProcessedData = self.PreProcessor.interface.run(tempData)

      if self.initializationOptionDict['KDD']['Features'] == 'input':
        inputDict['Features'] = copy.deepcopy(preProcessedData['data']['input'])
      elif self.initializationOptionDict['KDD']['Features'] == 'output':
        inputDict['Features'] = copy.deepcopy(preProcessedData['data']['output'])
      else:
        features = self.initializationOptionDict['KDD']['Features'].split(',')
        for param in currentInput.getParaKeys('input'):
           if param in features:
             inputDict['Features'][param] = copy.deepcopy(preProcessedData['data']['input'][param])
        for param in currentInput.getParaKeys('output'):
           if param in features:
             inputDict['Features'][param] = copy.deepcopy(preProcessedData['data']['output'][param])

      inputDict['metadata'] = currentInput.getAllMetadata()

      return inputDict

    inputDict = {'Features':{}, 'parameters':{}, 'Labels':{}, 'metadata':{}}

    if currentInput.type in ['PointSet']:
      ## Get what is available in the data object being operated on
      ## This is potentially more information than we need at the moment, but
      ## it will make the code below easier to read and highlights where objects
      ## are reused more readily
      allInputFeatures = currentInput.getParaKeys('input')
      allOutputFeatures = currentInput.getParaKeys('output')
      if self.initializationOptionDict['KDD']['Features'] == 'input':
        for param in allInputFeatures:
          inputDict['Features'][param] = currentInput.getParam('input', param)
      elif self.initializationOptionDict['KDD']['Features'] == 'output':
        for param in allOutputFeatures:
          inputDict['Features'][param] = currentInput.getParam('output', param)
      elif self.initializationOptionDict['KDD']['Features'] == 'all':
        for param in allInputFeatures:
          inputDict['Features'][param] = currentInput.getParam('input', param)
        for param in allOutputFeatures:
          inputDict['Features'][param] = currentInput.getParam('output', param)
      else:
        ## Get what the user asks requests
        features = set(self.initializationOptionDict['KDD']['Features'].split(','))

        ## Now intersect what the user wants and what is available.
        ## NB: this will not error, if the user asks for something that does not
        ##     exist in the data, it will silently ignore it.
        inParams = list(features.intersection(allInputFeatures))
        outParams = list(features.intersection(allOutputFeatures))

        for param in inParams:
          inputDict['Features'][param] = currentInput.getParam('input', param)
        for param in outParams:
          inputDict['Features'][param] = currentInput.getParam('output', param)
    elif currentInput.type in ['HistorySet']:
      if self.initializationOptionDict['KDD']['Features'] == 'input':
        for param in currentInput.getParaKeys('input'):
          inputDict['Features'][param] = currentInput.getParam('input', param)
      elif self.initializationOptionDict['KDD']['Features'] == 'output':
        inputDict['Features'] = currentInput.getOutParametersValues()
      inputDict['metadata'] = currentInput.getAllMetadata()

      inputDict['metadata'] = currentInput.getAllMetadata()
    ## Redundant if-conditional preserved as a placeholder for potential future
    ## development working directly with files
    # elif isinstance(currentInp, Files.File):
    #   self.raiseAnError(IOError, 'Unsupported input type (' + currentInput.subtype + ') for PostProcessor ' + self.name + ' must be a PointSet.')
    else:
      self.raiseAnError(IOError, 'Unsupported input type (' + currentInput.type + ') for PostProcessor ' + self.name + ' must be a PointSet.')

    return inputDict

  def initialize(self, runInfo, inputs, initDict):
    """
      Method to initialize the DataMining pp.
      @ In, runInfo, dict, dictionary of run info (e.g. working dir, etc)
      @ In, inputs, list, list of inputs
      @ In, initDict, dict, dictionary with initialization options
      @ Out, None
    """

    BasePostProcessor.initialize(self, runInfo, inputs, initDict)
    self.__workingDir = runInfo['WorkingDir']

    if "SolutionExport" in initDict:
      self.solutionExport = initDict["SolutionExport"]

    if "PreProcessor" in self.assemblerDict:
       self.PreProcessor = self.assemblerDict['PreProcessor'][0][3]
       if not '_inverse' in dir(self.PreProcessor.interface):
         self.raiseAnError(IOError, 'PostProcessor ' + self.name + ' is using a pre-processor where the method inverse has not implemented')


    if 'Metric' in self.assemblerDict:
      self.metric = self.assemblerDict['Metric'][0][3]

  def _localReadMoreXML(self, xmlNode):
    """
      Function that reads the portion of the xml input that belongs to this specialized class
      and initializes some elements based on the inputs got
      @ In, xmlNode, xml.etree.Element, Xml element node
      @ Out, None
    """
    ## By default, we want to name the 'labels' by the name of this
    ## postprocessor, but that name is not available before processing the XML
    ## At this point, we have that information
<<<<<<< HEAD
    self.labelFeature = None

=======
>>>>>>> 60f4be8f
    self.initializationOptionDict = {}

    for child in xmlNode:
      if child.tag == 'KDD':
        if child.attrib:
          ## I'm not sure what this thing is used for, but it seems to make more
          ## sense to only put data that is not otherwise handled rather than
          ## put all of the information and then to remove the ones we process.
          ## - dpm 6/8/16
          self.initializationOptionDict[child.tag] = {}
          for key,value in child.attrib.iteritems():
            if key == 'lib':
              self.type = value
            elif key == 'labelFeature':
              self.labelFeature = value
            else:
              self.initializationOptionDict[child.tag][key] = value
        else:
          self.initializationOptionDict[child.tag] = utils.tryParse(child.text)

        for childChild in child:
          if childChild.attrib and not childChild.tag == 'PreProcessor':
            self.initializationOptionDict[child.tag][childChild.tag] = dict(childChild.attrib)
          else:
            self.initializationOptionDict[child.tag][childChild.tag] = utils.tryParse(childChild.text)
      elif child.tag == 'pivotParameter':
        self.pivotParameter = child.text

    if not hasattr(self, 'pivotParameter'):
      #TODO, if doing time dependent data mining that needs this, an error
      # should be thrown
      self.pivotParameter = None

    if self.type:
      #TODO unSurpervisedEngine needs to be able to handle both methods
      # without this if statement.
      if self.pivotParameter is not None:
        self.unSupervisedEngine = unSupervisedLearning.returnInstance("temporalSciKitLearn", self, **self.initializationOptionDict['KDD'])
      else:
        self.unSupervisedEngine = unSupervisedLearning.returnInstance(self.type, self, **self.initializationOptionDict['KDD'])
    else:
      self.raiseAnError(IOError, 'No Data Mining Algorithm is supplied!')

    ## If the user has not defined a label feature, then we will force it to be
    ## named by the PostProcessor name followed by:
    ## the word 'Labels' for clustering/GMM models;
    ## the word 'Dimension' + a numeric id for dimensionality reduction
    ## algorithms
    if self.labelFeature is None:
      if self.unSupervisedEngine.SKLtype in ['cluster','mixture']:
        self.labelFeature = self.name+'Labels'
      elif self.unSupervisedEngine.SKLtype in ['decomposition','manifold']:
        self.labelFeature = self.name+'Dimension'

<<<<<<< HEAD
=======

>>>>>>> 60f4be8f
  def collectOutput(self, finishedJob, output):
    """
      Function to place all of the computed data into the output object
      @ In, finishedJob, JobHandler External or Internal instance, A JobHandler
        object that is in charge of running this post-processor
      @ In, output, dataObjects, The object where we want to place our computed
        results
      @ Out, None
    """
    ## When does this actually happen?
    if finishedJob.returnEvaluation() == -1:
      self.raiseAnError(RuntimeError, 'No available Output to collect (Run probably is not finished yet)')

    dataMineDict = finishedJob.returnEvaluation()[1]
    for key in dataMineDict['outputs']:
      for param in output.getParaKeys('output'):
        if key == param:
          output.removeOutputValue(key)
      if output.type == 'PointSet':
        for value in dataMineDict['outputs'][key]:
          output.updateOutputValue(key, copy.copy(value))
      elif output.type == 'HistorySet':
        if self.PreProcessor is not None:
          for index,value in np.ndenumerate(dataMineDict['outputs'][key]):
            firstHist = output._dataContainer['outputs'].keys()[0]
            firstVar  = output._dataContainer['outputs'][firstHist].keys()[0]
            timeLength = output._dataContainer['outputs'][firstHist][firstVar].size
            arrayBase = value * np.ones(timeLength)
            output.updateOutputValue([index[0]+1,key], arrayBase)
        else:
          tlDict = finishedJob.returnEvaluation()[1]
          historyKey = output.getOutParametersValues().keys()
          for index, keyH in enumerate(historyKey):
            for keyL in tlDict['outputs'].keys():
              output.updateOutputValue([keyH,keyL], tlDict['outputs'][keyL][index,:])

  def run(self, inputIn):
    """
      This method executes the postprocessor action. In this case it loads the
      results to specified dataObject
      @ In, inputIn, dict, dictionary of data to process
      @ Out, outputDict, dict, dictionary containing the post-processed results
    """
    Input = self.inputToInternal(inputIn)
    if type(inputIn) == list:
      currentInput = inputIn[-1]
    else:
      currentInput = inputIn

    if currentInput.type == 'HistorySet' and self.PreProcessor is None:
      return self.__runTemporalSciKitLearn(Input)
    else:
      return self.__runSciKitLearn(Input)

  def __runSciKitLearn(self, Input):
    """
      This method executes the postprocessor action. In this case it loads the
      results to specified dataObject.  This is for SciKitLearn
      @ In, Input, dict, dictionary of data to process
      @ Out, outputDict, dict, dictionary containing the post-processed results
    """
    self.unSupervisedEngine.features = Input['Features']
    if not self.unSupervisedEngine.amITrained:
      self.unSupervisedEngine.train(Input['Features'], self.metric)
    self.unSupervisedEngine.confidence()

    outputDict = self.unSupervisedEngine.outputDict

    if 'bicluster' == self.unSupervisedEngine.SKLtype:
      self.raiseAnError(RuntimeError, 'Bicluster has not yet been implemented.')

    ## Rename the algorithm output to point to the user-defined label feature
    if 'labels' in outputDict['outputs']:
      outputDict['outputs'][self.labelFeature] = outputDict['outputs'].pop('labels')
    elif 'embeddingVectors' in outputDict['outputs']:
      transformedData = outputDict['outputs'].pop('embeddingVectors')
      reducedDimensionality = transformedData.shape[1]

      for i in range(reducedDimensionality):
        newColumnName = self.labelFeature + str(i + 1)
        outputDict['outputs'][newColumnName] =  transformedData[:, i]

    if self.solutionExport is not None:
      if 'cluster' == self.unSupervisedEngine.SKLtype:
        solutionExportDict = self.unSupervisedEngine.metaDict
        if 'clusterCenters' in solutionExportDict:
          centers = solutionExportDict['clusterCenters']

          ## Does skl not provide a correlation between label ids and cluster centers?
          if 'clusterCentersIndices' in solutionExportDict:
            indices = solutionExportDict['clusterCentersIndices']
          else:
            indices = list(range(len(centers)))

          if self.PreProcessor is None:
            for index,center in zip(indices,centers):
              self.solutionExport.updateInputValue(self.labelFeature,index)
              ## Can I be sure of the order of dimensions in the features dict, is
              ## the same order as the data held in the UnSupervisedLearning object?
              for key,value in zip(self.unSupervisedEngine.features.keys(),center):
                self.solutionExport.updateOutputValue(key,value)
          else:
            # if a pre-processor is used it is here assumed that the pre-processor has internally a
            # method (called "inverse") which converts the cluster centers back to their original format. If this method
            # does not exist a warning will be generated
            tempDict = {}
            for index,center in zip(indices,centers):
              tempDict[index] = center
            centers = self.PreProcessor.interface._inverse(tempDict)

            for index,center in zip(indices,centers):
              self.solutionExport.updateInputValue(self.labelFeature,index)

            if self.solutionExport.type == 'HistorySet':
              for hist in centers.keys():
                for key in centers[hist].keys():
                  self.solutionExport.updateOutputValue(key,centers[hist][key])
            else:
              for key in centers.keys():
                if key in self.solutionExport.getParaKeys('outputs'):
                  for value in centers[key]:
                    self.solutionExport.updateOutputValue(key,value)
      elif 'mixture' == self.unSupervisedEngine.SKLtype:
        solutionExportDict = self.unSupervisedEngine.metaDict
        mixtureMeans = solutionExportDict['means']
        mixtureCovars = solutionExportDict['covars']
        ## TODO: Export Gaussian centers to SolutionExport
        ## Get the centroids and push them to a SolutionExport data object, if
        ## we have both, also if we have the centers, assume we have the indices
        ## to match them.

        ## Does skl not provide a correlation between label ids and Gaussian
        ## centers?
        indices = list(range(len(mixtureMeans)))
        for index,center in zip(indices,mixtureMeans):
          self.solutionExport.updateInputValue(self.labelFeature,index)
          ## Can I be sure of the order of dimensions in the features dict, is
          ## the same order as the data held in the UnSupervisedLearning
          ## object?
          for key,value in zip(self.unSupervisedEngine.features.keys(),center):
            self.solutionExport.updateOutputValue(key,value)
          ## You may also want to output the covariances of each pair of
          ## dimensions as well
          for i,row in enumerate(self.unSupervisedEngine.features.keys()):
            for joffset,col in enumerate(self.unSupervisedEngine.features.keys()[i:]):
              j = i+joffset
              self.solutionExport.updateOutputValue('cov_'+str(row)+'_'+str(col),mixtureCovars[index][i,j])
<<<<<<< HEAD
      elif 'decomposition' == self.unSupervisedEngine.SKLtype:
        solutionExportDict = self.unSupervisedEngine.metaDict
=======

    elif 'manifold' == self.unSupervisedEngine.SKLtype:
      manifoldValues = self.unSupervisedEngine.normValues

      if hasattr(self.unSupervisedEngine, 'embeddingVectors_'):
        embeddingVectors = self.unSupervisedEngine.embeddingVectors_
      elif hasattr(self.unSupervisedEngine.Method, 'transform'):
        embeddingVectors = self.unSupervisedEngine.Method.transform(manifoldValues)
      elif hasattr(self.unSupervisedEngine.Method, 'fit_transform'):
        embeddingVectors = self.unSupervisedEngine.Method.fit_transform(manifoldValues)

      if hasattr(self.unSupervisedEngine, 'reconstructionError_'):
        reconstructionError = self.unSupervisedEngine.reconstructionError_

      ## information stored on a per point basis, so no need to use a solution
      ## export. Manifold methods do not give us a global transformation
      ## matrix.
      for i in range(len(embeddingVectors[0, :])):
        newColumnName = self.labelFeature + str(i + 1)
        outputDict['output'][newColumnName] =  embeddingVectors[:, i]

    elif 'decomposition' == self.unSupervisedEngine.SKLtype:
      decompositionValues = self.unSupervisedEngine.normValues

      if hasattr(self.unSupervisedEngine, 'noComponents_'):
        noComponents = self.unSupervisedEngine.noComponents_

      if hasattr(self.unSupervisedEngine, 'components_'):
        components = self.unSupervisedEngine.components_

      if hasattr(self.unSupervisedEngine, 'explainedVarianceRatio_'):
        explainedVarianceRatio = self.unSupervisedEngine.explainedVarianceRatio_

      ## SCORE method does not work for SciKit Learn 0.14
      # if hasattr(self.unSupervisedEngine.Method, 'score'):
      #   score = self.unSupervisedEngine.Method.score(decompositionValues)
      if   'transform'     in dir(self.unSupervisedEngine.Method):
        transformedData = self.unSupervisedEngine.Method.transform(decompositionValues)
      elif 'fit_transform' in dir(self.unSupervisedEngine.Method):
        transformedData = self.unSupervisedEngine.Method.fit_transform(decompositionValues)

      ## information stored on a per point basis
      for i in range(noComponents):
        newColumnName = self.labelFeature + str(i + 1)
        outputDict['output'][newColumnName] =  transformedData[:, i]

      if self.solutionExport is not None:
>>>>>>> 60f4be8f
        ## Get the transformation matrix and push it to a SolutionExport
        ## data object.
        ## Can I be sure of the order of dimensions in the features dict, is
        ## the same order as the data held in the UnSupervisedLearning object?
<<<<<<< HEAD
        if 'components' in solutionExportDict:
          components = solutionExportDict['components']
          for row,values in enumerate(components):
            self.solutionExport.updateInputValue('component', row+1)
            for col,value in zip(self.unSupervisedEngine.features.keys(),values):
              self.solutionExport.updateOutputValue(col,value)

            if 'explainedVarianceRatio' in solutionExportDict:
              self.solutionExport.updateOutputValue('ExplainedVarianceRatio',solutionExportDict['explainedVarianceRatio'][row])
=======
        for row,values in enumerate(components):
          self.solutionExport.updateInputValue(self.labelFeature, row+1)
          for col,value in zip(self.unSupervisedEngine.features.keys(),values):
            self.solutionExport.updateOutputValue(col,value)

          self.solutionExport.updateOutputValue('ExplainedVarianceRatio',explainedVarianceRatio[row])
>>>>>>> 60f4be8f
    return outputDict


  def __runTemporalSciKitLearn(self, Input):
    """
      This method executes the postprocessor action. In this case it loads the
      results to specified dataObject.  This is for temporalSciKitLearn
      @ In, Input, dict, dictionary of data to process
      @ Out, outputDict, dict, dictionary containing the post-processed results
    """

    outputDict = {}
    self.unSupervisedEngine.features = Input['Features']
    self.unSupervisedEngine.pivotVariable = self.pivotVariable

    if not self.unSupervisedEngine.amITrained:
      self.unSupervisedEngine.train(Input['Features'])
    self.unSupervisedEngine.confidence()
    outputDict['outputs'] = {}
    numberOfHistoryStep = self.unSupervisedEngine.numberOfHistoryStep
    numberOfSample = self.unSupervisedEngine.numberOfSample

    if 'cluster' == self.unSupervisedEngine.SKLtype:
      if 'labels' in self.unSupervisedEngine.outputDict.keys():
        labels = np.zeros(shape=(numberOfSample,numberOfHistoryStep))
        for t in range(numberOfHistoryStep):
          labels[:,t] = self.unSupervisedEngine.outputDict['labels'][t]
        outputDict['outputs'][self.labelFeature] = labels

      ## SKL will always enumerate cluster centers starting from zero, if this
      ## is violated, then the indexing below will break.
      if 'clusterCentersIndices' in self.unSupervisedEngine.outputDict.keys():
        clusterCentersIndices = self.unSupervisedEngine.outputDict['clusterCentersIndices']

      if 'clusterCenters' in self.unSupervisedEngine.outputDict.keys():
        clusterCenters = self.unSupervisedEngine.outputDict['clusterCenters']
        # Output cluster centroid to solutionExport
        if self.solutionExport is not None:
          ## We will process each cluster in turn
          for clusterIdx in xrange(int(np.max(labels))+1):
            ## First store the label as the input for this cluster
            self.solutionExport.updateInputValue(self.labelFeature,clusterIdx)

            ## The time series will be the first output
            ## TODO: Ensure user requests this
            self.solutionExport.updateOutputValue(self.pivotParameter, self.pivotVariable)

            ## Now we will process each feature available
            ## TODO: Ensure user requests each of these
            for featureIdx, feat in enumerate(self.unSupervisedEngine.features):
              ## We will go through the time series and find every instance
              ## where this cluster exists, if it does not, then we put a NaN
              ## to signal that the information is missing for this timestep
              timeSeries = np.zeros(numberOfHistoryStep)

              for timeIdx in range(numberOfHistoryStep):
                ## Here we use the assumption that SKL provides clusters that
                ## are integer values beginning at zero, which make for nice
                ## indexes with no need to add another layer of obfuscation
                if clusterIdx in clusterCentersIndices[timeIdx]:
                  timeSeries[timeIdx] = self.unSupervisedEngine.outputDict['clusterCenters'][timeIdx][clusterIdx,featureIdx]
                else:
                  timeSeries[timeIdx] = np.nan

              ## In summary, for each feature, we fill a temporary array and
              ## stuff it into the solutionExport, one question is how do we
              ## tell it which item we are exporting? I am assuming that if
              ## I add an input, then I need to do the corresponding
              ## updateOutputValue to associate everything with it? Once I
              ## call updateInputValue again, it will move the pointer? This
              ## needs verified
              self.solutionExport.updateOutputValue(feat, timeSeries)

      if 'inertia' in self.unSupervisedEngine.outputDict.keys():
        inertia = self.unSupervisedEngine.outputDict['inertia']

    elif 'mixture' == self.unSupervisedEngine.SKLtype:
      if 'labels' in self.unSupervisedEngine.outputDict.keys():
        labels = np.zeros(shape=(numberOfSample,numberOfHistoryStep))
        for t in range(numberOfHistoryStep):
          labels[:,t] = self.unSupervisedEngine.outputDict['labels'][t]
        outputDict['output'][self.labelFeature] = labels

      if 'covars' in self.unSupervisedEngine.outputDict.keys():
        mixtureCovars = self.unSupervisedEngine.outputDict['covars']
      else:
        mixtureCovars = None

      if 'precs' in self.unSupervisedEngine.outputDict.keys():
        mixturePrecs = self.unSupervisedEngine.outputDict['precs']
      else:
        mixturePrecs = None

      if 'componentMeanIndices' in self.unSupervisedEngine.outputDict.keys():
        componentMeanIndices = self.unSupervisedEngine.outputDict['componentMeanIndices']
      else:
        componentMeanIndices = None

      if 'means' in self.unSupervisedEngine.outputDict.keys():
        mixtureMeans = self.unSupervisedEngine.outputDict['means']
      else:
        mixtureMeans = None

      # Output cluster centroid to solutionExport
      if self.solutionExport is not None:
        ## We will process each cluster in turn
        for clusterIdx in xrange(int(np.max(componentMeanIndices.values()))+1):
          ## First store the label as the input for this cluster
          self.solutionExport.updateInputValue(self.labelFeature,clusterIdx)

          ## The time series will be the first output
          ## TODO: Ensure user requests this
          self.solutionExport.updateOutputValue(self.pivotParameter, self.pivotVariable)

          ## Now we will process each feature available
          ## TODO: Ensure user requests each of these
          if mixtureMeans is not None:
            for featureIdx, feat in enumerate(self.unSupervisedEngine.features):
              ## We will go through the time series and find every instance
              ## where this cluster exists, if it does not, then we put a NaN
              ## to signal that the information is missing for this timestep
              timeSeries = np.zeros(numberOfHistoryStep)

              for timeIdx in range(numberOfHistoryStep):
                timeSeries[timeIdx] = mixtureMeans[timeIdx][clusterIdx,featureIdx]

              ## In summary, for each feature, we fill a temporary array and
              ## stuff it into the solutionExport, one question is how do we
              ## tell it which item we are exporting? I am assuming that if
              ## I add an input, then I need to do the corresponding
              ## updateOutputValue to associate everything with it? Once I
              ## call updateInputValue again, it will move the pointer? This
              ## needs verified
              self.solutionExport.updateOutputValue(feat, timeSeries)

          ## You may also want to output the covariances of each pair of
          ## dimensions as well
          if mixtureCovars is not None:
            for i,row in enumerate(self.unSupervisedEngine.features.keys()):
              for joffset,col in enumerate(self.unSupervisedEngine.features.keys()[i:]):
                j = i+joffset
                timeSeries = np.zeros(numberOfHistoryStep)
                for timeIdx in range(numberOfHistoryStep):
                  timeSeries[timeIdx] = mixtureCovars[timeIdx][clusterIdx][i,j]
                self.solutionExport.updateOutputValue('cov_'+str(row)+'_'+str(col),timeSeries)

    elif 'manifold' == self.unSupervisedEngine.SKLtype:
      noComponents = self.unSupervisedEngine.outputDict['noComponents'][0]

      if 'embeddingVectors_' in self.unSupervisedEngine.outputDict.keys():
        embeddingVectors = self.unSupervisedEngine.outputDict['embeddingVectors_']

      if 'reconstructionError_' in self.unSupervisedEngine.outputDict.keys():
        reconstructionError = self.unSupervisedEngine.outputDict['reconstructionError_']

      for i in range(noComponents):
        outputDict['outputs'][self.name+'PCAComponent' + str(i + 1)] =  components[:, i]

    return outputDict
#
#
#
#
class RavenOutput(BasePostProcessor):
  """
    This postprocessor collects the outputs of RAVEN runs (XML format) and turns entries into a PointSet
    Someday maybe it should do history sets too.
  """
  def __init__(self, messageHandler):
    """
      Constructor
      @ In, messageHandler, MessageHandler, message handler object
      @ Out, None
    """
    BasePostProcessor.__init__(self, messageHandler)
    self.printTag = 'POSTPROCESSOR RAVENOUTPUT'
    self.IDType = 'int'
    self.files = {}
      # keyed by ID, which gets you to... (self.files[ID])
      #   name: RAVEN name for file (from input)
      #   fileObject: FileObject
      #   paths: {varName:'path|through|xml|to|var'}
    self.dynamic = False #if true, reading in pivot as input and values as outputs

  def initialize(self,runInfo,inputs,initDict):
    """
      Method to initialize pp
      @ In, runInfo, dict, dictionary of run info (e.g. working dir, etc)
      @ In, inputs, list, list of inputs
      @ In, initDict, dict, dictionary with initialization options
      @ Out, None
    """
    BasePostProcessor.initialize(self, runInfo, inputs, initDict)
    #assign File objects to their proper place
    for id,fileDict in self.files.items():
      found = False
      for i,input in enumerate(inputs):
        #skip things that aren't files
        if not isinstance(input,Files.File):
          continue
        #assign pointer to file object if match found
        if input.name == fileDict['name']:
          self.files[id]['fileObject'] = input
          found = True
          break
      if not found:
        self.raiseAnError(IOError,'Did not find file named "%s" among the Step inputs!' % (input.name))

  def _localReadMoreXML(self,xmlNode):
    """
      Function to read the portion of the xml input that belongs to this specialized class
      and initialize some stuff based on the inputs got
      @ In, xmlNode, xml.etree.Element, Xml element node
      @ Out, None
    """
    #check if in dynamic mode; default is False
    dynamicNode = xmlNode.find('dynamic')
    if dynamicNode is not None:
      #could specify as true/false or just have the node present
      text = dynamicNode.text
      if text is not None:
        if text not in utils.stringsThatMeanFalse():
          self.dynamic = True
      else:
        self.dynamic = True
    numberOfSources = 0
    for child in xmlNode:
      #if dynamic, accept a single file as <File ID="1" name="myOut.xml">
      #if not dynamic, accept a list of files
      if child.tag == 'File':
        numberOfSources += 1
        if 'name' not in child.attrib.keys():
          self.raiseAnError(IOError,'Each "File" must have an associated "name"; missing for',child.tag,child.text)
        #make sure you provide an ID and a file name
        if 'ID' not in child.attrib.keys():
          id = 0
          while id in self.files.keys():
            id += 1
          self.raiseAWarning(IOError,'Each "File" entry must have an associated "ID"; missing for',child.tag,child.attrib['name'],'so ID is set to',id)
        else:
          #assure ID is a number, since it's going into a data object
          id = child.attrib['ID']
          try:
            id = float(id)
          except ValueError:
            self.raiseAnError(IOError,'ID for "'+child.text+'" is not a valid number:',id)
          #if already used, raise an error
          if id in self.files.keys():
            self.raiseAnError(IOError,'Multiple File nodes have the same ID:',child.attrib('ID'))
        #store id,filename pair
        self.files[id] = {'name':child.attrib['name'].strip(), 'fileObject':None, 'paths':{}}
        #user provides loading information as <output name="variablename">ans|pearson|x</output>
        for cchild in child:
          if cchild.tag == 'output':
            #make sure you provide a label for this data array
            if 'name' not in cchild.attrib.keys():
              self.raiseAnError(IOError,'Must specify a "name" for each "output" block!  Missing for:',cchild.text)
            varName = cchild.attrib['name'].strip()
            if varName in self.files[id]['paths'].keys():
              self.raiseAnError(IOError,'Multiple "output" blocks for "%s" have the same "name":' %self.files[id]['name'],varName)
            self.files[id]['paths'][varName] = cchild.text.strip()
    #if dynamic, only one File can be specified currently; to fix this, how do you handle different-lengthed times in same data object?
    if self.dynamic and numberOfSources > 1:
      self.raiseAnError(IOError,'For Dynamic reading, only one "File" node can be specified!  Got',numberOfSources,'nodes.')
    # check there are entries for each
    if len(self.files)<1:
      self.raiseAWarning('No files were specified to read from!  Nothing will be done...')
    # if no outputs listed, remove file from list and warn
    toRemove=[]
    for id,fileDict in self.files.items():
      if len(fileDict['paths'])<1:
        self.raiseAWarning('No outputs were specified for File with ID "%s"!  No extraction will be performed for this file...' %str(id))
        toRemove.append(id)
    for rem in toRemove:
      del self.files[id]

  def run(self, inputIn):
    """
      This method executes the postprocessor action.
      @ In, inputIn, dict, dictionary of data to process
      @ Out, outputDict, dict, dictionary containing the post-processed results
    """
    # outputs are realizations that will got into data object
    outputDict={'realizations':[]}
    if self.dynamic:
      #outputs are basically a point set with pivot as input and requested XML path entries as output
      fileName = self.files.values()[0]['fileObject'].getAbsFile()
      root,_ = xmlUtils.loadToTree(fileName)
      #determine the pivot parameter
      pivot = root[0].tag
      numPivotSteps = len(root)
      #read from each iterative pivot step
      for p,pivotStep in enumerate(root):
        realization = {'inputs':{},'outputs':{},'metadata':{'loadedFromRavenFile':fileName}}
        realization['inputs'][pivot] = float(pivotStep.attrib['value'])
        for name,path in self.files.values()[0]['paths'].items():
          desiredNode = self._readPath(pivotStep,path,fileName)
          realization['outputs'][name] = float(desiredNode.text)
        outputDict['realizations'].append(realization)
    else:
      # each ID results in a realization for the requested attributes
      for id,fileDict in self.files.items():
        realization = {'inputs':{'ID':id},'outputs':{},'metadata':{'loadedFromRavenFile':str(fileDict['fileObject'])}}
        for varName,path in fileDict['paths'].items():
          #read the value from the file's XML
          root,_ = xmlUtils.loadToTree(fileDict['fileObject'].getAbsFile())
          desiredNode = self._readPath(root,path,fileDict['fileObject'].getAbsFile())
          realization['outputs'][varName] = float(desiredNode.text)
        outputDict['realizations'].append(realization)
    return outputDict

  def collectOutput(self, finishedJob, output):
    """
      Function to place all of the computed data into the output object
      @ In, finishedJob, JobHandler External or Internal instance, A JobHandler object that is in charge of running this post-processor
      @ In, output, dataObjects, The object where we want to place our computed results
      @ Out, None
    """
    if finishedJob.returnEvaluation() == -1: self.raiseAnError(RuntimeError, 'No available Output to collect (Run probably is not finished yet)')
    realizations = finishedJob.returnEvaluation()[1]['realizations']
    for real in realizations:
      for key in output.getParaKeys('inputs'):
        output.updateInputValue(key,real['inputs'][key])
      for key in output.getParaKeys('outputs'):
        output.updateOutputValue(key,real['outputs'][key])
      for key,val in real['metadata'].items():
        output.updateMetadata(key,val)

  def _readPath(self,root,inpPath,fileName):
    """
      Reads in values from XML tree.
      @ In, root, xml.etree.ElementTree.Element, node to start from
      @ In, inPath, string, |-separated list defining path from root (not including root)
      @ In, fileName, string, used in error
      @ Out, desiredNode, xml.etree.ElementTree.Element, desired node
    """
    #improve path format
    path = '|'.join(c.strip() for c in inpPath.strip().split('|'))
    desiredNode = xmlUtils.findPath(root,path)
    if desiredNode is None:
      self.raiseAnError(RuntimeError,'Did not find "%s|%s" in file "%s"' %(root.tag,path,fileName))
    return desiredNode





"""
 Interface Dictionary (factory) (private)
"""
__base = 'PostProcessor'
__interFaceDict = {}
__interFaceDict['SafestPoint'              ] = SafestPoint
__interFaceDict['LimitSurfaceIntegral'     ] = LimitSurfaceIntegral
__interFaceDict['BasicStatistics'          ] = BasicStatistics
__interFaceDict['InterfacedPostProcessor'  ] = InterfacedPostProcessor
__interFaceDict['LimitSurface'             ] = LimitSurface
__interFaceDict['ComparisonStatistics'     ] = ComparisonStatistics
__interFaceDict['External'                 ] = ExternalPostProcessor
try:
  __interFaceDict['TopologicalDecomposition' ] = QTopologicalDecomposition
except NameError:
  __interFaceDict['TopologicalDecomposition' ] = TopologicalDecomposition
__interFaceDict['DataMining'               ] = DataMining
__interFaceDict['ImportanceRank'           ] = ImportanceRank
__interFaceDict['RavenOutput'              ] = RavenOutput
__knownTypes = __interFaceDict.keys()

def knownTypes():
  """
    Return the known types
    @ In, None
    @ Out, __knownTypes, list, list of known types
  """
  return __knownTypes

def returnInstance(Type, caller):
  """
    function used to generate a Sampler class
    @ In, Type, string, Sampler type
    @ Out, returnInstance, instance, Instance of the Specialized Sampler class
  """
  try: return __interFaceDict[Type](caller.messageHandler)
  except KeyError: caller.raiseAnError(NameError, 'not known ' + __base + ' type ' + Type)<|MERGE_RESOLUTION|>--- conflicted
+++ resolved
@@ -3180,21 +3180,8 @@
     BasePostProcessor.__init__(self, messageHandler)
     self.printTag = 'POSTPROCESSOR DATAMINING'
 
-<<<<<<< HEAD
     self.requiredAssObject = (True, (['PreProcessor','Metric'], ['-1','-1']))
 
-=======
-    self.algorithms = []                                  ## A list of Algorithm
-                                                          ## objects that
-                                                          ## contain definitions
-                                                          ## for all the
-                                                          ## algorithms the user
-                                                          ## wants
-
-    self.requiredAssObject = (True, (['PreProcessor','Metric'], ['-1','-1']))
-    self.clusterLabels = None
-    self.labelAlgorithms = []
->>>>>>> 60f4be8f
     self.solutionExport = None                            ## A data object to
                                                           ## hold derived info
                                                           ## about the algorithm
@@ -3208,14 +3195,8 @@
     self.labelFeature = None                              ## User customizable
                                                           ## column name for the
                                                           ## labels associated
-<<<<<<< HEAD
-                                                          ## to a clustering
-                                                          ## algorithm or a DR
-                                                          ## algorithm
-=======
                                                           ## to a clustering or
                                                           ## a DR algorithm
->>>>>>> 60f4be8f
 
     self.PreProcessor = None
     self.metric = None
@@ -3405,11 +3386,6 @@
     ## By default, we want to name the 'labels' by the name of this
     ## postprocessor, but that name is not available before processing the XML
     ## At this point, we have that information
-<<<<<<< HEAD
-    self.labelFeature = None
-
-=======
->>>>>>> 60f4be8f
     self.initializationOptionDict = {}
 
     for child in xmlNode:
@@ -3464,10 +3440,6 @@
       elif self.unSupervisedEngine.SKLtype in ['decomposition','manifold']:
         self.labelFeature = self.name+'Dimension'
 
-<<<<<<< HEAD
-=======
-
->>>>>>> 60f4be8f
   def collectOutput(self, finishedJob, output):
     """
       Function to place all of the computed data into the output object
@@ -3615,63 +3587,12 @@
             for joffset,col in enumerate(self.unSupervisedEngine.features.keys()[i:]):
               j = i+joffset
               self.solutionExport.updateOutputValue('cov_'+str(row)+'_'+str(col),mixtureCovars[index][i,j])
-<<<<<<< HEAD
       elif 'decomposition' == self.unSupervisedEngine.SKLtype:
         solutionExportDict = self.unSupervisedEngine.metaDict
-=======
-
-    elif 'manifold' == self.unSupervisedEngine.SKLtype:
-      manifoldValues = self.unSupervisedEngine.normValues
-
-      if hasattr(self.unSupervisedEngine, 'embeddingVectors_'):
-        embeddingVectors = self.unSupervisedEngine.embeddingVectors_
-      elif hasattr(self.unSupervisedEngine.Method, 'transform'):
-        embeddingVectors = self.unSupervisedEngine.Method.transform(manifoldValues)
-      elif hasattr(self.unSupervisedEngine.Method, 'fit_transform'):
-        embeddingVectors = self.unSupervisedEngine.Method.fit_transform(manifoldValues)
-
-      if hasattr(self.unSupervisedEngine, 'reconstructionError_'):
-        reconstructionError = self.unSupervisedEngine.reconstructionError_
-
-      ## information stored on a per point basis, so no need to use a solution
-      ## export. Manifold methods do not give us a global transformation
-      ## matrix.
-      for i in range(len(embeddingVectors[0, :])):
-        newColumnName = self.labelFeature + str(i + 1)
-        outputDict['output'][newColumnName] =  embeddingVectors[:, i]
-
-    elif 'decomposition' == self.unSupervisedEngine.SKLtype:
-      decompositionValues = self.unSupervisedEngine.normValues
-
-      if hasattr(self.unSupervisedEngine, 'noComponents_'):
-        noComponents = self.unSupervisedEngine.noComponents_
-
-      if hasattr(self.unSupervisedEngine, 'components_'):
-        components = self.unSupervisedEngine.components_
-
-      if hasattr(self.unSupervisedEngine, 'explainedVarianceRatio_'):
-        explainedVarianceRatio = self.unSupervisedEngine.explainedVarianceRatio_
-
-      ## SCORE method does not work for SciKit Learn 0.14
-      # if hasattr(self.unSupervisedEngine.Method, 'score'):
-      #   score = self.unSupervisedEngine.Method.score(decompositionValues)
-      if   'transform'     in dir(self.unSupervisedEngine.Method):
-        transformedData = self.unSupervisedEngine.Method.transform(decompositionValues)
-      elif 'fit_transform' in dir(self.unSupervisedEngine.Method):
-        transformedData = self.unSupervisedEngine.Method.fit_transform(decompositionValues)
-
-      ## information stored on a per point basis
-      for i in range(noComponents):
-        newColumnName = self.labelFeature + str(i + 1)
-        outputDict['output'][newColumnName] =  transformedData[:, i]
-
-      if self.solutionExport is not None:
->>>>>>> 60f4be8f
         ## Get the transformation matrix and push it to a SolutionExport
         ## data object.
         ## Can I be sure of the order of dimensions in the features dict, is
         ## the same order as the data held in the UnSupervisedLearning object?
-<<<<<<< HEAD
         if 'components' in solutionExportDict:
           components = solutionExportDict['components']
           for row,values in enumerate(components):
@@ -3681,14 +3602,7 @@
 
             if 'explainedVarianceRatio' in solutionExportDict:
               self.solutionExport.updateOutputValue('ExplainedVarianceRatio',solutionExportDict['explainedVarianceRatio'][row])
-=======
-        for row,values in enumerate(components):
-          self.solutionExport.updateInputValue(self.labelFeature, row+1)
-          for col,value in zip(self.unSupervisedEngine.features.keys(),values):
-            self.solutionExport.updateOutputValue(col,value)
-
-          self.solutionExport.updateOutputValue('ExplainedVarianceRatio',explainedVarianceRatio[row])
->>>>>>> 60f4be8f
+
     return outputDict
 
 
