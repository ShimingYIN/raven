--- conflicted
+++ resolved
@@ -1485,13 +1485,9 @@
       Here we perform the consistency check for the structured data Histories
       @ In,  None
       @ Out, None
-<<<<<<< HEAD
     """
     try: sourceType = self._toLoadFromList[-1].type
     except AttributeError: sourceType = None
-=======
-    '''
->>>>>>> 3e11ff03
     lenMustHave = 0
     sourceType = self._toLoadFromList[-1].type
     # here we assume that the outputs are all read....so we need to compute the total number of time point sets
