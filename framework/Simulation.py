--- conflicted
+++ resolved
@@ -129,11 +129,7 @@
              os.path.join(frameworkDir,"raven_qsub_command.py")]
   #Change to frameworkDir so we find raven_qsub_command.sh
   os.chdir(frameworkDir)
-<<<<<<< HEAD
   simulation.raiseAMessage(os.getcwd()+' '+command)
-=======
-  utils.raiseAMessage('SIMULATION->QSUB',os.getcwd()+' '+str(command))
->>>>>>> 1c0202d8
   subprocess.call(command)
 
 
@@ -420,17 +416,12 @@
               #the type is the general class (sampler, data, etc) while childChild.tag is the sub type
 #              if name not in self.whichDict[Class].keys():  self.whichDict[Class][name] = self.addWhatDict[Class].returnInstance(childChild.tag,self)
               if Class != 'OutStreamManager':
-<<<<<<< HEAD
-                  if name not in self.whichDict[Class].keys():  self.whichDict[Class][name] = self.addWhatDict[Class].returnInstance(childChild.tag,self)
-                  else: self.raiseAnError(IOError,'Redundant naming in the input for class '+Class+' and name '+name)
-=======
                   if name not in self.whichDict[Class].keys():
                     if "needsRunInfo" in self.addWhatDict[Class].__dict__:
-                      self.whichDict[Class][name] = self.addWhatDict[Class].returnInstance(childChild.tag,self.runInfoDict)
+                      self.whichDict[Class][name] = self.addWhatDict[Class].returnInstance(childChild.tag,self.runInfoDict,self)
                     else:
-                      self.whichDict[Class][name] = self.addWhatDict[Class].returnInstance(childChild.tag)
-                  else: utils.raiseAnError(IOError,self,'Redundant naming in the input for class '+Class+' and name '+name)
->>>>>>> 1c0202d8
+                      self.whichDict[Class][name] = self.addWhatDict[Class].returnInstance(childChild.tag,self)
+                  else: self.raiseAnError(IOError,'Redundant naming in the input for class '+Class+' and name '+name)
               else:
                   if name not in self.whichDict[Class][subType].keys():  self.whichDict[Class][subType][name] = self.addWhatDict[Class][subType].returnInstance(childChild.tag,self)
                   else: self.raiseAnError(IOError,'Redundant  naming in the input for class '+Class+' and sub Type'+subType+' and name '+name)
@@ -504,24 +495,14 @@
         temp_name = element.text
         if '~' in temp_name : temp_name = os.path.expanduser(temp_name)
         if os.path.isabs(temp_name):            self.runInfoDict['WorkingDir'        ] = temp_name
-<<<<<<< HEAD
-        else:                                   self.runInfoDict['WorkingDir'        ] = os.path.abspath(temp_name)
-      elif element.tag == 'RelativeWorkingDir'  :
-        if xmlFilename == None:
-          self.raiseAnError(IOError,'RelativeWorkingDir requested but xmlFilename is None.')
-        xmlDirectory = os.path.dirname(os.path.abspath(xmlFilename))
-        raw_relative_working_dir = element.text.strip()
-        self.runInfoDict['WorkingDir'] = os.path.join(xmlDirectory,raw_relative_working_dir)
-=======
         elif "runRelative" in element.attrib:
           self.runInfoDict['WorkingDir'        ] = os.path.abspath(temp_name)
         else:
           if xmlFilename == None:
-            utils.raiseAnError(IOError,self,'Relative working directory requested but xmlFilename is None.')
+            self.raiseAnError(IOError,'Relative working directory requested but xmlFilename is None.')
           xmlDirectory = os.path.dirname(os.path.abspath(xmlFilename))
           raw_relative_working_dir = element.text.strip()
           self.runInfoDict['WorkingDir'] = os.path.join(xmlDirectory,raw_relative_working_dir)
->>>>>>> 1c0202d8
       elif element.tag == 'JobName'           : self.runInfoDict['JobName'           ] = element.text.strip()
       elif element.tag == 'ParallelCommand'   : self.runInfoDict['ParallelCommand'   ] = element.text.strip()
       elif element.tag == 'queueingSoftware'  : self.runInfoDict['queueingSoftware'  ] = element.text.strip()
