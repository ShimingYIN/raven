--- conflicted
+++ resolved
@@ -9,12 +9,6 @@
 # are used by --library-report, this can cause diagnostic messages to fail.
 import bisect
 import sys, os
-<<<<<<< HEAD
-from scipy.interpolate import Rbf, griddata
-from scipy import interpolate
-import copy
-=======
->>>>>>> 83c7e2db
 import inspect
 import subprocess
 import platform
@@ -468,7 +462,6 @@
     @ Out, metaclass, class, the new metaclass
   """
   namespace={}
-<<<<<<< HEAD
   return metaclass("NewMiddleClass",base_classes,namespace)
 
 def interpolateFunction(x,y,option,z=None,returnCoordinate=False):
@@ -520,9 +513,6 @@
       else: raise Exception(UreturnPrintTag('UTILITIES')+': ' +UreturnPrintPostTag('ERROR') + '-> Interpolation failed with error: ' +  str(ae))
     if returnCoordinate: return xi,yi
     else               : return yi
-=======
-  return metaclass("NewMiddleClass",baseClasses,namespace)
->>>>>>> 83c7e2db
 
 def line3DInterpolation(x,y,z,nPoints):
   """
