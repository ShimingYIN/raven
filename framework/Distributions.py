"""
Created on Mar 7, 2013

@author: crisr
"""
#for future compatibility with Python 3--------------------------------------------------------------
from __future__ import division, print_function, unicode_literals, absolute_import
import warnings
#from __builtin__ import None
warnings.simplefilter('default',DeprecationWarning)
#End compatibility block for Python 3----------------------------------------------------------------

#External Modules------------------------------------------------------------------------------------
import sys
import numpy as np
import scipy
from math import gamma
import os
import operator
from collections import OrderedDict
import csv
from scipy.interpolate import UnivariateSpline
#External Modules End--------------------------------------------------------------------------------

#Internal Modules------------------------------------------------------------------------------------
from BaseClasses import BaseType
import utils
distribution1D = utils.find_distribution1D()
#Internal Modules End--------------------------------------------------------------------------------

def factorial(x):
  """
    Compute factorial
    @ In, x, float, the value
    @ Out, fact, float, the factorial
  """
  fact = gamma(x+1)
  return fact

stochasticEnv = distribution1D.DistributionContainer.instance()

"""
  Mapping between internal framework and Crow distribution name
"""
_FrameworkToCrowDistNames = { 'Uniform':'UniformDistribution',
                              'Normal':'NormalDistribution',
                              'Gamma':'GammaDistribution',
                              'Beta':'BetaDistribution',
                              'Triangular':'TriangularDistribution',
                              'Poisson':'PoissonDistribution',
                              'Binomial':'BinomialDistribution',
                              'Bernoulli':'BernoulliDistribution',
                              'Logistic':'LogisticDistribution',
                              'Custom1D':'Custom1DDistribution',
                              'Exponential':'ExponentialDistribution',
                              'Categorical':'Categorical',
                              'LogNormal':'LogNormalDistribution',
                              'Weibull':'WeibullDistribution',
                              'NDInverseWeight': 'NDInverseWeightDistribution',
                              'NDCartesianSpline': 'NDCartesianSplineDistribution',
                              'MultivariateNormal' : 'MultivariateNormalDistribution'}


class Distribution(BaseType):
  """
    A general class containing the distributions
  """
  def __init__(self):
    """
      Constructor
      @ In, None
      @ Out, None
    """
    BaseType.__init__(self)
    self.upperBoundUsed       = False  # True if the distribution is right truncated
    self.lowerBoundUsed       = False  # True if the distribution is left truncated
    self.hasInfiniteBound     = False  # True if the untruncated distribution has bounds of +- system max
    self.upperBound           = 0.0  # Right bound
    self.lowerBound           = 0.0  # Left bound
    self.__adjustmentType     = '' # this describe how the re-normalization to preserve the probability should be done for truncated distributions
    self.dimensionality       = None # Dimensionality of the distribution (1D or ND)
    self.disttype             = None # distribution type (continuous or discrete)
    self.printTag             = 'DISTRIBUTIONS'
    self.preferredPolynomials = None  # best polynomial for probability-weighted norm of error
    self.preferredQuadrature  = None  # best quadrature for probability-weighted norm of error
    self.compatibleQuadrature = [] #list of compatible quadratures
    self.convertToDistrDict   = {} #dict of methods keyed on quadrature types to convert points from quadrature measure and domain to distribution measure and domain
    self.convertToQuadDict    = {} #dict of methods keyed on quadrature types to convert points from distribution measure and domain to quadrature measure and domain
    self.measureNormDict     = {} #dict of methods keyed on quadrature types to provide scalar adjustment for measure transformation (from quad to distr)
    self.convertToDistrDict['CDFLegendre'] = self.CDFconvertToDistr
    self.convertToQuadDict ['CDFLegendre'] = self.CDFconvertToQuad
    self.measureNormDict   ['CDFLegendre'] = self.CDFMeasureNorm
    self.convertToDistrDict['CDFClenshawCurtis'] = self.CDFconvertToDistr
    self.convertToQuadDict ['CDFClenshawCurtis'] = self.CDFconvertToQuad
    self.measureNormDict   ['CDFClenshawCurtis'] = self.CDFMeasureNorm

  def __getstate__(self):
    """
      Get the pickling state
      @ In, None
      @ Out, pdict, dict, the namespace state
    """
    pdict = self.getInitParams()
    pdict['type'] = self.type
    return pdict

  def __setstate__(self,pdict):
    """
      Set the pickling state
      @ In, pdict, dict, the namespace state
      @ Out, None
    """
    self.__init__()
    self.upperBoundUsed   = pdict.pop('upperBoundUsed'  )
    self.lowerBoundUsed   = pdict.pop('lowerBoundUsed'  )
    self.hasInfiniteBound = pdict.pop('hasInfiniteBound')
    self.upperBound       = pdict.pop('upperBound'      )
    self.lowerBound       = pdict.pop('lowerBound'      )
    self.__adjustmentType = pdict.pop('adjustmentType'  )
    self.dimensionality   = pdict.pop('dimensionality'  )
    self.type             = pdict.pop('type'            )
    self.messageHandler   = pdict.pop('messageHandler'  )
    self._localSetState(pdict)
    self.initializeDistribution()

  def _readMoreXML(self,xmlNode):
    """
      Function to read the portion of the xml input that belongs to this specialized class
      and initialize some variables based on the inputs received.
      @ In, xmlNode, xml.etree.ElementTree.Element, XML element node that represents the portion of the input that belongs to this class
      @ Out, None
    """
    if xmlNode.find('upperBound') !=None:
      self.upperBound = float(xmlNode.find('upperBound').text)
      self.upperBoundUsed = True
    if xmlNode.find('lowerBound')!=None:
      self.lowerBound = float(xmlNode.find('lowerBound').text)
      self.lowerBoundUsed = True
    if xmlNode.find('adjustment') !=None: self.__adjustment = xmlNode.find('adjustment').text
    else: self.__adjustment = 'scaling'

  def getCrowDistDict(self):
    """
      Returns a dictionary of the keys and values that would be
      used to create the distribution for a Crow input file.
      @ In, None
      @ Out, retDict, dict, the dictionary of crow distributions
    """
    retDict = {}
    retDict['type'] = _FrameworkToCrowDistNames[self.type]
    if self.lowerBoundUsed:
      retDict['xMin'] = self.lowerBound
    if self.upperBoundUsed:
      retDict['xMax'] = self.upperBound
    return retDict

  def getInitParams(self):
    """
      Function to get the initial values of the input parameters that belong to
      this class
      @ In, None
      @ Out, paramDict, dict, dictionary containing the parameter names as keys
        and each parameter's initial value as the dictionary values
    """
    paramDict = {}
    paramDict['upperBoundUsed'  ] = self.upperBoundUsed
    paramDict['lowerBoundUsed'  ] = self.lowerBoundUsed
    paramDict['hasInfiniteBound'] = self.hasInfiniteBound
    paramDict['upperBound'      ] = self.upperBound
    paramDict['lowerBound'      ] = self.lowerBound
    paramDict['adjustmentType'  ] = self.__adjustmentType
    paramDict['dimensionality'  ] = self.dimensionality
    paramDict['messageHandler'  ] = self.messageHandler
    return paramDict

  def rvsWithinCDFbounds(self,lowerBound,upperBound):
    """
      Function to get a random number from a truncated distribution
      @ In, lowerBound, float, lower bound
      @ In, upperBound, float, upper bound
      @ Out,randResult, float, random number
    """
    randResult = self._distribution.inverseCdf(float(np.random.rand(1))*(upperBound-lowerBound)+lowerBound)
    return randResult

  def rvsWithinbounds(self,lowerBound,upperBound):
    """
      Function to get a random number from a truncated distribution
      @ In, lowerBound, float, lower bound
      @ In, upperBound, float, upper bound
      @ Out,randResult, float, random number
    """
    CDFupper = self._distribution.cdf(upperBound)
    CDFlower = self._distribution.cdf(lowerBound)
    randResult = self.rvsWithinCDFbounds(CDFlower,CDFupper)
    return randResult

  def convertToDistr(self,qtype,pts):
    """
      Converts points from the quadrature "qtype" standard domain to the distribution domain.
      @ In, qtype, string, type of quadrature to convert from
      @ In, pts, np.array, points to convert
      @ Out, convertToDistrDict, np.array, converted points
    """
    return self.convertToDistrDict[qtype](pts)

  def convertToQuad(self,qtype,pts):
    """
      Converts points from the distribution domain to the quadrature "qtype" standard domain.
      @ In, qtype, string, type of quadrature to convert to
      @ In, pts, np.array, points to convert
      @ Out, convertToQuadDict, np.array, converted points
    """
    return self.convertToQuadDict[qtype](pts)

  def measureNorm(self,qtype):
    """
      Provides the integral/jacobian conversion factor between the distribution domain and the quadrature domain.
      @ In,  qtype, string, type of quadrature to convert to
      @ Out, measureNormDict, float, conversion factor
    """
    return self.measureNormDict[qtype]()

  def _convertDistrPointsToCdf(self,pts):
    """
      Converts points in the distribution domain to [0,1].
      @ In, pts, array of floats, points to convert
      @ Out, cdfPoints, float/array of floats, converted points
    """
    try: return self.cdf(pts.real)
    except TypeError: return list(self.cdf(x) for x in pts)

  def _convertCdfPointsToDistr(self,pts):
    """
      Converts points in [0,1] to the distribution domain.
      @ In, pts, array of floats, points to convert
      @ Out, dist, float/array of floats, converted points
    """
    try: return self.ppf(pts.real)
    except TypeError: return list(self.ppf(x) for x in pts)

  def _convertCdfPointsToStd(self,pts):
    """
      Converts points in [0,1] to [-1,1], the uniform distribution's STANDARD domain.
      @ In, pts, array of floats, points to convert
      @ Out, stds, float/array of floats, converted points
    """
    try: return 2.0*pts.real-1.0
    except TypeError: return list(2.0*x-1.0 for x in pts)

  def _convertStdPointsToCdf(self,pts):
    """
      Converts points in [-1,1] to [0,1] (CDF domain).
      @ In, pts, array of floats, points to convert
      @ Out, cdfPoints, float/array of floats, converted points
    """
    try: return 0.5*(pts.real+1.0)
    except TypeError: return list(0.5*(x+1.0) for x in pts)

  def CDFconvertToQuad(self,pts):
    """
      Converts all the way from distribution domain to [-1,1] quadrature domain.
      @ In, pts, array of floats, points to convert
      @ Out, quads, float/array of floats, converted points
    """
    return self._convertCdfPointsToStd(self._convertDistrPointsToCdf(pts))

  def CDFconvertToDistr(self,pts):
    """
      Converts all the way from [-1,1] quadrature domain to distribution domain.
      @ In, pts, array of floats, points to convert
      @ Out, distr, float/array of floats, converted points
    """
    return self._convertCdfPointsToDistr(self._convertStdPointsToCdf(pts))

  def CDFMeasureNorm(self):
    """
      Integral norm/jacobian for [-1,1] Legendre quadrature.
      @ In, None
      @ Out, norm, float, normalization factor
    """
    norm = 1.0/2.0
    return norm

  def getDimensionality(self):
    """
      Function return the dimensionality of the distribution
      @ In, None
      @ Out, dimensionality, int, the dimensionality of the distribution
    """
    return self.dimensionality

  def getDisttype(self):
    """
      Function return distribution type
      @ In, None
      @ Out, disttype, string,  ('Continuous' or 'Discrete')
    """
    return self.disttype


def random():
  """
    Function to get a random number <1<
    @ In, None
    @ Out, random, float, random number
  """
  return stochasticEnv.random()

def randomSeed(value):
  """
    Function to get a random seed
    @ In, value, float, the seed
    @ Out, seed, int, the random seed
  """
  return stochasticEnv.seedRandom(value)

def randomIntegers(low,high,caller):
  """
    Function to get a random integer
    @ In, low, int, low boundary
    @ In, high, int, upper boundary
    @ Out, rawInt, int, random int
  """
  intRange = high-low
  rawNum = low + random()*intRange
  rawInt = int(round(rawNum))
  if rawInt < low or rawInt > high:
    caller.raiseAMessage("Random int out of range")
    rawInt = max(low,min(rawInt,high))
  return rawInt

def randomPermutation(l,caller):
  """
    Function to get a random permutation
    @ In, l, list, list to be permuted
    @ In, caller, instance, the caller
    @ Out, newList, list, randomly permuted list
  """
  newList = []
  oldList = l[:]
  while len(oldList) > 0: newList.append(oldList.pop(randomIntegers(0,len(oldList)-1,caller)))
  return newList

class BoostDistribution(Distribution):
  """
    Base distribution class based on boost
  """
  def __init__(self):
    """
      Constructor
      @ In, None
      @ Out, None
    """
    Distribution.__init__(self)
    self.dimensionality  = 1
    self.disttype        = 'Continuous'

  def cdf(self,x):
    """
      Function to get the cdf at a provided coordinate
      @ In, x, float, value to get the cdf at
      @ Out, retunrCdf, float, requested cdf
    """
    retunrCdf = self._distribution.cdf(x)
    return retunrCdf

  def ppf(self,x):
    """
      Function to get the inverse cdf at a provided coordinate
      @ In, x, float, value to get the inverse cdf at
      @ Out, retunrPpf, float, requested inverse cdf
    """
    retunrPpf = self._distribution.inverseCdf(x)
    return retunrPpf

  def pdf(self,x):
    """
      Function to get the pdf at a provided coordinate
      @ In, x, float, value to get the pdf at
      @ Out, returnPdf, float, requested pdf
    """
    returnPdf = self._distribution.pdf(x)
    return returnPdf

  def untruncatedCdfComplement(self, x):
    """
      Function to get the untruncated  cdf complement at a provided coordinate
      @ In, x, float, value to get the untruncated  cdf complement  at
      @ Out, float, requested untruncated  cdf complement
    """
    return self._distribution.untrCdfComplement(x)

  def untruncatedHazard(self, x):
    """
      Function to get the untruncated  Hazard  at a provided coordinate
      @ In, x, float, value to get the untruncated  Hazard   at
      @ Out, float, requested untruncated  Hazard
    """
    return self._distribution.untrHazard(x)

  def untruncatedMean(self):
    """
      Function to get the untruncated  Mean
      @ In, None
      @ Out, float, requested Mean
    """
    return self._distribution.untrMean()

  def untruncatedStdDev(self):
    """
      Function to get the untruncated Standard Deviation
      @ In, None
      @ Out, float, requested Standard Deviation
    """
    return self._distribution.untrStdDev()

  def untruncatedMedian(self):
    """
      Function to get the untruncated  Median
      @ In, None
      @ Out, float, requested Median
    """
    return self._distribution.untrMedian()

  def untruncatedMode(self):
    """
      Function to get the untruncated  Mode
      @ In, None
      @ Out, untrMode, float, requested Mode
    """
    untrMode = self._distribution.untrMode()
    return untrMode


  def rvs(self,*args):
    """
      Function to get random numbers
      @ In, args, dict, args
      @ Out, rvsValue, float or list, requested random number or numbers
    """
    if len(args) == 0: rvsValue = self.ppf(random())
    else             : rvsValue = [self.rvs() for _ in range(args[0])]
    return rvsValue

class Uniform(BoostDistribution):
  """
    Uniform univariate distribution
  """
  def __init__(self):
    """
      Constructor
      @ In, None
      @ Out, None
    """
    BoostDistribution.__init__(self)
    self.range = 0.0
    self.type = 'Uniform'
    self.disttype = 'Continuous'
    self.compatibleQuadrature.append('Legendre')
    self.compatibleQuadrature.append('ClenshawCurtis')
    self.compatibleQuadrature.append('CDF')
    self.preferredQuadrature = 'Legendre'
    self.preferredPolynomials = 'Legendre'

  def _localSetState(self,pdict):
    """
      Set the pickling state (local)
      @ In, pdict, dict, the namespace state
      @ Out, None
    """
    #self.lowerBound   = pdict.pop('lowerBound'  )
    #self.upperBound   = pdict.pop('upperBound'   )
    self.range        = pdict.pop('range')

  def getCrowDistDict(self):
    """
      Returns a dictionary of the keys and values that would be
      used to create the distribution for a Crow input file.
      @ In, None
      @ Out, retDict, dict, the dictionary of crow distributions
    """
    retDict = Distribution.getCrowDistDict(self)
    retDict['xMin'] = self.lowerBound
    retDict['xMax'] = self.upperBound
    return retDict

  def _readMoreXML(self,xmlNode):
    """
      Read the the xml node of the MultivariateNormal distribution
      @ In, xmlNode, xml.etree.ElementTree.Element, the contents of MultivariateNormal node.
      @ Out, None
    """
    BoostDistribution._readMoreXML(self,xmlNode)
    if not self.upperBoundUsed or not self.lowerBoundUsed:
      self.raiseAnError(IOError,'the Uniform distribution needs both upperBound and lowerBound attributes. Got upperBound? '+ str(self.upperBoundUsed) + '. Got lowerBound? '+str(self.lowerBoundUsed))
    self.range = self.upperBound - self.lowerBound
    self.initializeDistribution()

  def stdProbabilityNorm(self):
    """Returns the factor to scale error norm by so that norm(probability)=1.
    @ In, None, None
    @ Out float, norm
    """
    return 0.5

  def getInitParams(self):
    """
      Function to get the initial values of the input parameters that belong to
      this class
      @ In, None
      @ Out, paramDict, dict, dictionary containing the parameter names as keys
        and each parameter's initial value as the dictionary values
    """
    paramDict = BoostDistribution.getInitParams(self)
    paramDict['range'] = self.range
    return paramDict
    # no other additional parameters required

  def initializeDistribution(self):
    """
      Method to initialize the distribution
      @ In, None
      @ Out, None
    """
    self.convertToDistrDict['Legendre']       = self.convertLegendreToUniform
    self.convertToQuadDict ['Legendre']       = self.convertUniformToLegendre
    self.measureNormDict   ['Legendre']       = self.stdProbabilityNorm
    self.convertToDistrDict['ClenshawCurtis'] = self.convertLegendreToUniform
    self.convertToQuadDict ['ClenshawCurtis'] = self.convertUniformToLegendre
    self.measureNormDict   ['ClenshawCurtis'] = self.stdProbabilityNorm
    self._distribution = distribution1D.BasicUniformDistribution(self.lowerBound,self.lowerBound+self.range)

  def convertUniformToLegendre(self,y):
    """Converts from distribution domain to standard Legendre [-1,1].
    @ In, y, float/array of floats, points to convert
    @ Out float/array of floats, converted points
    """
    return (y-self.untruncatedMean())/(self.range/2.)

  def convertLegendreToUniform(self,x):
    """Converts from standard Legendre [-1,1] to distribution domain.
    @ In, y, float/array of floats, points to convert
    @ Out float/array of floats, converted points
    """
    return self.range/2.*x+self.untruncatedMean()



class Normal(BoostDistribution):
  """
    Normal univariate distribution
  """
  def __init__(self):
    """
      Constructor
      @ In, None
      @ Out, None
    """
    BoostDistribution.__init__(self)
    self.mean  = 0.0
    self.sigma = 0.0
    self.hasInfiniteBound = True
    self.type = 'Normal'
    self.disttype = 'Continuous'
    self.compatibleQuadrature.append('Hermite')
    self.compatibleQuadrature.append('CDF')
    #THESE get set in initializeDistribution, since it depends on truncation
    #self.preferredQuadrature  = 'Hermite'
    #self.preferredPolynomials = 'Hermite'

  def _localSetState(self,pdict):
    """
      Set the pickling state (local)
      @ In, pdict, dict, the namespace state
      @ Out, None
    """
    self.mean  = pdict.pop('mean' )
    self.sigma = pdict.pop('sigma')

  def getCrowDistDict(self):
    """
      Returns a dictionary of the keys and values that would be
      used to create the distribution for a Crow input file.
      @ In, None
      @ Out, retDict, dict, the dictionary of crow distributions
    """
    retDict = Distribution.getCrowDistDict(self)
    retDict['mu'] = self.mean
    retDict['sigma'] = self.sigma
    return retDict

  def _readMoreXML(self,xmlNode):
    """
      Read the the xml node of the MultivariateNormal distribution
      @ In, xmlNode, xml.etree.ElementTree.Element, the contents of MultivariateNormal node.
      @ Out, None
    """
    BoostDistribution._readMoreXML(self, xmlNode)
    meanFind = xmlNode.find('mean' )
    if meanFind != None: self.mean  = float(meanFind.text)
    else: self.raiseAnError(IOError,'mean value needed for normal distribution')
    sigmaFind = xmlNode.find('sigma')
    if sigmaFind != None: self.sigma = float(sigmaFind.text)
    else: self.raiseAnError(IOError,'sigma value needed for normal distribution')
    self.initializeDistribution() #FIXME no other distros have this...needed?

  def getInitParams(self):
    """
      Function to get the initial values of the input parameters that belong to
      this class
      @ In, None
      @ Out, paramDict, dict, dictionary containing the parameter names as keys
        and each parameter's initial value as the dictionary values
    """
    paramDict = BoostDistribution.getInitParams(self)
    paramDict['mean' ] = self.mean
    paramDict['sigma'] = self.sigma
    return paramDict

  def initializeDistribution(self):
    """
      Method to initialize the distribution
      @ In, None
      @ Out, None
    """
    self.convertToDistrDict['Hermite'] = self.convertHermiteToNormal
    self.convertToQuadDict ['Hermite'] = self.convertNormalToHermite
    self.measureNormDict   ['Hermite'] = self.stdProbabilityNorm
    if (not self.upperBoundUsed) and (not self.lowerBoundUsed):
      self._distribution = distribution1D.BasicNormalDistribution(self.mean,
                                                                  self.sigma)
      self.lowerBound = -sys.float_info.max
      self.upperBound =  sys.float_info.max
      self.preferredQuadrature  = 'Hermite'
      self.preferredPolynomials = 'Hermite'
    else:
      self.preferredQuadrature  = 'CDF'
      self.preferredPolynomials = 'Legendre'
      if self.lowerBoundUsed == False:
        a = -sys.float_info.max
        self.lowerBound = a
      else:a = self.lowerBound
      if self.upperBoundUsed == False:
        b = sys.float_info.max
        self.upperBound = b
      else:b = self.upperBound
      self._distribution = distribution1D.BasicNormalDistribution(self.mean,
                                                                  self.sigma,
                                                                  a,b)

  def stdProbabilityNorm(self,std=False):
    """Returns the factor to scale error norm by so that norm(probability)=1.
    @ In, None, None
    @ Out float, norm
    """
    sv = str(scipy.__version__).split('.')
    if int(sv[0])==0 and int(sv[1])==15:
      self.raiseAWarning('SciPy 0.15 detected!  In this version, the normalization factor for normal distributions was modified.')
      self.raiseAWarning('Using modified value...')
      return 1.0/np.sqrt(np.pi/2.)
    else:
      return 1.0/np.sqrt(2.*np.pi)

  def convertNormalToHermite(self,y):
    """Converts from distribution domain to standard Hermite [-inf,inf].
    @ In, y, float/array of floats, points to convert
    @ Out float/array of floats, converted points
    """
    return (y-self.untruncatedMean())/(self.sigma)

  def convertHermiteToNormal(self,x):
    """Converts from standard Hermite [-inf,inf] to distribution domain.
    @ In, y, float/array of floats, points to convert
    @ Out float/array of floats, converted points
    """
    return self.sigma*x+self.untruncatedMean()

class Gamma(BoostDistribution):
  """
    Gamma univariate distribution
  """
  def __init__(self):
    """
      Constructor
      @ In, None
      @ Out, None
    """
    BoostDistribution.__init__(self)
    self.low = 0.0
    self.alpha = 0.0
    self.beta = 1.0
    self.type = 'Gamma'
    self.disttype = 'Continuous'
    self.hasInfiniteBound = True
    self.compatibleQuadrature.append('Laguerre')
    self.compatibleQuadrature.append('CDF')
    self.preferredQuadrature  = 'Laguerre'
    self.preferredPolynomials = 'Laguerre'

  def _localSetState(self,pdict):
    """
      Set the pickling state (local)
      @ In, pdict, dict, the namespace state
      @ Out, None
    """
    self.low   = pdict.pop('low'  )
    self.alpha = pdict.pop('alpha')
    self.beta  = pdict.pop('beta' )

  def getCrowDistDict(self):
    """
      Returns a dictionary of the keys and values that would be
      used to create the distribution for a Crow input file.
      @ In, None
      @ Out, retDict, dict, the dictionary of crow distributions
    """
    retDict = Distribution.getCrowDistDict(self)
    retDict['k'] = self.alpha
    retDict['theta'] = 1.0/self.beta
    retDict['low'] = self.low
    return retDict

  def _readMoreXML(self,xmlNode):
    """
      Read the the xml node of the MultivariateNormal distribution
      @ In, xmlNode, xml.etree.ElementTree.Element, the contents of MultivariateNormal node.
      @ Out, None
    """
    BoostDistribution._readMoreXML(self,xmlNode)
    lowFind = xmlNode.find('low')
    if lowFind != None: self.low = float(lowFind.text)
    alphaFind = xmlNode.find('alpha')
    if alphaFind != None: self.alpha = float(alphaFind.text)
    else: self.raiseAnError(IOError,'alpha value needed for Gamma distribution')
    betaFind = xmlNode.find('beta')
    if betaFind != None: self.beta = float(betaFind.text)
    # check if lower bound are set, otherwise default
    if not self.lowerBoundUsed:
      self.lowerBoundUsed = True
      self.lowerBound     = self.low
    self.initializeDistribution() #TODO this exists in a couple classes; does it really need to be here and not in Simulation? - No. - Andrea

  def getInitParams(self):
    """
      Function to get the initial values of the input parameters that belong to
      this class
      @ In, None
      @ Out, paramDict, dict, dictionary containing the parameter names as keys
        and each parameter's initial value as the dictionary values
    """
    paramDict = BoostDistribution.getInitParams(self)
    paramDict['low'] = self.low
    paramDict['alpha'] = self.alpha
    paramDict['beta'] = self.beta
    return paramDict

  def initializeDistribution(self):
    """
      Method to initialize the distribution
      @ In, None
      @ Out, None
    """
    self.convertToDistrDict['Laguerre'] = self.convertLaguerreToGamma
    self.convertToQuadDict ['Laguerre'] = self.convertGammaToLaguerre
    self.measureNormDict   ['Laguerre'] = self.stdProbabilityNorm
    if (not self.upperBoundUsed): # and (not self.lowerBoundUsed):
      self._distribution = distribution1D.BasicGammaDistribution(self.alpha,1.0/self.beta,self.low)
      #self.lowerBoundUsed = 0.0
      self.upperBound     = sys.float_info.max
      self.preferredQuadrature  = 'Laguerre'
      self.preferredPolynomials = 'Laguerre'
    else:
      self.preferredQuadrature  = 'CDF'
      self.preferredPolynomials = 'Legendre'
      if self.lowerBoundUsed == False:
        a = 0.0
        self.lowerBound = a
      else:a = self.lowerBound
      if self.upperBoundUsed == False:
        b = sys.float_info.max
        self.upperBound = b
      else:b = self.upperBound
      self._distribution = distribution1D.BasicGammaDistribution(self.alpha,1.0/self.beta,self.low,a,b)

  def convertGammaToLaguerre(self,y):
    """Converts from distribution domain to standard Laguerre [0,inf].
    @ In, y, float/array of floats, points to convert
    @ Out float/array of floats, converted points
    """
    return (y-self.low)*(self.beta)

  def convertLaguerreToGamma(self,x):
    """Converts from standard Laguerre [0,inf] to distribution domain.
    @ In, y, float/array of floats, points to convert
    @ Out float/array of floats, converted points
    """
    return x/self.beta+self.low

  def stdProbabilityNorm(self):
    """Returns the factor to scale error norm by so that norm(probability)=1.
    @ In, None, None
    @ Out float, norm
    """
    #return self.beta**self.alpha/factorial(self.alpha-1.)
    return 1./factorial(self.alpha-1)


class Beta(BoostDistribution):
  """
    Beta univariate distribution
  """
  def __init__(self):
    """
      Constructor
      @ In, None
      @ Out, None
    """
    BoostDistribution.__init__(self)
    self.low = 0.0
    self.high = 1.0
    self.alpha = 0.0
    self.beta = 0.0
    self.type = 'Beta'
    self.disttype = 'Continuous'
    self.hasInfiniteBound = True
    self.compatibleQuadrature.append('Jacobi')
    self.compatibleQuadrature.append('CDF')
    self.preferredQuadrature  = 'Jacobi'
    self.preferredPolynomials = 'Jacobi'

  def _localSetState(self,pdict):
    """
      Set the pickling state (local)
      @ In, pdict, dict, the namespace state
      @ Out, None
    """
    self.low   = pdict.pop('low'  )
    self.high  = pdict.pop('high' )
    self.alpha = pdict.pop('alpha')
    self.beta  = pdict.pop('beta' )

  def getCrowDistDict(self):
    """
      Returns a dictionary of the keys and values that would be
      used to create the distribution for a Crow input file.
      @ In, None
      @ Out, retDict, dict, the dictionary of crow distributions
    """
    retDict = Distribution.getCrowDistDict(self)
    retDict['alpha'] = self.alpha
    retDict['beta'] = self.beta
    retDict['scale'] = self.high-self.low
    retDict['low'] = self.low
    return retDict

  def _readMoreXML(self,xmlNode):
    """
      Read the the xml node of the MultivariateNormal distribution
      @ In, xmlNode, xml.etree.ElementTree.Element, the contents of MultivariateNormal node.
      @ Out, None
    """
    BoostDistribution._readMoreXML(self,xmlNode)
    lowFind = xmlNode.find('low')
    if lowFind != None: self.low = float(lowFind.text)
    hiFind = xmlNode.find('high')
    if hiFind != None: self.high = float(hiFind.text)
    alphaFind = xmlNode.find('alpha')
    betaFind = xmlNode.find('beta')
    peakFind = xmlNode.find('peakFactor')
    if alphaFind != None and betaFind != None and peakFind == None:
      self.alpha = float(alphaFind.text)
      self.beta  = float(betaFind.text)
    elif (alphaFind == None and betaFind == None) and peakFind != None:
      peakFactor = float(peakFind.text)
      if not 0 <= peakFactor <= 1: self.raiseAnError(IOError,'peakFactor must be from 0 to 1, inclusive!')
      #this empirical formula is used to make it so factor->alpha: 0->1, 0.5~7.5, 1->99
      self.alpha = 0.5*23.818**(5.*peakFactor/3.) + 0.5
      self.beta = self.alpha
    else: self.raiseAnError(IOError,'Either provide (alpha and beta) or peakFactor!')
    # check if lower or upper bounds are set, otherwise default
    if not self.upperBoundUsed:
      self.upperBoundUsed = True
      self.upperBound     = self.high
    if not self.lowerBoundUsed:
      self.lowerBoundUsed = True
      self.lowerBound     = self.low
    self.initializeDistribution()

  def getInitParams(self):
    """
      Function to get the initial values of the input parameters that belong to
      this class
      @ In, None
      @ Out, paramDict, dict, dictionary containing the parameter names as keys
        and each parameter's initial value as the dictionary values
    """
    paramDict = BoostDistribution.getInitParams(self)
    paramDict['low'  ] = self.low
    paramDict['high' ] = self.high
    paramDict['alpha'] = self.alpha
    paramDict['beta' ] = self.beta
    return paramDict

  def initializeDistribution(self):
    """
      Method to initialize the distribution
      @ In, None
      @ Out, None
    """
    self.convertToDistrDict['Jacobi'] = self.convertJacobiToBeta
    self.convertToQuadDict ['Jacobi'] = self.convertBetaToJacobi
    self.measureNormDict   ['Jacobi'] = self.stdProbabilityNorm
    #this "if" section can only be called if distribution not generated using readMoreXML
    if (not self.upperBoundUsed) and (not self.lowerBoundUsed):
      self._distribution = distribution1D.BasicBetaDistribution(self.alpha,self.beta,self.high-self.low,self.low)
    else:
      if self.lowerBoundUsed == False: a = 0.0
      else:a = self.lowerBound
      if self.upperBoundUsed == False: b = sys.float_info.max
      else:b = self.upperBound
      self._distribution = distribution1D.BasicBetaDistribution(self.alpha,self.beta,self.high-self.low,a,b,self.low)
    self.preferredPolynomials = 'Jacobi'
    self.compatibleQuadrature.append('Jacobi')
    self.compatibleQuadrature.append('ClenshawCurtis')

  def convertBetaToJacobi(self,y):
    """
      Converts from distribution domain to standard Beta [0,1].
      @ In, y, float/array of floats, points to convert
      @ Out, convertBetaToJacobi, float/array of floats, converted points
    """
    u = 0.5*(self.high+self.low)
    s = 0.5*(self.high-self.low)
    return (y-u)/(s)

  def convertJacobiToBeta(self,x):
    """
      Converts from standard Jacobi [0,1] to distribution domain.
      @ In, y, float/array of floats, points to convert
      @ Out, convertJacobiToBeta, float/array of floats, converted points
    """
    u = 0.5*(self.high+self.low)
    s = 0.5*(self.high-self.low)
    return s*x+u

  def stdProbabilityNorm(self):
    """
      Returns the factor to scale error norm by so that norm(probability)=1.
      @ In, None
      @ Out, norm, float, norm
    """
    B = factorial(self.alpha-1)*factorial(self.beta-1)/factorial(self.alpha+self.beta-1)
    norm = 1.0/(2**(self.alpha+self.beta-1)*B)
    return norm



class Triangular(BoostDistribution):
  """
    Triangular univariate distribution
  """
  def __init__(self):
    """
      Constructor
      @ In, None
      @ Out, None
    """
    BoostDistribution.__init__(self)
    self.apex = 0.0
    self.min  = 0.0
    self.max  = 0.0
    self.type = 'Triangular'
    self.disttype = 'Continuous'
    self.compatibleQuadrature.append('CDF')
    self.preferredQuadrature  = 'CDF'
    self.preferredPolynomials = 'CDF'

  def _localSetState(self,pdict):
    """
      Set the pickling state (local)
      @ In, pdict, dict, the namespace state
      @ Out, None
    """
    self.apex = pdict.pop('apex')
    self.min  = pdict.pop('min' )
    self.max  = pdict.pop('max' )

  def getCrowDistDict(self):
    """
      Returns a dictionary of the keys and values that would be
      used to create the distribution for a Crow input file.
      @ In, None
      @ Out, retDict, dict, the dictionary of crow distributions
    """
    retDict = Distribution.getCrowDistDict(self)
    retDict['xPeak'] = self.apex
    retDict['lowerBound'] = self.min
    retDict['upperBound'] = self.max
    return retDict

  def _readMoreXML(self,xmlNode):
    """
      Read the the xml node of the MultivariateNormal distribution
      @ In, xmlNode, xml.etree.ElementTree.Element, the contents of MultivariateNormal node.
      @ Out, None
    """
    BoostDistribution._readMoreXML(self, xmlNode)
    apexFind = xmlNode.find('apex')
    if apexFind != None: self.apex = float(apexFind.text)
    else: self.raiseAnError(IOError,'apex value needed for normal distribution')
    minFind = xmlNode.find('min')
    if minFind != None: self.min = float(minFind.text)
    else: self.raiseAnError(IOError,'min value needed for normal distribution')
    maxFind = xmlNode.find('max')
    if maxFind != None: self.max = float(maxFind.text)
    else: self.raiseAnError(IOError,'max value needed for normal distribution')
    # check if lower or upper bounds are set, otherwise default
    if not self.upperBoundUsed:
      self.upperBoundUsed = True
      self.upperBound     = self.max
    if not self.lowerBoundUsed:
      self.lowerBoundUsed = True
      self.lowerBound     = self.min
    self.initializeDistribution()

  def getInitParams(self):
    """
      Function to get the initial values of the input parameters that belong to
      this class
      @ In, None
      @ Out, paramDict, dict, dictionary containing the parameter names as keys
        and each parameter's initial value as the dictionary values
    """
    paramDict = BoostDistribution.getInitParams(self)
    paramDict['apex' ] = self.apex
    paramDict['min'  ] = self.min
    paramDict['max'  ] = self.max
    return paramDict

  def initializeDistribution(self):
    """
      Method to initialize the distribution
      @ In, None
      @ Out, None
    """
    if (self.lowerBoundUsed == False and self.upperBoundUsed == False) or (self.min == self.lowerBound and self.max == self.upperBound):
      self._distribution = distribution1D.BasicTriangularDistribution(self.apex,self.min,self.max)
    else:
      self.raiseAnError(IOError,'Truncated triangular not yet implemented')



class Poisson(BoostDistribution):
  """
    Poisson univariate distribution
  """
  def __init__(self):
    """
      Constructor
      @ In, None
      @ Out, None
    """
    BoostDistribution.__init__(self)
    self.mu  = 0.0
    self.type = 'Poisson'
    self.hasInfiniteBound = True
    self.disttype = 'Discrete'
    self.compatibleQuadrature.append('CDF')
    self.preferredQuadrature  = 'CDF'
    self.preferredPolynomials = 'CDF'

  def _localSetState(self,pdict):
    """
      Set the pickling state (local)
      @ In, pdict, dict, the namespace state
      @ Out, None
    """
    self.mu = pdict.pop('mu')

  def getCrowDistDict(self):
    """
      Returns a dictionary of the keys and values that would be
      used to create the distribution for a Crow input file.
      @ In, None
      @ Out, retDict, dict, the dictionary of crow distributions
    """
    retDict = Distribution.getCrowDistDict(self)
    retDict['mu'] = self.mu
    return retDict

  def _readMoreXML(self,xmlNode):
    """
      Read the the xml node of the MultivariateNormal distribution
      @ In, xmlNode, xml.etree.ElementTree.Element, the contents of MultivariateNormal node.
      @ Out, None
    """
    BoostDistribution._readMoreXML(self, xmlNode)
    muFind = xmlNode.find('mu')
    if muFind != None: self.mu = float(muFind.text)
    else: self.raiseAnError(IOError,'mu value needed for poisson distribution')
    self.initializeDistribution()

  def getInitParams(self):
    """
      Function to get the initial values of the input parameters that belong to
      this class
      @ In, None
      @ Out, paramDict, dict, dictionary containing the parameter names as keys
        and each parameter's initial value as the dictionary values
    """
    paramDict = BoostDistribution.getInitParams(self)
    paramDict['mu'  ] = self.mu
    return paramDict

  def initializeDistribution(self):
    """
      Method to initialize the distribution
      @ In, None
      @ Out, None
    """
    if self.lowerBoundUsed == False and self.upperBoundUsed == False:
      self._distribution = distribution1D.BasicPoissonDistribution(self.mu)
      self.lowerBound = 0.0
      self.upperBound = sys.float_info.max
    else:
      self.raiseAnError(IOError,'Truncated poisson not yet implemented')


class Binomial(BoostDistribution):
  """
    Binomial univariate distribution
  """
  def __init__(self):
    """
      Constructor
      @ In, None
      @ Out, None
    """
    BoostDistribution.__init__(self)
    self.n       = 0.0
    self.p       = 0.0
    self.type     = 'Binomial'
    self.hasInfiniteBound = True
    self.disttype = 'Discrete'
    self.compatibleQuadrature.append('CDF')
    self.preferredQuadrature  = 'CDF'
    self.preferredPolynomials = 'CDF'

  def _localSetState(self,pdict):
    """
      Set the pickling state (local)
      @ In, pdict, dict, the namespace state
      @ Out, None
    """
    self.n = pdict.pop('n')
    self.p = pdict.pop('p')

  def getCrowDistDict(self):
    """
      Returns a dictionary of the keys and values that would be
      used to create the distribution for a Crow input file.
      @ In, None
      @ Out, retDict, dict, the dictionary of crow distributions
    """
    retDict = Distribution.getCrowDistDict(self)
    retDict['n'] = self.n
    retDict['p'] = self.p
    return retDict

  def _readMoreXML(self,xmlNode):
    """
      Read the the xml node of the MultivariateNormal distribution
      @ In, xmlNode, xml.etree.ElementTree.Element, the contents of MultivariateNormal node.
      @ Out, None
    """
    BoostDistribution._readMoreXML(self, xmlNode)
    nFind = xmlNode.find('n')
    if nFind != None: self.n = float(nFind.text)
    else: self.raiseAnError(IOError,'n value needed for Binomial distribution')
    pFind = xmlNode.find('p')
    if pFind != None: self.p = float(pFind.text)
    else: self.raiseAnError(IOError,'p value needed for Binomial distribution')
    self.initializeDistribution()

  def getInitParams(self):
    """
      Function to get the initial values of the input parameters that belong to
      this class
      @ In, None
      @ Out, paramDict, dict, dictionary containing the parameter names as keys
        and each parameter's initial value as the dictionary values
    """
    paramDict = BoostDistribution.getInitParams(self)
    paramDict['n'  ] = self.n
    paramDict['p'  ] = self.p
    return paramDict

  def initializeDistribution(self):
    """
      Method to initialize the distribution
      @ In, None
      @ Out, None
    """
    if self.lowerBoundUsed == False and self.upperBoundUsed == False:
      self._distribution = distribution1D.BasicBinomialDistribution(self.n,self.p)
    else: self.raiseAnError(IOError,'Truncated Binomial not yet implemented')
#
#
#
class Bernoulli(BoostDistribution):
  """
    Bernoulli univariate distribution
  """
  def __init__(self):
    """
      Constructor
      @ In, None
      @ Out, None
    """
    BoostDistribution.__init__(self)
    self.p        = 0.0
    self.type     = 'Bernoulli'
    self.disttype = 'Discrete'
    self.lowerBound = 0.0
    self.upperBound = 1.0
    self.compatibleQuadrature.append('CDF')
    self.preferredQuadrature  = 'CDF'
    self.preferredPolynomials = 'CDF'

  def _localSetState(self,pdict):
    """
      Set the pickling state (local)
      @ In, pdict, dict, the namespace state
      @ Out, None
    """
    self.p = pdict.pop('p')

  def getCrowDistDict(self):
    """
      Returns a dictionary of the keys and values that would be
      used to create the distribution for a Crow input file.
      @ In, None
      @ Out, retDict, dict, the dictionary of crow distributions
    """
    retDict = Distribution.getCrowDistDict(self)
    retDict['p'] = self.p
    return retDict

  def _readMoreXML(self,xmlNode):
    """
      Read the the xml node of the MultivariateNormal distribution
      @ In, xmlNode, xml.etree.ElementTree.Element, the contents of MultivariateNormal node.
      @ Out, None
    """
    BoostDistribution._readMoreXML(self, xmlNode)
    pFind = xmlNode.find('p')
    if pFind != None: self.p = float(pFind.text)
    else: self.raiseAnError(IOError,'p value needed for Bernoulli distribution')
    self.initializeDistribution()

  def getInitParams(self):
    """
      Function to get the initial values of the input parameters that belong to
      this class
      @ In, None
      @ Out, paramDict, dict, dictionary containing the parameter names as keys
        and each parameter's initial value as the dictionary values
    """
    paramDict = BoostDistribution.getInitParams(self)
    paramDict['p'] = self.p
    return paramDict

  def initializeDistribution(self):
    """
      Method to initialize the distribution
      @ In, None
      @ Out, None
    """
    if self.lowerBoundUsed == False and self.upperBoundUsed == False:
      self._distribution = distribution1D.BasicBernoulliDistribution(self.p)
    else:  self.raiseAnError(IOError,'Truncated Bernoulli not yet implemented')


class Categorical(Distribution):
  """
    Class for the categorical distribution also called " generalized Bernoulli distribution"
    Note: this distribution can have only numerical (float) outcome; in the future we might want to include also the possibility to give symbolic outcome
  """

  def __init__(self):
    """
      Function that initializes the categorical distribution
      @ In, None
      @ Out, none
    """
    Distribution.__init__(self)
<<<<<<< HEAD
    self.mapping = OrderedDict()
    self.values = set()
    self.type     = 'Categorical'
    self.disttype = 'Discrete'
=======
    self.mapping        = {}
    self.values         = set()
    self.type           = 'Categorical'
    self.dimensionality = 1
    self.disttype       = 'Discrete'
>>>>>>> 2b59f2b8

  def _readMoreXML(self,xmlNode):
    """
      Function that retrieves data to initialize the categorical distribution from the xmlNode
      @ In, None
      @ Out, None
    """
    Distribution._readMoreXML(self, xmlNode)

    for child in xmlNode:
      if child.tag == "state":
<<<<<<< HEAD
        if 'outcome' not in child.attrib.keys(): self.raiseAnError(IOError,'You must provide the outcome attribute!!!!!')
        try              : outcome = float(child.attrib['outcome'])
        except ValueError: outcome = child.attrib['outcome']
=======
        outcome = float(child.attrib['outcome'])
>>>>>>> 2b59f2b8
        self.mapping[outcome] = float(child.text)
        if float(outcome) in self.values:
          self.raiseAnError(IOError,'Categorical distribution has identical outcomes')
        else:
          self.values.add(float(outcome))
      else:
        self.raiseAnError(IOError,'Invalid xml node for Categorical distribution; only "state" is allowed')

    self.initializeDistribution()

  def getInitParams(self):
    """
      Function to get the initial values of the input parameters that belong to
      this class
      @ In, None
      @ Out, paramDict, dict, dictionary containing the parameter names as keys
        and each parameter's initial value as the dictionary values
    """
    paramDict = Distribution.getInitParams(self)
    paramDict['mapping'] = self.mapping
    paramDict['values'] = self.values
    return paramDict

  def initializeDistribution(self):
    """
      Function that initializes the distribution and checks that the sum of all state probabilities is equal to 1
      @ In, None
      @ Out, None
    """
    totPsum = 0.0
    for element in self.mapping:
      totPsum += self.mapping[element]
    if totPsum!=1.0: self.raiseAnError(IOError,'Categorical distribution cannot be initialized: sum of probabilities is not 1.0')

  def pdf(self,x):
    """
      Function that calculates the pdf value of x
      @ In, x, float/string, value to get the pdf at
      @ Out, pdfValue, float, requested pdf
    """
    if x in self.values: pdfValue =  self.mapping[x]
    else: self.raiseAnError(IOError,'Categorical distribution cannot calculate pdf for ' + str(x))
    return pdfValue

  def cdf(self,x):
    """
      Function to get the cdf value of x
      @ In, x, float/string, value to get the cdf at
      @ Out, cumulative, float, requested cdf
    """
    if type(self.mapping.keys()[0]).__name__ == 'float':
      sortedMapping = sorted(self.mapping.items(), key=operator.itemgetter(0))
    else:
      sortedMapping = self.mapping.items()
    if x in self.values:
      cumulative=0.0
      for element in sortedMapping:
        cumulative += element[1]
        if x == float(element[0]):
          return cumulative
    else: self.raiseAnError(IOError,'Categorical distribution cannot calculate cdf for ' + str(x))

  def ppf(self,x):
    """
      Function that calculates the inverse of the cdf given 0 =< x =< 1
      @ In, x, float, value to get the ppf at
      @ Out, element[0], float/string, requested inverse cdf
    """
    if type(self.mapping.keys()[0]).__name__ == 'float':
      sortedMapping = sorted(self.mapping.items(), key=operator.itemgetter(0))
    else:
      sortedMapping = self.mapping.items()
    cumulative=0.0
    for element in sortedMapping:
      cumulative += element[1]
      if cumulative >= x:
        return float(element[0])

  def rvs(self):
    """
      Return a random state of the categorical distribution
      @ In, None
      @ Out, rvsValue, float/string, the random state
    """
    rvsValue = self.ppf(random())
    return rvsValue

class Logistic(BoostDistribution):
  """
    Logistic univariate distribution
  """
  def __init__(self):
    """
      Constructor
      @ In, None
      @ Out, None
    """
    BoostDistribution.__init__(self)
    self.location  = 0.0
    self.scale = 1.0
    self.type = 'Logistic'
    self.disttype = 'Continuous'
    self.hasInfiniteBound = True
    self.compatibleQuadrature.append('CDF')
    self.preferredQuadrature  = 'CDF'
    self.preferredPolynomials = 'CDF'

  def _localSetState(self,pdict):
    """
      Set the pickling state (local)
      @ In, pdict, dict, the namespace state
      @ Out, None
    """
    self.location = pdict.pop('location')
    self.scale    = pdict.pop('scale'   )

  def getCrowDistDict(self):
    """
      Returns a dictionary of the keys and values that would be
      used to create the distribution for a Crow input file.
      @ In, None
      @ Out, retDict, dict, the dictionary of crow distributions
    """
    retDict = Distribution.getCrowDistDict(self)
    retDict['scale'] = self.scale
    retDict['location'] = self.location
    return retDict

  def _readMoreXML(self,xmlNode):
    """
      Read the the xml node of the MultivariateNormal distribution
      @ In, xmlNode, xml.etree.ElementTree.Element, the contents of MultivariateNormal node.
      @ Out, None
    """
    BoostDistribution._readMoreXML(self, xmlNode)
    locationFind = xmlNode.find('location')
    if locationFind != None: self.location = float(locationFind.text)
    else: self.raiseAnError(IOError,'location value needed for Logistic distribution')
    scaleFind = xmlNode.find('scale')
    if scaleFind != None: self.scale = float(scaleFind.text)
    else: self.raiseAnError(IOError,'scale value needed for Logistic distribution')
    self.initializeDistribution()

  def getInitParams(self):
    """
      Function to get the initial values of the input parameters that belong to
      this class
      @ In, None
      @ Out, paramDict, dict, dictionary containing the parameter names as keys
        and each parameter's initial value as the dictionary values
    """
    paramDict = BoostDistribution.getInitParams(self)
    paramDict['location'] = self.location
    paramDict['scale'   ] = self.scale
    return paramDict

  def initializeDistribution(self):
    """
      Method to initialize the distribution
      @ In, None
      @ Out, None
    """
    if self.lowerBoundUsed == False and self.upperBoundUsed == False:
      self._distribution = distribution1D.BasicLogisticDistribution(self.location,self.scale)
    else:
      if self.lowerBoundUsed == False: a = -sys.float_info.max
      else:a = self.lowerBound
      if self.upperBoundUsed == False: b = sys.float_info.max
      else:b = self.upperBound
      self._distribution = distribution1D.BasicLogisticDistribution(self.location,self.scale,a,b)


class Exponential(BoostDistribution):
  """
    Exponential univariate distribution
  """
  def __init__(self):
    """
      Constructor
      @ In, None
      @ Out, None
    """
    BoostDistribution.__init__(self)
    self.lambdaVar = 1.0
    self.low        = 0.0
    self.type = 'Exponential'
    self.disttype = 'Continuous'
    self.hasInfiniteBound = True
    self.compatibleQuadrature.append('CDF')
    self.preferredQuadrature  = 'CDF'
    self.preferredPolynomials = 'CDF'

  def _localSetState(self,pdict):
    """
      Set the pickling state (local)
      @ In, pdict, dict, the namespace state
      @ Out, None
    """
    self.lambdaVar = pdict.pop('lambda')
    self.low        = pdict.pop('low'   )

  def getCrowDistDict(self):
    """
      Returns a dictionary of the keys and values that would be
      used to create the distribution for a Crow input file.
      @ In, None
      @ Out, retDict, dict, the dictionary of crow distributions
    """
    retDict = Distribution.getCrowDistDict(self)
    retDict['lambda'] = self.lambdaVar
    retDict['low'] = self.low
    return retDict

  def _readMoreXML(self,xmlNode):
    """
      Read the the xml node of the MultivariateNormal distribution
      @ In, xmlNode, xml.etree.ElementTree.Element, the contents of MultivariateNormal node.
      @ Out, None
    """
    BoostDistribution._readMoreXML(self, xmlNode)
    lambdaFind = xmlNode.find('lambda')
    if lambdaFind != None: self.lambdaVar = float(lambdaFind.text)
    else: self.raiseAnError(IOError,'lambda value needed for Exponential distribution')
    low  = xmlNode.find('low')
    if low != None: self.low = float(low.text)
    else: self.low = 0.0
    # check if lower bound is set, otherwise default
    if not self.lowerBoundUsed:
      self.lowerBoundUsed = True
      self.lowerBound     = self.low
    self.initializeDistribution()

  def getInitParams(self):
    """
      Function to get the initial values of the input parameters that belong to
      this class
      @ In, None
      @ Out, paramDict, dict, dictionary containing the parameter names as keys
        and each parameter's initial value as the dictionary values
    """
    paramDict = BoostDistribution.getInitParams(self)
    paramDict['lambda'] = self.lambdaVar
    paramDict['low'   ] = self.low
    return paramDict

  def initializeDistribution(self):
    """
      Method to initialize the distribution
      @ In, None
      @ Out, None
    """
    if (self.lowerBoundUsed == False and self.upperBoundUsed == False):
      self._distribution = distribution1D.BasicExponentialDistribution(self.lambdaVar,self.low)
      self.lowerBound = 0.0
      self.upperBound = sys.float_info.max
    else:
      if self.lowerBoundUsed == False:
        a = self.low
        self.lowerBound = a
      else:a = self.lowerBound
      if self.upperBoundUsed == False:
        b = sys.float_info.max
        self.upperBound = b
      else:b = self.upperBound
      self._distribution = distribution1D.BasicExponentialDistribution(self.lambdaVar,a,b,self.low)

  def convertDistrPointsToStd(self,y):
    """
      Convert Distribution point to Std Point
      @ In, y, float, the point that needs to be converted
      @ Out, converted, float, the converted point
    """
    quad=self.quadratureSet()
    if quad.type=='Laguerre': converted = (y-self.low)*(self.lambdaVar)
    else: converted = Distribution.convertDistrPointsToStd(self,y)
    return converted

  def convertStdPointsToDistr(self,x):
    """
      Convert Std Point to Distribution point
      @ In, x, float, the point that needs to be converted
      @ Out, converted, float, the converted point
    """
    quad=self.quadratureSet()
    if quad.type=='Laguerre': converted = x/self.lambdaVar+self.low
    else: converted = Distribution.convertStdPointsToDistr(self,x)
    return converted

class LogNormal(BoostDistribution):
  """
    LogNormal univariate distribution
  """
  def __init__(self):
    """
      Constructor
      @ In, None
      @ Out, None
    """
    BoostDistribution.__init__(self)
    self.mean = 1.0
    self.sigma = 1.0
    self.low = 0.0
    self.type = 'LogNormal'
    self.disttype = 'Continuous'
    self.hasInfiniteBound = True
    self.compatibleQuadrature.append('CDF')
    self.preferredQuadrature  = 'CDF'
    self.preferredPolynomials = 'CDF'

  def _localSetState(self,pdict):
    """
      Set the pickling state (local)
      @ In, pdict, dict, the namespace state
      @ Out, None
    """
    self.mean  = pdict.pop('mean' )
    self.sigma = pdict.pop('sigma')

  def getCrowDistDict(self):
    """
      Returns a dictionary of the keys and values that would be
      used to create the distribution for a Crow input file.
      @ In, None
      @ Out, retDict, dict, the dictionary of crow distributions
    """
    retDict = Distribution.getCrowDistDict(self)
    retDict['mu'] = self.mean
    retDict['sigma'] = self.sigma
    retDict['low'] = self.low
    return retDict

  def _readMoreXML(self,xmlNode):
    """
      Read the the xml node of the MultivariateNormal distribution
      @ In, xmlNode, xml.etree.ElementTree.Element, the contents of MultivariateNormal node.
      @ Out, None
    """
    BoostDistribution._readMoreXML(self, xmlNode)
    meanFind = xmlNode.find('mean')
    if meanFind != None: self.mean = float(meanFind.text)
    else: self.raiseAnError(IOError,'mean value needed for LogNormal distribution')
    sigmaFind = xmlNode.find('sigma')
    if sigmaFind != None: self.sigma = float(sigmaFind.text)
    else: self.raiseAnError(IOError,'sigma value needed for LogNormal distribution')
    lowFind = xmlNode.find('low')
    if lowFind != None: self.low = float(lowFind.text)
    else: self.low = 0.0
    self.initializeDistribution()

  def getInitParams(self):
    """
      Function to get the initial values of the input parameters that belong to
      this class
      @ In, None
      @ Out, paramDict, dict, dictionary containing the parameter names as keys
        and each parameter's initial value as the dictionary values
    """
    paramDict = BoostDistribution.getInitParams(self)
    paramDict['mean' ] = self.mean
    paramDict['sigma'] = self.sigma
    paramDict['low'] = self.low
    return paramDict

  def initializeDistribution(self):
    """
      Method to initialize the distribution
      @ In, None
      @ Out, None
    """
    if self.lowerBoundUsed == False and self.upperBoundUsed == False:
      self._distribution = distribution1D.BasicLogNormalDistribution(self.mean,self.sigma,self.low)
      self.lowerBound = -sys.float_info.max
      self.upperBound =  sys.float_info.max
    else:
      if self.lowerBoundUsed == False:
        a = self.low #-sys.float_info.max
        self.lowerBound = a
      else:a = self.lowerBound
      if self.upperBoundUsed == False:
        b = sys.float_info.max
        self.upperBound = b
      else:b = self.upperBound
      self._distribution = distribution1D.BasicLogNormalDistribution(self.mean,self.sigma,self.low,a,b)


class Weibull(BoostDistribution):
  """
    Weibull univariate distribution
  """
  def __init__(self):
    """
      Constructor
      @ In, None
      @ Out, None
    """
    BoostDistribution.__init__(self)
    self.lambdaVar = 1.0
    self.k = 1.0
    self.type = 'Weibull'
    self.disttype = 'Continuous'
    self.low = 0.0
    self.hasInfiniteBound = True
    self.compatibleQuadrature.append('CDF')
    self.preferredQuadrature  = 'CDF'
    self.preferredPolynomials = 'CDF'

  def _localSetState(self,pdict):
    """
      Set the pickling state (local)
      @ In, pdict, dict, the namespace state
      @ Out, None
    """
    self.lambdaVar = pdict.pop('lambda')
    self.k          = pdict.pop('k'     )

  def getCrowDistDict(self):
    """
      Returns a dictionary of the keys and values that would be
      used to create the distribution for a Crow input file.
      @ In, None
      @ Out, retDict, dict, the dictionary of crow distributions
    """
    retDict = Distribution.getCrowDistDict(self)
    retDict['lambda'] = self.lambdaVar
    retDict['k'] = self.k
    retDict['low'] = self.low
    return retDict

  def _readMoreXML(self,xmlNode):
    """
      Read the the xml node of the MultivariateNormal distribution
      @ In, xmlNode, xml.etree.ElementTree.Element, the contents of MultivariateNormal node.
      @ Out, None
    """
    BoostDistribution._readMoreXML(self, xmlNode)
    lambdaFind = xmlNode.find('lambda')
    if lambdaFind != None: self.lambdaVar = float(lambdaFind.text)
    else: self.raiseAnError(IOError,'lambda (scale) value needed for Weibull distribution')
    kFind = xmlNode.find('k')
    if kFind != None: self.k = float(kFind.text)
    else: self.raiseAnError(IOError,'k (shape) value needed for Weibull distribution')
    lowFind = xmlNode.find('low')
    if lowFind != None: self.low = float(lowFind.text)
    else: self.low = 0.0
    # check if lower  bound is set, otherwise default
    #if not self.lowerBoundUsed:
    #  self.lowerBoundUsed = True
    #  # lower bound = 0 since no location parameter available
    #  self.lowerBound     = 0.0
    self.initializeDistribution()

  def getInitParams(self):
    """
      Function to get the initial values of the input parameters that belong to
      this class
      @ In, None
      @ Out, paramDict, dict, dictionary containing the parameter names as keys
        and each parameter's initial value as the dictionary values
    """
    paramDict = BoostDistribution.getInitParams(self)
    paramDict['lambda'] = self.lambdaVar
    paramDict['k'     ] = self.k
    paramDict['low'   ] = self.low
    return paramDict

  def initializeDistribution(self):
    """
      Method to initialize the distribution
      @ In, None
      @ Out, None
    """
    if (self.lowerBoundUsed == False and self.upperBoundUsed == False): # or self.lowerBound == 0.0:
      self._distribution = distribution1D.BasicWeibullDistribution(self.k,self.lambdaVar,self.low)
    else:
      if self.lowerBoundUsed == False:
        a = self.low
        self.lowerBound = a
      else:a = self.lowerBound
      if self.upperBoundUsed == False:
        b = sys.float_info.max
        self.upperBound = b
      else:b = self.upperBound
      self._distribution = distribution1D.BasicWeibullDistribution(self.k,self.lambdaVar,a,b,self.low)


class Custom1D(Distribution):
  """
    Custom1D univariate distribution which is initialized by a dataObject compatible .csv file
  """
  def __init__(self):
    """
      Constructor
      @ In, None
      @ Out, None
    """
    Distribution.__init__(self)
    self.dataFilename    = None
    self.functionType    = None
    self.type            = 'Custom1D'
    self.functionID      = None
    self.variableID      = None
    self.dimensionality  = 1
    self.disttype        = 'Continuous'

  def _readMoreXML(self,xmlNode):
    """
      Read the the xml node of the Custom1D distribution
      @ In, xmlNode, xml.etree.ElementTree.Element, the contents of Custom1D node.
      @ Out, None
    """
    Distribution._readMoreXML(self, xmlNode)
    workingDir = xmlNode.find('workingDir')
    if workingDir != None:
      self.workingDir = workingDir.text

    self.functionType = xmlNode.find('functionType').text.lower()
    if self.functionType == None:
      self.raiseAnError(IOError,' functionType parameter is needed for custom1Ddistribution distribution')
    if not self.functionType in ['cdf','pdf']:
      self.raiseAnError(IOError,' wrong functionType parameter specified for custom1Ddistribution distribution (pdf or cdf)')

    dataFilename = xmlNode.find('dataFilename')
    if dataFilename != None:
      self.dataFilename = os.path.join(self.workingDir,dataFilename.text)
    else:
      self.raiseAnError(IOError,'<dataFilename> parameter needed for custom1Ddistribution distribution')

    self.functionID = xmlNode.find('functionID').text
    if self.functionID == None:
      self.raiseAnError(IOError,' functionID parameter is needed for custom1Ddistribution distribution')

    self.variableID = xmlNode.find('variableID').text
    if self.variableID == None:
      self.raiseAnError(IOError,' variableID parameter is needed for custom1Ddistribution distribution')

    self.initializeDistribution()


  def initializeDistribution(self):
    """
      Method to initialize the distribution
      @ In, None
      @ Out, None
    """

    f = open(self.dataFilename, 'rb')
    reader = csv.reader(f)
    headers = reader.next()
    indexFunctionID = headers.index(self.functionID)
    indexVariableID = headers.index(self.variableID)
    f.close()
    rawData = np.genfromtxt(self.dataFilename, delimiter="," , skip_header=1, usecols=(indexVariableID,indexFunctionID))

    self.data = rawData[rawData[:,0].argsort()]

    if self.functionType == 'cdf':
      self.cdfFunc = UnivariateSpline(self.data[:,0], self.data[:,1], k=4, s=0)
      self.pdfFunc = self.cdfFunc.derivative()
      self.invCDF  = UnivariateSpline(self.data[:,1], self.data[:,0], k=4, s=0)
    else:  # self.functionType == 'pdf'
      self.pdfFunc = UnivariateSpline(self.data[:,0], self.data[:,1], k=4, s=0)
      cdfValues = np.zeros(self.data[:,0].size)
      for i in range(self.data[:,0].size):
        cdfValues[i] = self.pdfFunc.integral(self.data[0][0],self.data[i,0])
      self.invCDF = UnivariateSpline(cdfValues, self.data[:,0] , k=4, s=0)

    # Note that self.invCDF is creating a new spline where I switch its term.
    # Instead of doing spline(x,f(x)) I am creating its inverse spline(f(x),x)
    # This can be done if f(x) is monothonic increasing with x (which is true for cdf)
  def pdf(self,x):
    """
      Function that calculates the pdf value of x
      @ In, x, scalar , coordinates to get the pdf at
      @ Out, pdfValue, scalar, requested pdf
    """
    pdfValue = self.pdfFunc(x)
    return pdfValue

  def cdf(self,x):
    """
      Function that calculates the cdf value of x
      @ In, x, scalar , coordinates to get the cdf at
      @ Out, pdfValue, scalar, requested pdf
    """
    if self.functionType == 'cdf':
      cdfValue = self.cdfFunc(x)
    else:
      cdfValue = self.pdfFunc.integral(self.data[0][0],x)
    return cdfValue

  def ppf(self,x):
    """
      Return the ppf of given coordinate
      @ In, x, float, the x coordinates
      @ Out, ppfValue, float, ppf values
    """
    ppfValue = self.invCDF(x)
    return ppfValue

  def rvs(self):
    """
      Return a random state of the custom1D distribution
      @ In, None
      @ Out, rvsValue, float/string, the random state
    """
    rvsValue = self.ppf(random())
    return rvsValue


class NDimensionalDistributions(Distribution):
  """
    General base class for NDimensional distributions
  """
  def __init__(self):
    """
      Constructor
      @ In, None
      @ Out, None
    """
    Distribution.__init__(self)
    self.dataFilename = None
    self.functionType = None
    self.type = 'NDimensionalDistributions'
    self.dimensionality  = None

    self.RNGInitDisc = 5
    self.RNGtolerance = 0.2

  def _readMoreXML(self,xmlNode):
    """
      Read the the xml node of the MultivariateNormal distribution
      @ In, xmlNode, xml.etree.ElementTree.Element, the contents of MultivariateNormal node.
      @ Out, None
    """
    Distribution._readMoreXML(self, xmlNode)
    workingDir = xmlNode.find('workingDir')
    if workingDir != None: self.workingDir = workingDir.text

  def getInitParams(self):
    """
      Function to get the initial values of the input parameters that belong to
      this class
      @ In, None
      @ Out, paramDict, dict, dictionary containing the parameter names as keys
        and each parameter's initial value as the dictionary values
    """
    paramDict = Distribution.getInitParams(self)
    paramDict['functionType'] = self.functionType
    paramDict['dataFilename'] = self.dataFilename
    return paramDict

  #######
  def updateRNGParam(self, dictParam):
    """
      Updated parameters of RNG
      @ In, dictParam, dict, dictionary of initialization parameters
      @ Out, None
    """
    for key in dictParam:
      if key == 'tolerance':
        self.RNGtolerance = dictParam['tolerance']
      elif key == 'initialGridDisc':
        self.RNGInitDisc  = dictParam['initialGridDisc']
    self._distribution.updateRNGparameter(self.RNGtolerance,self.RNGInitDisc)
  ######

  def getDimensionality(self):
    """
      Function return the dimensionality of the distribution
      @ In, None
      @ Out, dimensionality, int, the dimensionality of the distribution
    """
    dimensionality = self._distribution.returnDimensionality()
    return dimensionality

  def returnLowerBound(self, dimension):
    """
      Function that return the lower bound of the distribution for a particular dimension
      @ In, dimension, int, dimension considered
      @ Out, value, float, lower bound of the distribution
    """
    value = self._distribution.returnLowerBound(dimension)
    return value

  def returnUpperBound(self, dimension):
    """
      Function that return the upper bound of the distribution for a particular dimension
      @ In, dimension, int, dimension considered
      @ Out, value, float, upper bound of the distribution
    """
    value = self._distribution.returnUpperBound(dimension)
    return value



class NDInverseWeight(NDimensionalDistributions):
  """
    NDInverseWeight multi-variate distribution (inverse weight interpolation)
  """
  def __init__(self):
    """
      Constructor
      @ In, None
      @ Out, None
    """
    NDimensionalDistributions.__init__(self)
    self.p  = None
    self.type = 'NDInverseWeight'

  def _readMoreXML(self,xmlNode):
    """
      Read the the xml node of the MultivariateNormal distribution
      @ In, xmlNode, xml.etree.ElementTree.Element, the contents of MultivariateNormal node.
      @ Out, None
    """
    NDimensionalDistributions._readMoreXML(self, xmlNode)
    pFind = xmlNode.find('p')
    if pFind != None: self.p = float(pFind.text)
    else: self.raiseAnError(IOError,'Minkowski distance parameter <p> not found in NDInverseWeight distribution')

    dataFilename = xmlNode.find('dataFilename')
    if dataFilename != None: self.dataFilename = os.path.join(self.workingDir,dataFilename.text)
    else: self.raiseAnError(IOError,'<dataFilename> parameter needed for MultiDimensional Distributions!!!!')

    functionType = dataFilename.attrib['type']
    if functionType != None: self.functionType = functionType
    else: self.raiseAnError(IOError,'<functionType> parameter needed for MultiDimensional Distributions!!!!')

    self.initializeDistribution()

  def getInitParams(self):
    """
      Function to get the initial values of the input parameters that belong to
      this class
      @ In, None
      @ Out, paramDict, dict, dictionary containing the parameter names as keys
        and each parameter's initial value as the dictionary values
    """
    paramDict = NDimensionalDistributions.getInitParams(self)
    paramDict['p'] = self.p
    return paramDict

  def initializeDistribution(self):
    """
      Method to initialize the distribution
      @ In, None
      @ Out, None
    """
    if self.functionType == 'CDF':
      self._distribution = distribution1D.BasicMultiDimensionalInverseWeight(str(self.dataFilename), self.p,True)
    else:
      self._distribution = distribution1D.BasicMultiDimensionalInverseWeight(str(self.dataFilename), self.p,False)

  def cdf(self,x):
    """
      calculate the cdf value for given coordinate x
      @ In, x, list, list of variable coordinate
      @ Out, cdfValue, float, cdf value
    """
    coordinate = distribution1D.vectord_cxx(len(x))
    for i in range(len(x)): coordinate[i] = x[i]
    cdfValue = self._distribution.cdf(coordinate)
    return cdfValue

  def ppf(self,x):
    """
      Return the ppf of given coordinate
      @ In, x, np.array, the x coordinates
      @ Out, ppfValue, np.array, ppf values
    """
    ppfValue = self._distribution.inverseCdf(x,random())
    return ppfValue

  def pdf(self,x):
    """
      Function that calculates the pdf value of x
      @ In, x, np.array , coordinates to get the pdf at
      @ Out, pdfValue, np.array, requested pdf
    """
    coordinate = distribution1D.vectord_cxx(len(x))
    for i in range(len(x)): coordinate[i] = x[i]
    pdfValue = self._distribution.pdf(coordinate)
    return pdfValue

  def cellIntegral(self,x,dx):
    """
      Compute the integral of N-D cell in this distribution
      @ In, x, np.array, x coordinates
      @ In, dx, np.array, discretization passes
      @ Out, integralReturn, float, the integral
    """
    coordinate = distribution1D.vectord_cxx(len(x))
    dxs        = distribution1D.vectord_cxx(len(x))
    for i in range(len(x)):
      coordinate[i] = x[i]
      dxs[i]=dx[i]
    integralReturn = self._distribution.cellIntegral(coordinate,dxs)
    return integralReturn

  def inverseMarginalDistribution(self, x, variable):
    """
      Compute the inverse of the Margina distribution
      @ In, x, float, the coordinate for at which the inverse marginal distribution needs to be computed
      @ In, variable, string, the variable id
      @ Out, inverseMarginal, float, the marginal cdf value at coordinate x
    """
    if (x>0.0) and (x<1.0):
      inverseMarginal = self._distribution.inverseMarginal(x, variable)
    else:
      self.raiseAnError(ValueError,'NDInverseWeight: inverseMarginalDistribution(x) with x outside [0.0,1.0]')
    return inverseMarginal

  def untruncatedCdfComplement(self, x):
    """
      Function to get the untruncated  cdf complement at a provided coordinate
      @ In, x, float, value to get the untruncated  cdf complement  at
      @ Out, float, requested untruncated  cdf complement
    """
    self.raiseAnError(NotImplementedError,'untruncatedCdfComplement not yet implemented for ' + self.type)

  def untruncatedHazard(self, x):
    """
      Function to get the untruncated  Hazard  at a provided coordinate
      @ In, x, float, value to get the untruncated  Hazard   at
      @ Out, float, requested untruncated  Hazard
    """
    self.raiseAnError(NotImplementedError,'untruncatedHazard not yet implemented for ' + self.type)

  def untruncatedMean(self):
    """
      Function to get the untruncated  Mean
      @ In, None
      @ Out, float, requested Mean
    """
    self.raiseAnError(NotImplementedError,'untruncatedMean not yet implemented for ' + self.type)

  def untruncatedMedian(self):
    """
      Function to get the untruncated  Median
      @ In, None
      @ Out, float, requested Median
    """
    self.raiseAnError(NotImplementedError,'untruncatedMedian not yet implemented for ' + self.type)

  def untruncatedMode(self):
    """
      Function to get the untruncated  Mode
      @ In, None
      @ Out, untrMode, float, requested Mode
    """
    self.raiseAnError(NotImplementedError,'untruncatedMode not yet implemented for ' + self.type)

  def rvs(self,*args):
    """
      Return the random coordinate
      @ In, args, dict, arguments (for future usage)
      @ Out, rvsValue, np.array, the random coordinate
    """
    rvsValue = self._distribution.inverseCdf(random(),random())
    return rvsValue

class NDCartesianSpline(NDimensionalDistributions):
  """
    NDCartesianSpline multi-variate distribution (cubic spline interpolation)
  """
  def __init__(self):
    """
      Constructor
      @ In, None
      @ Out, None
    """
    NDimensionalDistributions.__init__(self)
    self.type = 'NDCartesianSpline'

  def _readMoreXML(self,xmlNode):
    """
      Read the the xml node of the MultivariateNormal distribution
      @ In, xmlNode, xml.etree.ElementTree.Element, the contents of MultivariateNormal node.
      @ Out, None
    """
    NDimensionalDistributions._readMoreXML(self, xmlNode)
    dataFilename = xmlNode.find('dataFilename')
    if dataFilename != None: self.dataFilename = os.path.join(self.workingDir,dataFilename.text)
    else: self.raiseAnError(IOError,'<dataFilename> parameter needed for MultiDimensional Distributions!!!!')

    functionType = dataFilename.attrib['type']
    if functionType != None: self.functionType = functionType
    else: self.raiseAnError(IOError,'<functionType> parameter needed for MultiDimensional Distributions!!!!')

    self.initializeDistribution()

  def getInitParams(self):
    """
      Function to get the initial values of the input parameters that belong to
      this class
      @ In, None
      @ Out, paramDict, dict, dictionary containing the parameter names as keys
        and each parameter's initial value as the dictionary values
    """
    paramDict = NDimensionalDistributions.getInitParams(self)
    return paramDict

  def initializeDistribution(self):
    """
      Method to initialize the distribution
      @ In, None
      @ Out, None
    """
    self.raiseAMessage('initialize Distribution')
    if self.functionType == 'CDF':
      self._distribution = distribution1D.BasicMultiDimensionalCartesianSpline(str(self.dataFilename),True)
    else:
      self._distribution = distribution1D.BasicMultiDimensionalCartesianSpline(str(self.dataFilename),False)

  def cdf(self,x):
    """
      calculate the cdf value for given coordinate x
      @ In, x, list, list of variable coordinate
      @ Out, cdfValue, float, cdf value
    """
    coordinate = distribution1D.vectord_cxx(len(x))
    for i in range(len(x)): coordinate[i] = x[i]
    cdfValue = self._distribution.cdf(coordinate)
    return cdfValue

  def ppf(self,x):
    """
      Return the ppf of given coordinate
      @ In, x, np.array, the x coordinates
      @ Out, ppfValue, np.array, ppf values
    """
    ppfValue = self._distribution.inverseCdf(x,random())
    return ppfValue

  def pdf(self,x):
    """
      Function that calculates the pdf value of x
      @ In, x, np.array , coordinates to get the pdf at
      @ Out, pdfValue, np.array, requested pdf
    """
    coordinate = distribution1D.vectord_cxx(len(x))
    for i in range(len(x)): coordinate[i] = x[i]
    pdfValue = self._distribution.pdf(coordinate)
    return pdfValue

  def cellIntegral(self,x,dx):
    """
      Compute the integral of N-D cell in this distribution
      @ In, x, np.array, x coordinates
      @ In, dx, np.array, discretization passes
      @ Out, integralReturn, float, the integral
    """
    coordinate = distribution1D.vectord_cxx(len(x))
    dxs        = distribution1D.vectord_cxx(len(x))
    for i in range(len(x)):
      coordinate[i] = x[i]
      dxs[i]=dx[i]
    integralReturn = self._distribution.cellIntegral(coordinate,dxs)
    return integralReturn

  def inverseMarginalDistribution(self, x, variable):
    """
      Compute the inverse of the Margina distribution
      @ In, x, float, the coordinate for at which the inverse marginal distribution needs to be computed
      @ In, variable, string, the variable id
      @ Out, inverseMarginal, float, the marginal cdf value at coordinate x
    """
    if (x>=0.0) and (x<=1.0):
      inverseMarginal = self._distribution.inverseMarginal(x, variable)
    else:
      self.raiseAnError(ValueError,'NDCartesianSpline: inverseMarginalDistribution(x) with x ' +str(x)+' outside [0.0,1.0]')
    return inverseMarginal

  def untruncatedCdfComplement(self, x):
    """
      Function to get the untruncated  cdf complement at a provided coordinate
      @ In, x, float, value to get the untruncated  cdf complement  at
      @ Out, float, requested untruncated  cdf complement
    """
    self.raiseAnError(NotImplementedError,'untruncatedCdfComplement not yet implemented for ' + self.type)

  def untruncatedHazard(self, x):
    """
      Function to get the untruncated  Hazard  at a provided coordinate
      @ In, x, float, value to get the untruncated  Hazard   at
      @ Out, float, requested untruncated  Hazard
    """
    self.raiseAnError(NotImplementedError,'untruncatedHazard not yet implemented for ' + self.type)

  def untruncatedMean(self):
    """
      Function to get the untruncated  Mean
      @ In, None
      @ Out, float, requested Mean
    """
    self.raiseAnError(NotImplementedError,'untruncatedMean not yet implemented for ' + self.type)

  def untruncatedMedian(self):
    """
      Function to get the untruncated  Median
      @ In, None
      @ Out, float, requested Median
    """
    self.raiseAnError(NotImplementedError,'untruncatedMedian not yet implemented for ' + self.type)

  def untruncatedMode(self):
    """
      Function to get the untruncated  Mode
      @ In, None
      @ Out, untrMode, float, requested Mode
    """
    self.raiseAnError(NotImplementedError,'untruncatedMode not yet implemented for ' + self.type)

  def rvs(self,*args):
    """
      Return the random coordinate
      @ In, args, dict, arguments (for future usage)
      @ Out, rvsValue, np.array, the random coordinate
    """
    rvsValue = self._distribution.inverseCdf(random(),random())
    return rvsValue

class MultivariateNormal(NDimensionalDistributions):
  """
    MultivariateNormal multi-variate distribution (analytic)
  """
  def __init__(self):
    """
      Constructor
      @ In, None
      @ Out, None
    """
    NDimensionalDistributions.__init__(self)
    self.type = 'MultivariateNormal'
    self.mu  = None
    self.covariance = None
    self.covarianceType = 'abs'  # abs: absolute covariance, rel: relative covariance matrix
    self.method = 'pca'          # pca: using pca method to compute the pdf, and inverseCdf, another option is 'spline', i.e. using
                                 # cartesian spline method to compute the pdf, cdf, inverseCdf, ...
    self.transformMatrix = None  # np.array stores the transform matrix
    self.dimension = None        # the dimension of given problem
    self.rank = None             # the effective rank for the PCA analysis
    self.transformation = False       # flag for input reduction analysis

  def _readMoreXML(self,xmlNode):
    """
      Read the the xml node of the MultivariateNormal distribution
      @ In, xmlNode, xml.etree.ElementTree.Element, the contents of MultivariateNormal node.
      @ Out, None
    """
    #NDimensionalDistributions._readMoreXML(self, xmlNode)
    if xmlNode.attrib['method'] == 'pca':
      self.method = 'pca'
    elif xmlNode.attrib['method'] == 'spline':
      self.method = 'spline'
    else: self.raiseAnError(IOError,'The method attribute for the MultivariateNormal Distribution is not correct, choose "pca" or "spline"')
    for child in xmlNode:
      if child.tag == 'mu':
        mu = [float(value) for value in child.text.split()]
        self.dimension = len(mu)
      elif child.tag == 'covariance':
        covariance = [float(value) for value in child.text.split()]
        if 'type' in child.attrib.keys(): self.covarianceType = child.attrib['type']
      elif child.tag == 'transformation':
        self.transformation = True
        for childChild in child:
          if childChild.tag == 'rank':
            self.rank = int(childChild.text)

    if self.rank == None: self.rank = self.dimension
    self.mu = mu
    self.covariance = covariance
    #check square covariance
    rt = np.sqrt(len(self.covariance))
    covDim = int(rt)
    if covDim != rt:
      self.raiseAnError(IOError,'Covariance matrix is not square!  Contains %i entries.' %len(self.covariance))
    #sanity check on dimensionality
    if covDim != len(self.mu):
      self.raiseAnError(IOError,'Invalid dimensions! Covariance has %i entries (%i x %i), but mu has %i entries!' %(len(self.covariance),covDim,covDim,len(self.mu)))
    self.initializeDistribution()

  def getInitParams(self):
    """
      Function to get the initial values of the input parameters that belong to
      this class
      @ In, None
      @ Out, paramDict, dict, dictionary containing the parameter names as keys
        and each parameter's initial value as the dictionary values
    """
    paramDict = NDimensionalDistributions.getInitParams(self)
    return paramDict

  def initializeDistribution(self):
    """
      Method to initialize the distribution
      @ In, None
      @ Out, None
    """
    self.raiseAMessage('initialize distribution')
    mu = distribution1D.vectord_cxx(len(self.mu))
    for i in range(len(self.mu)):
      mu[i] = self.mu[i]
    covariance = distribution1D.vectord_cxx(len(self.covariance))
    for i in range(len(self.covariance)):
      covariance[i] = self.covariance[i]
    if self.method == 'spline':
      if self.covarianceType != 'abs': self.raiseAnError(IOError,'covariance with type ' + self.covariance + ' is not implemented for ' + self.method + ' method')
      self._distribution = distribution1D.BasicMultivariateNormal(covariance, mu)
    elif self.method == 'pca':
      self._distribution = distribution1D.BasicMultivariateNormal(covariance, mu, str(self.covarianceType), self.rank)

  def cdf(self,x):
    """
      calculate the cdf value for given coordinate x
      @ In, x, List, list of variable coordinate
      @ Out, cdfValue, float, cdf value
    """
    if self.method == 'spline':
      coordinate = distribution1D.vectord_cxx(len(x))
      for i in range(len(x)): coordinate[i] = x[i]
      cdfValue = self._distribution.cdf(coordinate)
    else:
      self.raiseAnError(NotImplementedError,'cdf not yet implemented for ' + self.method + ' method')
    return cdfValue

  def transformationMatrix(self,index=None):
    """
      Return the transformation matrix from Crow
      @ In, None
      @ In, index, list, optional, input coordinate index, list values for the index of the latent variables
      @ Out, L, np.array, the transformation matrix
    """
    if self.method == 'pca':
      if index is not None:
        coordinateIndex = distribution1D.vectori_cxx(len(index))
        for i in range(len(index)):
          coordinateIndex[i] = index[i]
          matrixDim = self._distribution.getTransformationMatrixDimensions(coordinateIndex)
          transformation = self._distribution.getTransformationMatrix(coordinateIndex)
      else:
        matrixDim = self._distribution.getTransformationMatrixDimensions()
        transformation = self._distribution.getTransformationMatrix()
      row = matrixDim[0]
      column = matrixDim[1]
      # convert 1D vector to 2D array
      L = np.atleast_1d(transformation).reshape(row,column)
    else:
      self.raiseAnError(NotImplementedError,' transformationMatrix is not yet implemented for ' + self.method + ' method')
    return L

  def inverseTransformationMatrix(self,index=None):
    """
      Return the inverse transformation matrix from Crow
      @ In, None
      @ In, index, list, optional, input coordinate index, list values for the index of the original variables
      @ Out, L, np.array, the inverse transformation matrix
    """
    if self.method == 'pca':
      if index is not None:
        coordinateIndex = distribution1D.vectori_cxx(len(index))
        for i in range(len(index)):
          coordinateIndex[i] = index[i]
          matrixDim = self._distribution.getInverseTransformationMatrixDimensions(coordinateIndex)
          inverseTransformation = self._distribution.getInverseTransformationMatrix(coordinateIndex)
      else:
        matrixDim = self._distribution.getInverseTransformationMatrixDimensions()
        inverseTransformation = self._distribution.getInverseTransformationMatrix()
      row = matrixDim[0]
      column = matrixDim[1]
      # convert 1D vector to 2D array
      L = np.atleast_1d(inverseTransformation).reshape(row,column)
    else:
      self.raiseAnError(NotImplementedError,' inverse transformationMatrix is not yet implemented for ' + self.method + ' method')
    return L

  def returnSingularValues(self,index=None):
    """
      Return the singular values from Crow
      @ In, None
      @ In, index, list, optional, input coordinate index, list values for the index of the input variables
      @ Out, singularValues, np.array, the singular values vector
    """
    if self.method == 'pca':
      if index is not None:
        coordinateIndex = distribution1D.vectori_cxx(len(index))
        for i in range(len(index)):
          coordinateIndex[i] = index[i]
        singularValues = self._distribution.getSingularValues(coordinateIndex)
      else:
        singularValues = self._distribution.getSingularValues()
      singularValues = np.atleast_1d(singularValues).tolist()
    else:
      self.raiseAnError(NotImplementedError,' returnSingularValues is not available for ' + self.method + ' method')
    return singularValues

  def pcaInverseTransform(self,x,index=None):
    """
      Transform latent parameters back to models' parameters
      @ In, x, list, input coordinate, list values for the latent variables
      @ In, index, list, optional, input coordinate index, list values for the index of the latent variables
      @ Out, values, list, return the values of manifest variables with type of list
    """
    if self.method == 'pca':
      if len(x) > self.rank: self.raiseAnError(IOError,'The dimension of the latent variables defined in <Samples> is large than the rank defined in <Distributions>')
      coordinate = distribution1D.vectord_cxx(len(x))
      for i in range(len(x)):
        coordinate[i] = x[i]
      if index is not None:
        coordinateIndex = distribution1D.vectori_cxx(len(index))
        for i in range(len(index)):
          coordinateIndex[i] = index[i]
        originalCoordinate = self._distribution.coordinateInverseTransformed(coordinate,coordinateIndex)
      else:
        originalCoordinate = self._distribution.coordinateInverseTransformed(coordinate)
      values = np.atleast_1d(originalCoordinate).tolist()
    else:
      self.raiseAnError(NotImplementedError,'ppfTransformedSpace not yet implemented for ' + self.method + ' method')
    return values

  def coordinateInTransformedSpace(self):
    """
      Return the coordinate in the transformed space
      @ In, None
      @ Out, coordinateInTransformedSpace, np.array, coordinates
    """
    if self.method == 'pca':
      coordinateInTransformedSpace = self._distribution.coordinateInTransformedSpace(self.rank)
    else:
      self.raiseAnError(NotImplementedError,'ppfTransformedSpace not yet implemented for ' + self.method + ' method')
    return coordinateInTransformedSpace

  def ppf(self,x):
    """
      Return the ppf of given coordinate
      @ In, x, np.array, the x coordinates
      @ Out, ppfValue, np.array, ppf values
    """
    if self.method == 'spline':
      ppfValue = self._distribution.inverseCdf(x,random())
    else:
      self.raiseAnError(NotImplementedError,'ppf is not yet implemented for ' + self.method + ' method')
    return ppfValue

  def pdf(self,x):
    """
      Return the pdf of given coordinate
      @ In, x, np.array, the x coordinates
      @ Out, pdfValue, np.array, pdf values
    """
    if self.transformation:
      pdfValue = self.pdfInTransformedSpace(x)
    else:
      coordinate = distribution1D.vectord_cxx(len(x))
      for i in range(len(x)):
        coordinate[i] = x[i]
      pdfValue = self._distribution.pdf(coordinate)
    return pdfValue

  def pdfInTransformedSpace(self,x):
    """
      Return the pdf of given coordinate in the transformed space
      @ In, x, np.array, the x coordinates
      @ Out, pdfInTransformedSpace, np.array, pdf values in the transformed space
    """
    if self.method == 'pca':
      coordinate = distribution1D.vectord_cxx(len(x))
      for i in range(len(x)):
        coordinate[i] = x[i]
      pdfInTransformedSpace = self._distribution.pdfInTransformedSpace(coordinate)
    else:
      self.raiseAnError(NotImplementedError,'ppfTransformedSpace not yet implemented for ' + self.method + ' method')
    return pdfInTransformedSpace

  def cellIntegral(self,x,dx):
    """
      Compute the integral of N-D cell in this distribution
      @ In, x, np.array, x coordinates
      @ In, dx, np.array, discretization passes
      @ Out, integralReturn, float, the integral
    """
    coordinate = distribution1D.vectord_cxx(len(x))
    dxs        = distribution1D.vectord_cxx(len(x))
    for i in range(len(x)):
      coordinate[i] = x[i]
      dxs[i]=dx[i]
    if self.method == 'pca':
      if self.transformation: self.raiseAWarning("The ProbabilityWeighted is computed on the reduced transformed space")
      else: self.raiseAWarning("The ProbabilityWeighted is computed on the full transformed space")
      integralReturn = self._distribution.cellProbabilityWeight(coordinate,dxs)
    elif self.method == 'spline':
      integralReturn = self._distribution.cellIntegral(coordinate,dxs)
    else:
      self.raiseAnError(NotImplementedError,'cellIntegral not yet implemented for ' + self.method + ' method')
    return integralReturn

  def marginalCdf(self, x):
    """
      Calculate the marginal distribution for given coordinate x
      @ In, x, float, the coordinate for given marginal distribution
      @ Out, marginalCdfForPCA, float, the marginal cdf value at coordinate x
    """
    if self.method == 'pca':
      marginalCdfForPCA = self._distribution.marginalCdfForPCA(x)
    else:
      self.raiseAnError(NotImplementedError,'marginalCdf  not yet implemented for ' + self.method + ' method')
    return marginalCdfForPCA

  def inverseMarginalDistribution(self, x, variable):
    """
      Compute the inverse of the Margina distribution
      @ In, x, float, the coordinate for at which the inverse marginal distribution needs to be computed
      @ In, variable, string, the variable id
      @ Out, inverseMarginal, float, the marginal cdf value at coordinate x
    """
    if (x > 0.0) and (x < 1.0):
      if self.method == 'pca':
        inverseMarginal = self._distribution.inverseMarginalForPCA(x)
      elif self.method == 'spline':
        inverseMarginal=  self._distribution.inverseMarginal(x, variable)
    else:
      self.raiseAnError(ValueError,'NDInverseWeight: inverseMarginalDistribution(x) with x ' +str(x)+' outside [0.0,1.0]')
    return inverseMarginal

  def untruncatedCdfComplement(self, x):
    """
      Function to get the untruncated  cdf complement at a provided coordinate
      @ In, x, float, value to get the untruncated  cdf complement  at
      @ Out, float, requested untruncated  cdf complement
    """
    self.raiseAnError(NotImplementedError,'untruncatedCdfComplement not yet implemented for ' + self.type)

  def untruncatedHazard(self, x):
    """
      Function to get the untruncated  Hazard  at a provided coordinate
      @ In, x, float, value to get the untruncated  Hazard   at
      @ Out, float, requested untruncated  Hazard
    """
    self.raiseAnError(NotImplementedError,'untruncatedHazard not yet implemented for ' + self.type)

  def untruncatedMean(self, x):
    """
      Function to get the untruncated  Mean
      @ In, x, float, the value
      @ Out, float, requested Mean
    """
    self.raiseAnError(NotImplementedError,'untruncatedMean not yet implemented for ' + self.type)

  def untruncatedMedian(self, x):
    """
      Function to get the untruncated  Median
      @ In, x, float, the value
      @ Out, float, requested Median
    """
    self.raiseAnError(NotImplementedError,'untruncatedMedian not yet implemented for ' + self.type)

  def untruncatedMode(self, x):
    """
      Function to get the untruncated  Mode
      @ In, x, float, the value
      @ Out, untrMode, float, requested Mode
    """
    self.raiseAnError(NotImplementedError,'untruncatedMode not yet implemented for ' + self.type)

  def rvs(self,*args):
    """
      Return the random coordinate
      @ In, args, dict, arguments (for future usage)
      @ Out, rvsValue, np.array, the random coordinate
    """
    if self.method == 'spline':
      rvsValue = self._distribution.inverseCdf(random(),random())
    # if no transformation, then return the coordinate for the original input parameters
    # if there is a transformation, then return the coordinate in the reduced space
    elif self.method == 'pca':
      if self.transformation:
        rvsValue = self._distribution.coordinateInTransformedSpace(self.rank)
      else:
        coordinate = self._distribution.coordinateInTransformedSpace(self.rank)
        rvsValue = self._distribution.coordinateInverseTransformed(coordinate)
    else:
      self.raiseAnError(NotImplementedError,'rvs is not yet implemented for ' + self.method + ' method')
    return rvsValue

__base                                = 'Distribution'
__interFaceDict                       = {}
__interFaceDict['Uniform'           ] = Uniform
__interFaceDict['Normal'            ] = Normal
__interFaceDict['Gamma'             ] = Gamma
__interFaceDict['Beta'              ] = Beta
__interFaceDict['Triangular'        ] = Triangular
__interFaceDict['Poisson'           ] = Poisson
__interFaceDict['Binomial'          ] = Binomial
__interFaceDict['Bernoulli'         ] = Bernoulli
__interFaceDict['Categorical'       ] = Categorical
__interFaceDict['Logistic'          ] = Logistic
__interFaceDict['Exponential'       ] = Exponential
__interFaceDict['LogNormal'         ] = LogNormal
__interFaceDict['Weibull'           ] = Weibull
__interFaceDict['Custom1D'          ] = Custom1D
__interFaceDict['NDInverseWeight'   ] = NDInverseWeight
__interFaceDict['NDCartesianSpline' ] = NDCartesianSpline
__interFaceDict['MultivariateNormal'] = MultivariateNormal
__knownTypes                          = __interFaceDict.keys()

def knownTypes():
  """
    Return the known types
    @ In, None
    @ Out, __knownTypes, list, the known types
  """
  return __knownTypes

def returnInstance(Type,caller):
  """
    Function interface for creating an instance to a database specialized class (for example, HDF5)
    @ In, Type, string, class type
    @ In, caller, instance, the caller instance
    @ Out, returnInstance, instance, instance of the class
    Note: Interface function
  """
  try: return __interFaceDict[Type]()
  except KeyError: caller.raiseAnError(NameError,'not known '+__base+' type '+Type)<|MERGE_RESOLUTION|>--- conflicted
+++ resolved
@@ -1295,18 +1295,11 @@
       @ Out, none
     """
     Distribution.__init__(self)
-<<<<<<< HEAD
-    self.mapping = OrderedDict()
-    self.values = set()
-    self.type     = 'Categorical'
-    self.disttype = 'Discrete'
-=======
     self.mapping        = {}
     self.values         = set()
     self.type           = 'Categorical'
     self.dimensionality = 1
     self.disttype       = 'Discrete'
->>>>>>> 2b59f2b8
 
   def _readMoreXML(self,xmlNode):
     """
@@ -1318,13 +1311,8 @@
 
     for child in xmlNode:
       if child.tag == "state":
-<<<<<<< HEAD
-        if 'outcome' not in child.attrib.keys(): self.raiseAnError(IOError,'You must provide the outcome attribute!!!!!')
         try              : outcome = float(child.attrib['outcome'])
-        except ValueError: outcome = child.attrib['outcome']
-=======
-        outcome = float(child.attrib['outcome'])
->>>>>>> 2b59f2b8
+        except ValueError: outcome = self.raiseAnError(IOError,'The outcome value needs to be either a float or integer')
         self.mapping[outcome] = float(child.text)
         if float(outcome) in self.values:
           self.raiseAnError(IOError,'Categorical distribution has identical outcomes')
