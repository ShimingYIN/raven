--- conflicted
+++ resolved
@@ -25,18 +25,11 @@
 
 class Function(BaseType):
   """
-<<<<<<< HEAD
-    This class is the base class for different wrapper for external functions
-    provide the tools to solve
-    F(x)=0 where at least one of the component of the output space of a model (F is a vector as x)
-    plus a series of inequality in the input space that are considered by the supportBoundingTest
-=======
     This class is the base class for different wrappers for external functions
     providing the tools to solve F(x)=0 where at least one of the components of
     the output space of a model (F is a vector as x) plus a series of
     inequalities in the input space that are considered by the
     supportBoundingTest
->>>>>>> 8321fd79
   """
   def __init__(self,runInfoDict):
     """
@@ -58,14 +51,9 @@
 
   def _readMoreXML(self,xmlNode):
     """
-<<<<<<< HEAD
-      Function to read the portion of the xml input that belongs to this specialized class
-      and initialize some variables based on the inputs got.
-=======
       Function to read the portion of the xml input that belongs to this
       specialized class and initialize some variables based on the inputs
       received.
->>>>>>> 8321fd79
       @ In, xmlNode, xml.etree.ElementTree.Element, XML element node that represents the portion of the input that belongs to this class
       @ Out, None
     """
@@ -180,11 +168,7 @@
   def __inputFromDict(self,myInputDict):
     """
       This is meant to be used to collect the input directly from a sampler generated input or simply from a generic dictionary
-<<<<<<< HEAD
-      In case the input come from a sampler the expected structure is myInputDict['SampledVars'][variable name] = value
-=======
       In case the input comes from a sampler the expected structure is myInputDict['SampledVars'][variable name] = value
->>>>>>> 8321fd79
       In case it is a generic dictionary the expected structure is myInputDict[variable name] = value
       @ In, myInputDict, dict, dict from which the data need to be imported
       @ Out, None
