\subsection{PostProcessor}
\label{sec:models_postProcessor}
A Post-Processor (PP) can be considered as an action performed on a set of data
or other type of objects.
%
Most of the post-processors contained in RAVEN, employ a mathematical operation
on the data given as ``input''.
%
RAVEN supports several different types of PPs.

Currently, the following types are available in RAVEN:
\begin{itemize}
  \itemsep0em
  \item \textbf{BasicStatistics}
  \item \textbf{ComparisonStatistics}
  \item \textbf{ImportanceRank}
  \item \textbf{SafestPoint}
  \item \textbf{LimitSurface}
  \item \textbf{LimitSurfaceIntegral}
  \item \textbf{External}
  \item \textbf{TopologicalDecomposition}
  \item \textbf{RavenOutput}
  \item \textbf{DataMining}
  \item \textbf{Metric}
  \item \textbf{CrossValidation}
  \item \textbf{DataClassifier}
  \item \textbf{ValueDuration}
  \item \textbf{FastFourierTransform}
  \item \textbf{SampleSelector}
  \item \textbf{ParetoFrontier}
  \item \textbf{MCSImporter}
  \item \textbf{EconomicRatio}
  %\item \textbf{PrintCSV}
  %\item \textbf{LoadCsvIntoInternalObject}
\end{itemize}

The specifications of these types must be defined within the XML block
\xmlNode{PostProcessor}.
%
This XML node needs to contain the attributes:
\vspace{-5mm}
\begin{itemize}
  \itemsep0em
  \item \xmlAttr{name}, \xmlDesc{required string attribute}, user-defined
  identifier of this post-processor.
  %
  \nb As with other objects, this is the name that can be used to refer to this
  specific entity from other input XML blocks.
  \item \xmlAttr{subType}, \xmlDesc{required string attribute}, defines which of
  the post-processors needs to be used, choosing among the previously reported
  types.
  %
  This choice conditions the subsequent required and/or optional
  \xmlNode{PostProcessor} sub nodes.
  %
\end{itemize}
\vspace{-5mm}

As already mentioned, all the types and meaning of the remaining sub-nodes
depend on the post-processor type specified in the attribute \xmlAttr{subType}.
%
In the following sections the specifications of each type are reported.

%%%%% PP BasicStatistics %%%%%%%
\subsubsection{BasicStatistics}
\label{BasicStatistics}
The \textbf{BasicStatistics} post-processor is the container of the algorithms
to compute many of the most important statistical quantities. It is important to notice that this
post-processor can accept as input both \textit{\textbf{PointSet}} and \textit{\textbf{HistorySet}}
data objects, depending on the type of statistics the user wants to compute:
\begin{itemize}
  \item \textit{\textbf{PointSet}}: Static Statistics;
  \item \textit{\textbf{HistorySet}}: Dynamic Statistics. Depending on a ``pivot parameter'' (e.g. time)
  the post-processor is going to compute the statistics for each value of it (e.g. for each time step).
  In case an \textbf{HistorySet} is provided as Input, the Histories needs to be synchronized (use
    \textit{\textbf{Interfaced}} post-processor of type  \textbf{HistorySetSync}).
\end{itemize}
%
\ppType{BasicStatistics post-processor}{BasicStatistics}
\begin{itemize}
  \item \xmlNode{"metric"}, \xmlDesc{comma separated string or node list, required field},
    specifications for the metric to be calculated.  The name of each node is the requested metric.  There are
    two forms for specifying the requested parameters of the metric.  For scalar values such as
    \xmlNode{expectedValue} and \xmlNode{variance}, the text of the node is a comma-separated list of the
    parameters for which the metric should be calculated.  For matrix values such as \xmlNode{sensitivty} and
    \xmlNode{covariance}, the matrix node requires two sub-nodes, \xmlNode{targets} and \xmlNode{features},
    each of which is a comma-separated list of the targets for which the metric should be calculated, and the
    features for which the metric should be calculated for that target.  See the example below.

    \nb When defining the metrics to use, it is possible to have multiple nodes with the same name.  For
    example, if a problem has inputs $W$, $X$, $Y$, and $Z$, and the responses are $A$, $B$, and $C$, it is possible that
    the desired metrics are the \xmlNode{sensitivity} of $A$ and $B$ to $X$ and $Y$, as well as the
    \xmlNode{sensitivity} of $C$ to $W$ and $Z$, but not the sensitivity of $A$ to $W$.   In this event, two
    copies of the \xmlNode{sensitivity} node are added to the input.  The first has targets $A,B$ and features
    $X,Y$, while the second node has target $C$ and features $W,Z$.  This could reduce some computation effort
    in problems with many responses or inputs.  An example of this is shown below.
  %
  \\ Currently the scalar quantities available for request are:
  \begin{itemize}
    \item \textbf{expectedValue}: expected value or mean
    \item \textbf{minimum}: The minimum value of the samples.
    \item \textbf{maximum}: The maximum value of the samples.
    \item \textbf{median}:  The weighted median of the samples ( $50\%$ weighted percentile). If probablitity weights are not assigned, uniform distribution will be assigned. The median $x_k$ satisfying:
    \begin{equation}
      \sum_{i = 1}^{k - 1} w_i \le 1/2  and \sum_{i = k + 1}^{n} w_i \le 1/2
    \end{equation}
    \item \textbf{variance}: variance
    \item \textbf{sigma}: standard deviation
    \item \textbf{percentile}: the percentile. If this quantity is inputted as \textit{percentile} the $5\%$ and $95\%$ percentile(s) are going to be computed.
                               Otherwise the user can specify this quantity with a parameter \textit{percent='X'}, where the \textit{X} represents the requested
                               percentile (a floating point value between 0.0 and 100.0)
    \item \textbf{variationCoefficient}: coefficient of variation, i.e. \textbf{sigma}/\textbf{expectedValue}. \nb If the \textbf{expectedValue} is zero,
    the \textbf{variationCoefficient} will be \textbf{INF}.
    \item \textbf{skewness}: skewness
    \item \textbf{kurtosis}: excess kurtosis (also known as Fisher's kurtosis)
    \item \textbf{samples}: the number of samples in the data set used to determine the statistics.
  \end{itemize}
  The matrix quantities available for request are:
  \begin{itemize}
    \item \textbf{sensitivity}: matrix of sensitivity coefficients, computed via linear regression method. (\nb The condition number is computed every time this quantity is requsted. If it results
    to be greater then $30$, a multicollinearity problem exists and the sensitivity coefficients 
    might be incorrect and a Warning is spooned by the code)
    \item \textbf{covariance}: covariance matrix
    \item \textbf{pearson}: matrix of correlation coefficients
    \item \textbf{NormalizedSensitivity}: matrix of normalized sensitivity
    coefficients. \nb{It is the matrix of normalized VarianceDependentSensitivity}
    \item \textbf{VarianceDependentSensitivity}: matrix of sensitivity coefficients dependent on the variance of the variables
  \end{itemize}
  This XML node needs to contain the attribute:
  \begin{itemize}
    \itemsep0em
    \item \xmlAttr{prefix}, \xmlDesc{required string attribute}, user-defined prefix for the given \textbf{metric}.
      For scalar quantifies, RAVEN will define a variable with name defined as:  ``prefix'' + ``\_'' + ``parameter name''.
      For example, if we define ``mean'' as the prefix for \textbf{expectedValue}, and parameter ``x'', then variable
      ``mean\_x'' will be defined by RAVEN.
      For matrix quantities, RAVEN will define a variable with name defined as: ``prefix'' + ``\_'' + ``target parameter name'' + ``\_'' + ``feature parameter name''.
      For example, if we define ``sen'' as the prefix for \textbf{sensitivity}, target ``y'' and feature ``x'', then
      variable ``sen\_y\_x'' will be defined by RAVEN.
      \nb These variable will be used by RAVEN for the internal calculations. It is also accessible by the user through
      \textbf{DataObjects} and \textbf{OutStreams}.
  \end{itemize}
   %
  \nb If the weights are present in the system then weighted quantities are calculated automatically. In addition, if a matrix quantity is requested (e.g. Covariance matrix, etc.), only the weights in the output space are going to be used for both input and output space (the computation of the joint probability between input and output spaces is not implemented yet).
  \\
  \nb Certain ROMs provide their own statistical information (e.g., those using
  the sparse grid collocation sampler such as: \xmlString{GaussPolynomialRom}
  and \xmlString{HDMRRom}) which can be obtained by printing the ROM to file
  (xml). For these ROMs, computing the basic statistics on data generated from
  one of these sampler/ROM combinations may not provide the information that the
  user expects.
  \\
  In addition, RAVEN will automatically calculate the standard errors on the following scalar quantities:
  \begin{itemize}
    \item \textbf{expectedValue}
    \item \textbf{median}
    \item \textbf{variance}
    \item \textbf{sigma}
    \item \textbf{skewness}
    \item \textbf{kurtosis}
  \end{itemize}
  RAVEN will define a variable with name defined as: ``prefix for given \textbf{metric}'' + ``\_ste\_'' + ``parameter name'' to
  store standard error of given \textbf{metric} with respect to given parameter. This information will be stored in the DataObjects,
  i.e. \textbf{PointSet} and \textbf{HistorySet}, and by default will be printed out in the ``CSV'' output files by the 
  \textbf{OutStreams}. Option node \xmlNode{what} can be used in the \textbf{OutStreams} to select the information that 
  the users want to print.
  In the case when the users want to store all the calculations results in general \textbf{DataSets}, RAVEN will employ a variable
  with name defined as: ``\textbf{metric}'' + ``\_ste'' to store standard error with respect to all target parameters. An additional
  index ``target'' will added in the \textbf{DataSets} with respect to these variables. All these quantities will be automatically
  computed and stored in the given \textbf{DataSet}, and the users do not need to specify these quantities in their RAVEN input files.
  %
   \item \xmlNode{pivotParameter}, \xmlDesc{string, optional field}, name of the parameter that needs
   to be used for the computation of the Dynamic BasicStatistics (e.g. time). This node needs to
   be inputted just in case an \textbf{HistorySet} is used as Input. It represents the reference
   monotonic variable based on which the statistics is going to be computed (e.g. time-dependent
   statistical moments).
    \default{None}
  %
  \item \xmlNode{biased}, \xmlDesc{string (boolean), optional field}, if \textit{True} biased
  quantities are going to be calculated, if \textit{False} unbiased.
  \default{False}
  %
  \item \xmlNode{dataset}, \xmlDesc{boolean, optional field}, if \textit{True} \xmlString{DataSet}
    will be used to store the calculation results, if \textit{False} \xmlString{PointSet} or \xmlString{HistorySet}
    will be used to store the calculation results.
    \nb The optional \xmlString{DataSet} is added only to this PostProcessor, one can still use the \xmlString{OutStreams}
    to print the variables available in the \textit{DataSet}. The \xmlString{"metric"} names are used as the
    variable names, i.e. variable names listed in \xmlNode{Input} or \xmlNode{Output} in the defined \xmlString{DataSet}.
    In addition, the extra node \xmlNode{Index} is required, and the value for \xmlAttr{var} can be found in the following:
    \begin{itemize}
      \item scalar metrics, such as \xmlNode{expectedValue} and \xmlNode{variance},
        are requested, the index variable \xmlString{targets} will be required.
      \item vector metrics, such as \xmlNode{covariance} and \xmlNode{sensitivity}, are requested, the index variables
        \xmlString{targets} and \xmlString{features} will be required.
      \item If \xmlNode{percentile} is requested, an additional index variable \xmlString{percent} should be added.
      \item when dynamic BasicStatistics (e.g. time) is requested, the index variable \xmlString{time}  will be required.
    \end{itemize}
  \default{False}
  %
\item \xmlNode{multipleFeatures}, \xmlDesc(boolean, optional field), if \textbf{False}, this node can be used when
    the users want to compute sensitivities based on one target variable with respect to one feature variable,
    i.e. the sensitivity calculations are directly computed using the \textbf{Linear Regression} or
    \textbf{Best Linear Predictor} method with single feature. This method can be useful when the input features
    depend on each other. The default value is \textbf{True}, which means the sensitivity calculations are performed
    using \textbf{Linear Regression} or \textbf{Best Linear Predictor} method with multiple features. If the input
    features are not fully correlated, the default value for \xmlNode{multipleFeatures} is always recommanded.
    \nb this node only affects the calculations of metrics such as \xmlNode{sensitivity},
    \xmlNode{VarianceDependentSensitivity} and \xmlNode{NormalizedSensitivity}.
  \default{True}
\end{itemize}
\textbf{Example (Static Statistics):}  This example demonstrates how to request the expected value of
\xmlString{x01} and \xmlString{x02}, along with the sensitivity of both \xmlString{x01} and \xmlString{x02} to
\xmlString{a} and \xmlString{b}.
\begin{lstlisting}[style=XML,morekeywords={name,subType,debug}]
<Simulation>
  ...
  <Models>
    ...
    <PostProcessor name='aUserDefinedName' subType='BasicStatistics' verbosity='debug'>
      <expectedValue prefix='mean'>x01,x02</expectedValue>
      <sensitivity prefix='sen'>
        <targets>x01,x02</targets>
        <features>a,b</features>
      </sensitivity>
    </PostProcessor>
    ...
  </Models>
  ...
</Simulation>
\end{lstlisting}

In this case, the RAVEN variables ``mean\_x01, mean\_x02, sen\_x01\_a, sen\_x02\_a, sen\_x01\_b, sen\_x02\_b''
will be created and accessible for the RAVEN entities \textbf{DataObjects} and \textbf{OutStreams}.

\textbf{Example (Static, multiple matrix nodes):} This example shows how multiple nodes can specify
particular metrics multiple times to include different target/feature combinations.  This postprocessor
calculates the expected value of $A$, $B$, and $C$, as well as the sensitivity of both $A$ and $B$ to $X$ and
$Y$ as well as the sensitivity of $C$ to $W$ and $Z$.
\begin{lstlisting}[style=XML,morekeywords={name,subType,debug}]
<Simulation>
  ...
  <Models>
    ...
    <PostProcessor name='aUserDefinedName' subType='BasicStatistics' verbosity='debug'>
      <expectedValue prefix='mean'>A,B,C</expectedValue>
      <sensitivity prefix='sen1'>
        <targets>A,B</targets>
        <features>x,y</features>
      </sensitivity>
      <sensitivity prefix='sen2'>
        <targets>C</targets>
        <features>w,z</features>
      </sensitivity>
    </PostProcessor>
    ...
  </Models>
  ...
</Simulation>
\end{lstlisting}
\textbf{Example (Dynamic Statistics):}
\begin{lstlisting}[style=XML,morekeywords={name,subType,debug}]
<Simulation>
  ...
  <Models>
    ...
    <PostProcessor name='aUserDefinedNameForDynamicPP' subType='BasicStatistics' verbosity='debug'>
      <expectedValue prefix='mean'>x01,x02</expectedValue>
      <sensitivity prefix='sen'>
        <targets>x01,x02</targets>
        <features>a,b</features>
      </sensitivity>
      <pivotParameter>time</pivotParameter>
    </PostProcessor>
    ...
  </Models>
  ...
  <HistorySet name='basicStatHistorySet'>
    <Output>
      mean_x01,mean_x02,
      sen_x01_a, sen_x01_b,
      sen_x02_a, sen_x02_b
    </Output>
    <options>
      <pivotParameter>time</pivotParameter>
    </options>
  </HistorySet>
</Simulation>
\end{lstlisting}

\textbf{Example (Dumping the results into DataSet):}
\begin{lstlisting}[style=XML,morekeywords={name,subType,debug}]
<Simulation>
  ...
  <Models>
    ...
    <PostProcessor name='aUserDefinedNameForDynamicPP' subType='BasicStatistics' verbosity='debug'>
      <dataset>True</dataset>
      <expectedValue prefix='mean'>x01,x02</expectedValue>
      <sensitivity prefix='sen'>
        <targets>x01,x02</targets>
        <features>a,b</features>
      </sensitivity>
      <pivotParameter>time</pivotParameter>
    </PostProcessor>
    ...
  </Models>
  ...
  <DataObjects>
    <DataSet name='basicStatDataSet'>
      <Output>expectedValue,sensitivity</Output>
      <Index var='time'>expectedValue,sensitivity</Index>
      <Index var='targets'>expectedValue,sensitivity</Index>
      <Index var='features'>sensitivity</Index>
    </DataSet>
  </DataObjects>
</Simulation>
\end{lstlisting}
%%%%% PP ComparisonStatistics %%%%%%%
\subsubsection{ComparisonStatistics}
\label{ComparisonStatistics}
The \textbf{ComparisonStatistics} post-processor computes statistics
for comparing two different dataObjects.  This is an experimental
post-processor, and it will definitely change as it is further
developed.

There are four nodes that are used in the post-processor.

\begin{itemize}
\item \xmlNode{kind}: specifies information to use for comparing the
  data that is provided.  This takes either uniformBins which makes
  the bin width uniform or equalProbability which makes the number
  of counts in each bin equal.  It can take the following attributes:
  \begin{itemize}
  \item \xmlAttr{numBins} which takes a number that directly
    specifies the number of bins
  \item \xmlAttr{binMethod} which takes a string that specifies the
    method used to calculate the number of bins.  This can be either
    square-root or sturges.
  \end{itemize}
\item \xmlNode{compare}: specifies the data to use for comparison.
  This can either be a normal distribution or a dataObjects:
  \begin{itemize}
  \item \xmlNode{data}: This will specify the data that is used.  The
    different parts are separated by $|$'s.
  \item \xmlNode{reference}: This specifies a reference distribution
    to be used.  It takes distribution to use that is defined in the
    distributions block.  A name parameter is used to tell which
    distribution is used.
  \end{itemize}
\item \xmlNode{fz}: If the text is true, then extra comparison
  statistics for using the $f_z$ function are generated.  These take
  extra time, so are not on by default.
\item \xmlNode{interpolation}: This switches the interpolation used
  for the cdf and the pdf functions between the default of quadratic
  or linear.
\end{itemize}

The \textbf{ComparisonStatistics} post-processor generates a variety
of data.  First for each data provided, it calculates bin boundaries,
and counts the numbers of data points in each bin.  From the numbers
in each bin, it creates a cdf function numerically, and from the cdf
takes the derivative to generate a pdf.  It also calculates statistics
of the data such as mean and standard deviation. The post-processor
can generate a CSV file only.

The post-processor uses the generated pdf and cdf function to
calculate various statistics.  The first is the cdf area difference which is:
\begin{equation}
  cdf\_area\_difference = \int_{-\infty}^{\infty}{\|CDF_a(x)-CDF_b(x)\|dx}
\end{equation}
This given an idea about how far apart the two pieces of data are, and
it will have units of $x$.

The common area between the two pdfs is calculated.  If there is
perfect overlap, this will be 1.0, if there is no overlap, this will
be 0.0.  The formula used is:
\begin{equation}
  pdf\_common\_area = \int_{-\infty}^{\infty}{\min(PDF_a(x),PDF_b(x))}dx
\end{equation}

The difference pdf between the two pdfs is calculated.  This is calculated as:
\begin{equation}
  f_Z(z) = \int_{-\infty}^{\infty}f_X(x)f_Y(x-z)dx
\end{equation}
This produces a pdf that contains information about the difference
between the two pdfs.  The mean can be calculated as (and will be
calculated only if fz is true):
\begin{equation}
  \bar{z} = \int_{-\infty}^{\infty}{z f_Z(z)dz}
\end{equation}
The mean can be used to get an signed difference between the pdfs,
which shows how their means compare.

The variance of the difference pdf can be calculated as (and will be
calculated only if fz is true):
\begin{equation}
  var = \int_{-\infty}^{\infty}{(z-\bar{z})^2 f_Z(z)dz}
\end{equation}

The sum of the difference function is calculated if fz is true, and is:
\begin{equation}
  sum = \int_{-\infty}^{\infty}{f_z(z)dz}
\end{equation}
This should be 1.0, and if it is different that
points to approximations in the calculation.


\textbf{Example:}
\begin{lstlisting}[style=XML]
<Simulation>
   ...
   <Models>
      ...
      <PostProcessor name="stat_stuff" subType="ComparisonStatistics">
      <kind binMethod='sturges'>uniformBins</kind>
      <compare>
        <data>OriData|Output|tsin_TEMPERATURE</data>
        <reference name='normal_410_2' />
      </compare>
      <compare>
        <data>OriData|Output|tsin_TEMPERATURE</data>
        <data>OriData|Output|tsout_TEMPERATURE</data>
      </compare>
      </PostProcessor>
      <PostProcessor name="stat_stuff2" subType="ComparisonStatistics">
        <kind numBins="6">equalProbability</kind>
        <compare>
          <data>OriData|Output|tsin_TEMPERATURE</data>
        </compare>
        <Distribution class='Distributions' type='Normal'>normal_410_2</Distribution>
      </PostProcessor>
      ...
   </Models>
   ...
   <Distributions>
      <Normal name='normal_410_2'>
         <mean>410.0</mean>
         <sigma>2.0</sigma>
      </Normal>
   </Distributions>
</Simulation>
\end{lstlisting}

%%%%% PP ImportanceRank %%%%%%%
\subsubsection{ImportanceRank}
\label{ImportanceRank}
The \textbf{ImportanceRank} post-processor is specifically used
to compute sensitivity indices and importance indices with respect to input parameters
associated with multivariate normal distributions. In addition, the user can also request the transformation
matrix and the inverse transformation matrix when the PCA reduction is used.
%
\ppType{ImportanceRank}{ImportanceRank}
%
\begin{itemize}
  \item \xmlNode{what}, \xmlDesc{comma separated string, required field},
  %
  List of quantities to be computed.
  %
  Currently the quantities available are:
  \begin{itemize}
    \item \xmlString{SensitivityIndex}: used to measure the impact of sensitivities on the model.
    \item \xmlString{ImportanceIndex}: used to measure the impact of sensitivities and input uncertainties on the model.
    \item \xmlString{PCAIndex}: the indices of principal component directions, used to measure the impact
    of principal component directions on input covariance matrix.
    \nb \xmlString{PCAIndex} can be only requested when subnode \xmlNode{latent} is defined in \xmlNode{features}.
    \item \xmlString{transformation}: the transformation matrix used to map the latent variables to the manifest variables in the original input space.
    \item \xmlString{InverseTransformation}: the inverse transformation matrix used to map the manifest variables to the latent variables in the transformed space.
    \item \xmlString{ManifestSensitivity}: the sensitivity coefficients of \xmlNode{target} with respect to \xmlNode{manifest} variables defined in \xmlNode{features}.

    \nb In order to request \xmlString{transformation} matrix or \xmlString{InverseTransformation} matrix or \xmlString{ManifestSensitivity},
    the subnodes \xmlNode{latent} and \xmlNode{manifest} under \xmlNode{features} are required (more details can be found in the following).
    %
  \end{itemize}
  %
  \nb For each computed quantity, RAVEN will define a unique variable name so that the data can be accessible by the users
  through RAVEN entities \textbf{DataObjects} and \textbf{OutStreams}. These variable names are defined as follows:
  \begin{itemize}
    \item \xmlString{SensitivityIndex}: `sensitivityIndex' + `\_' + `targetVariableName' + `\_' + `latentFeatureVariableName'
    \item \xmlString{ImportanceIndex}: `importanceIndex' + `\_' + `targetVariableName' + `\_' + `latentFeatureVariableName'
    \item \xmlString{PCAIndex}: `pcaIndex' + `\_' + `latentFeatureVariableName'
    \item \xmlString{transformation}: `transformation' + `\_' + `manifestFeatureVariableName' + `\_' + `latentFeatureVariableName'
    \item \xmlString{InverseTransformation}: `inverseTransformation' + `\_' + `latentFeatureVariableName' + `\_' + `manifestFeatureVariableName'
    \item \xmlString{ManifestSensitivity}: `manifestSensitivity' + `\_' + `targetVariableName' + `\_' + `manifestFeatureVariableName'
  \end{itemize}
  %
  If all the quantities need to be computed, the user can input in the body of \xmlNode{what} the string \xmlString{all}.
  \nb \xmlString{all} equivalent to \xmlString {SensitivityIndex, ImportanceIndex, PCAIndex}.

  Since the transformation and InverseTransformation matrix can be very large, they are not printed with option \xmlString{all}.
  In order to request the transformation matrix (or inverse transformation matrix) from this post processor,
  the user need to specify \xmlString{transformation} or \xmlString{InverseTransformation} in \xmlNode{what}. In addition,
  both  \xmlNode{manifest} and \xmlNode{latent} subnodes are required and should be defined in node \xmlNode{features}. For example, let $\mathbf{L, P}$ represent
  the transformation and inverse transformation matrices, respectively. We will define vectors $\mathbf x$ as manifest variables and vectors $\mathbf y$
  as latent variables. If a absolute covariance matrix is used in given distribution, the following equation will be used:

  $
  \mathbf{\delta x} = \mathbf L * \mathbf y
  $

  $
  \mathbf y = \mathbf P * \mathbf \delta \mathbf x
  $

  If a relative covariance matrix is used in given distribution, the following equation will be used:

  $
  \frac{\mathbf \delta \mathbf x}{\mathbf \mu} = \mathbf L * \mathbf y
  $

  $
  \mathbf y = \mathbf P * {\frac{\mathbf \delta \mathbf x}{\mathbf \mu}}
  $

  where $\mathbf{\delta x}$ denotes the changes in the input vector $\mathbf x$, and $\mathbf \mu$ denotes the mean values of the input vector $\mathbf x$.

  %
  %
  \item \xmlNode{features}, \xmlDesc{XML node, required parameter}, used to specify the information for the input variables.
  In this xml-node, the following xml sub-nodes need to be specified:
    \begin{itemize}
      \item \xmlNode{manifest},\xmlDesc{XML node, optional parameter}, used to indicate the input variables belongs to the original input space.
      It can accept the following child node:
        \begin{itemize}
          \item \xmlNode{variables},\xmlDesc{comma separated string, required field}, lists manifest variables.
          \item \xmlNode{dimensions}, \xmlDesc{comma separated integer, optional field}, lists the dimensions corresponding to the manifest variables.
          If not provided, the dimensions are determined by the order indices of given manifest variables.
        \end{itemize}
      \item \xmlNode{latent},\xmlDesc{XML node, optional parameter}, used to indicate the input variables belongs to the transformed space.
      It can accept the following child node:
        \begin{itemize}
          \item \xmlNode{variables},\xmlDesc{comma separated string, required field}, lists latent variables.
          \item \xmlNode{dimensions}, \xmlDesc{comma separated integer, optional field}, lists the dimensions corresponding to the latent variables.
          If not provided, the dimensions are determined by the order indices of given latent variables.
        \end{itemize}
      \nb At least one of the subnodes, i.e. \xmlNode{manifest} and \xmlNode{latent} needs to be specified.
    \end{itemize}
  %
  \item \xmlNode{targets}, \xmlDesc{comma separated string, required field}, lists output responses.
  %
  \item \xmlNode{mvnDistribution}, \xmlDesc{string, required field}, specifies the
  multivariate normal distribution name. The \xmlNode{MultivariateNormal} node must be present. It requires two attributes:
    \begin{itemize}
      \item \xmlAttr{class}, \xmlDesc{required string attribute}, is the main
        ``class'' the listed object is from, the only acceptable class for
        this post-processor is \xmlString{Distributions};
      \item \xmlAttr{type}, \xmlDesc{required string attribute}, is the type of distributions,
        the only acceptable type is \xmlString{MultivariateNormal} 
    \end{itemize}
\end{itemize}
  %
  %
  Here is an example to show the user how to request the transformation matrix, the inverse transformation matrix, the
  manifest sensitivities and other quantities.
  %

\textbf{Example:}
\begin{lstlisting}[style=XML,morekeywords={name,subType,debug}]
<Simulation>
  ...
  <Models>
    ...
    <PostProcessor name='aUserDefinedName' subType='ImportanceRank'>
      <what>SensitivityIndex,ImportanceIndex,Transformation, InverseTransformation,ManifestSensitivity</what>
      <features>
        <manifest>
          <variables>x1,x2</variables>
          <dimensions>1,2</dimensions>
        </manifest>
        <latent>
          <variables>latent1</variables>
          <dimensions>1</dimensions>
        </latent>
      </features>
      <targets>y</targets>
      <mvnDistribution>MVN</mvnDistribution>
    </PostProcessor>
    ...
  </Models>
  ...
</Simulation>
\end{lstlisting}

The calculation results can be accessible via variables ``sensitivityIndex\_y\_latent1, importanceIndex\_y\_latent1,
manifestSensitivity\_y\_x1, manifestSensitivity\_y\_x2, transformation\_x1\_latent1, transformation\_x2\_latent1,
inverseTransformation\_latnet1\_x1, inverseTransformation\_laent1\_x2'' through RAVEN entities \textbf{DataObjects}
and \textbf{OutStreams}.

%%%%% PP SafestPoint %%%%%%%
\subsubsection{SafestPoint}
\label{SafestPoint}
The \textbf{SafestPoint} post-processor provides the coordinates of the farthest
point from the limit surface that is given as an input.
%
The safest point coordinates are expected values of the coordinates of the
farthest points from the limit surface in the space of the ``controllable''
variables based on the probability distributions of the ``non-controllable''
variables.

The term ``controllable'' identifies those variables that are under control
during the system operation, while the ``non-controllable'' variables are
stochastic parameters affecting the system behaviour randomly.

The ``SafestPoint'' post-processor requires the set of points belonging to the
limit surface, which must be given as an input.
%
The probability distributions as ``Assembler Objects'' are required in the
``Distribution'' section for both ``controllable'' and ``non-controllable''
variables.

The sampling method used by the ``SafestPoint'' is a ``value'' or ``CDF'' grid.
%
At present only the ``equal'' grid type is available.

\ppType{Safest Point}{SafestPoint}

\begin{itemize}
  \item \xmlNode{Distribution}, \xmlDesc{Required}, represents the probability
  distributions of the ``controllable'' and ``non-controllable'' variables.
  %
  These are \textbf{Assembler Objects}, each of these nodes must contain 2
  attributes that are used to identify those within the simulation framework:
        \begin{itemize}
    \item \xmlAttr{class}, \xmlDesc{required string attribute}, is the main
    ``class'' the listed object is from.
                \item \xmlAttr{type}, \xmlDesc{required string attribute}, is the object
    identifier or sub-type.
        \end{itemize}
             \item  \xmlNode{outputName}, \xmlDesc{string, required field}, specifies the name of the output variable where the probability is going to be stored.
               \nb This variable name must be listed in the \xmlNode{Output} field of the Output DataObject
        \item \xmlNode{controllable}, \xmlDesc{XML node, required field},  lists the controllable variables.
  %
  Each variable is associated with its name and the two items below:
        \begin{itemize}
                \item \xmlNode{distribution} names the probability distribution associated
    with the controllable variable.
    %
                \item \xmlNode{grid} specifies the \xmlAttr{type}, \xmlAttr{steps}, and
    tolerance of the sampling grid.
    %
        \end{itemize}
        \item \xmlNode{non-controllable}, \xmlDesc{XML node, required field}, lists the non-controllable variables.
  %
  Each variable is associated with its name and the two items below:
        \begin{itemize}
                \item \xmlNode{distribution} names the probability distribution associated
    with the non-controllable variable.
    %
                \item \xmlNode{grid} specifies the \xmlAttr{type}, \xmlAttr{steps}, and
    tolerance of the sampling grid.
    %
                \end{itemize}
\end{itemize}

\textbf{Example:}
\begin{lstlisting}[style=XML,morekeywords={name,subType,class,type,steps}]
<Simulation>
  ...
    <Models>
    ...
    <PostProcessor name='SP' subType='SafestPoint'>
      <Distribution  class='Distributions'  type='Normal'>x1_dst</Distribution>
      <Distribution  class='Distributions'  type='Normal'>x2_dst</Distribution>
      <Distribution  class='Distributions'  type='Normal'>gammay_dst</Distribution>
      <controllable>
        <variable name='x1'>
          <distribution>x1_dst</distribution>
          <grid type='value' steps='20'>1</grid>
        </variable>
        <variable name='x2'>
          <distribution>x2_dst</distribution>
          <grid type='value' steps='20'>1</grid>
        </variable>
      </controllable>
      <non-controllable>
        <variable name='gammay'>
          <distribution>gammay_dst</distribution>
          <grid type='value' steps='20'>2</grid>
        </variable>
      </non-controllable>
    </PostProcessor>
    ...
  </Models>
  ...
</Simulation>
\end{lstlisting}
%%%%% PP LimitSurface %%%%%%%
\subsubsection{LimitSurface}
\label{LimitSurface}
The \textbf{LimitSurface} post-processor is aimed to identify the transition
zones that determine a change in the status of the system (Limit Surface).

\ppType{LimitSurface}{LimitSurface}

\begin{itemize}
  \item \xmlNode{parameters}, \xmlDesc{comma separated string, required field},
  lists the parameters that define the uncertain domain and from which the LS
  needs to be computed.
  \item \xmlNode{tolerance}, \xmlDesc{float, optional field}, sets the absolute
  value (in CDF) of the convergence tolerance.
 %
  This value defines the coarseness of the evaluation grid.
 %
 \default{1.0e-4}
  \item \xmlNode{side}, \xmlDesc{string, optional field}, in this node the user can specify
  which side of the limit surface needs to be computed. Three options are available:
  \\ \textit{negative},  Limit Surface corresponding to the goal function value of ``-1'';
  \\ \textit{positive}, Limit Surface corresponding to the goal function value of ``1'';
  \\ \textit{both}, either positive and negative Limit Surface is going to be computed.
  %
  %
\default{negative}
  % Assembler Objects
  \item \textbf{Assembler Objects} These objects are either required or optional
  depending on the functionality of the Adaptive Sampler.
  %
  The objects must be listed with a rigorous syntax that, except for the xml
  node tag, is common among all the objects.
  %
  Each of these nodes must contain 2 attributes that are used to map those
  within the simulation framework:
   \begin{itemize}
    \item \xmlAttr{class}, \xmlDesc{required string attribute}, is the main
    ``class'' of the listed object.
    %
    For example, it can be ``Models,'' ``Functions,'' etc.
    \item \xmlAttr{type}, \xmlDesc{required string attribute}, is the object
    identifier or sub-type.
    %
    For example, it can be ``ROM,'' ``External,'' etc.
    %
  \end{itemize}
  The \textbf{LimitSurface} post-processor requires or optionally accepts the
  following objects' types:
   \begin{itemize}
    \item \xmlNode{ROM}, \xmlDesc{string, optional field}, body of this xml
    node must contain the name of a ROM defined in the \xmlNode{Models} block
    (see section \ref{subsec:models_ROM}).
    \item \xmlNode{Function}, \xmlDesc{string, required field}, the body of
    this xml block needs to contain the name of an External Function defined
    within the \xmlNode{Functions} main block (see section \ref{sec:functions}).
    %
    This object represents the boolean function that defines the transition
    boundaries.
    %
    This function must implement a method called
    \textit{\_\_residuumSign(self)}, that returns either -1 or 1, depending on
    the system conditions (see section \ref{sec:functions}).
    %
    \end{itemize}
\end{itemize}

\textbf{Example:}
\begin{lstlisting}[style=XML,morekeywords={name,subType,debug,class,type}]
<Simulation>
 ...
 <Models>
  ...
    <PostProcessor name="computeLimitSurface" subType='LimitSurface' verbosity='debug'>
      <parameters>x0,y0</parameters>
      <ROM class='Models' type='ROM'>Acc</ROM>
      <!-- Here, you can add a ROM defined in Models block.
           If it is not Present, a nearest neighbor algorithm
           will be used.
       -->
      <Function class='Functions' type='External'>
        goalFunctionForLimitSurface
      </Function>
    </PostProcessor>
    ...
  </Models>
  ...
</Simulation>
\end{lstlisting}

%%%%% PP LimitSurfaceIntegral %%%%%%%

\subsubsection{LimitSurfaceIntegral}
\label{LimitSurfaceIntegral}
The \textbf{LimitSurfaceIntegral} post-processor is aimed to compute the likelihood (probability) of the event, whose boundaries are
represented by the Limit Surface (either from the LimitSurface post-processor or Adaptive sampling strategies).
The inputted Limit Surface needs to be, in the  \textbf{PostProcess} step, of type  \textbf{PointSet} and needs to contain
both boundary sides (-1.0, +1.0).
%\\ The \textbf{LimitSurfaceIntegral} post-processor accepts as outputs both files (CSV) and/or  \textbf{PointSet}s.
\\ The \textbf{LimitSurfaceIntegral} post-processor accepts as output  \textbf{PointSet}s only.

\ppType{LimitSurfaceIntegral}{LimitSurfaceIntegral}
\begin{itemize}
\item \variableDescription
 \variableChildIntro
 \begin{itemize}
     \item  \xmlNode{outputName}, \xmlDesc{string, required field}, specifies the name of the output variable where the probability is going to be stored.
               \nb This variable name must be listed in the \xmlNode{Output} field of the Output DataObject
    \item   \xmlNode{distribution}, \xmlDesc{string,
               optional field}, name of the distribution that is associated to this variable.
              Its name needs to be contained in the \xmlNode{Distributions} block explained
              in Section \ref{sec:distributions}. If this node is not present, the  \xmlNode{lowerBound}
              and  \xmlNode{upperBound} XML nodes must be inputted. It requires the following two attributes:
            \begin{itemize}
              \item \xmlAttr{class}, \xmlDesc{required string attribute}, is the main
              ``class'' the listed object is from, the only acceptable class for
              this post-processor is \xmlString{Distributions};
              \item \xmlAttr{type}, \xmlDesc{required string attribute}, is the type of distributions,
                i.e. Normal, Uniform.
            \end{itemize}
   \item   \xmlNode{lowerBound}, \xmlDesc{float,
               optional field}, lower limit of integration domain for this dimension (variable).
               If this node is not present, the  \xmlNode{distribution} XML node must be inputted.
   \item   \xmlNode{upperBound}, \xmlDesc{float,
               optional field}, upper limit of integration domain for this dimension (variable).
               If this node is not present, the  \xmlNode{distribution} XML node must be inputted.
  \end{itemize}

    \item  \xmlNode{tolerance}, \xmlDesc{float, optional field}, specifies the tolerance for
               numerical integration confidence.
                \default{1.0e-4}
     \item  \xmlNode{integralType}, \xmlDesc{string, optional field}, specifies the type of integrations that
                need to be used. Currently only MonteCarlo integration is available
                \default{MonteCarlo}
    \item  \xmlNode{computeBounds}, \xmlDesc{bool, optional field}, 
    activates the computation of the bounding error of the limit 
    surface integral ( maximum error in the identification of the 
    limit surface location). If True, the bounding error is stored 
    in a variable named as \xmlNode{outputName} appending the suffix
    ``\_err''. For example, if \xmlNode{outputName} is 
    ``EventProbability'', the bounding error will be stored as 
    ``EventProbability\_err'' (this variable name must be listed as 
    variable in the output DataObject).
                \default{False}
     \item  \xmlNode{seed}, \xmlDesc{integer, optional field}, specifies the random number generator seed.
                \default{20021986}
     \item  \xmlNode{target}, \xmlDesc{string, optional field}, specifies the target name that represents
                the $f\left ( \bar{x} \right )$ that needs to be integrated.
                \default{last output found in the inputted PointSet}
\end{itemize}

\textbf{Example:}
\begin{lstlisting}[style=XML,morekeywords={name,subType,debug,class,type}]
<Simulation>
 ...
 <Models>
  ...
    <PostProcessor name="LimitSurfaceIntegralDistributions" subType='LimitSurfaceIntegral'>
        <tolerance>0.0001</tolerance>
        <integralType>MonteCarlo</integralType>
        <seed>20021986</seed>
        <target>goalFunctionOutput</target>
        <outputName>EventProbability</outputName>
        <variable name='x0'>
          <distribution>x0_distrib</distribution>
        </variable>
        <variable name='y0'>
          <distribution>y0_distrib</distribution>
        </variable>
    </PostProcessor>
    <PostProcessor name="LimitSurfaceIntegralLowerUpperBounds" subType='LimitSurfaceIntegral'>
        <tolerance>0.0001</tolerance>
        <integralType>MonteCarlo</integralType>
        <seed>20021986</seed>
        <target>goalFunctionOutput</target>
        <outputName>EventProbability</outputName>
        <variable name='x0'>
          <lowerBound>-2.0</lowerBound>
          <upperBound>12.0</upperBound>
        </variable>
        <variable name='y0'>
            <lowerBound>-1.0</lowerBound>
            <upperBound>11.0</upperBound>
        </variable>
    </PostProcessor>
    ...
  </Models>
  ...
</Simulation>
\end{lstlisting}



%%%%% PP External %%%%%%%
\subsubsection{External}
\label{External}
The \textbf{External} post-processor will execute an arbitrary python function
defined externally using the \textit{Functions} interface (see
Section~\ref{sec:functions} for more details).
%

\ppType{External}{External}

\begin{itemize}
  \item \xmlNode{method}, \xmlDesc{comma separated string, required field},
  lists the method names of an external Function that will be computed (each
  returning a post-processing value). \nb New variable names will be defined as:
  ``Function Name in this post-processor'' + ``\_`` + ``variable name in XML
  node \xmlNode{method}''. These new varialbes will be used to store the computed
  values from the list of methods, and can be accessed by the users through RAVEN
  entities \textbf{DataObjects} and \textbf{OutStreams}.
  \item \xmlNode{Function}, \xmlDesc{xml node, required string field}, specifies
  the name of a Function where the \textit{methods} listed above are defined.
  %
  \nb This name should match one of the Functions defined in the
  \xmlNode{Functions} block of the input file.
  %
  The objects must be listed with a rigorous syntax that, except for the XML
  node tag, is common among all the objects.
  %
  Each of these sub-nodes must contain 2 attributes that are used to map them
  within the simulation framework:

   \begin{itemize}
     \item \xmlAttr{class}, \xmlDesc{required string attribute}, is the main
     ``class'' the listed object is from, the only acceptable class for
     this post-processor is \xmlString{Functions};
     \item \xmlAttr{type}, \xmlDesc{required string attribute}, is the object
     identifier or sub-type, the only acceptable type for this post-processor is
     \xmlString{External}.
  \end{itemize}
\end{itemize}

  This Post-Processor accepts as Input/Output both \xmlString{PointSet} and \xmlString{HistorySet}:
   \begin{itemize}
    \item If a \xmlString{PointSet}  is used as Input, the parameters are passed in the external  \xmlString{Function}
  as numpy arrays. The methods' return type must be either a new array or a scalar. In the following it is reported an example
  with two methods, one that returns a scalar and the other one that returns an array:
      \begin{lstlisting}[language=python]
import numpy as np
def sum(self):
  return np.sum(self.aParameterInPointSet)

def sumTwoArraysAndReturnAnotherone(self):
  return self.aParamInPointSet1+self.aParamInPointSet2
      \end{lstlisting}
    \item If a \xmlString{HistorySet}  is used as Input, the parameters are passed in the external  \xmlString{Function}
     as a list of numpy arrays. The methods' return type must be either a new list of arrays (if the Output is another
     \xmlString{HistorySet}), a scalar or a single array (if the  Output is  \xmlString{PointSet} . In the following it
     is reported an example
     with two methods, one that returns a new list of arrays (Output = HistorySet) and the other one that returns an array (Output =
     PointSet):
      \begin{lstlisting}[language=python]
import numpy as np
def newHistorySetParameter(self):
  x = []*len(self.time)
  for history in range(len(self.time)):
    for ts in range(len(self.time[history])):
      if self.time[history][ts] >= 0.001: break
    x[history] = self.x[history][ts:]
  return x

def aNewPointSetParameter(self):
  x = []*len(self.time)
  for history in range(len(self.time)):
    x[history] = self.x[history][-1]
  return x
      \end{lstlisting}
   \end{itemize}

\textbf{Example:}
\begin{lstlisting}[style=XML,morekeywords={subType,debug,name,class,type}]
<Simulation>
  ...
  <Models>
    ...
    <PostProcessor name="externalPP" subType='External' verbosity='debug'>
      <method>Delta,Sum</method>
      <Function class='Functions' type='External'>operators</Function>
        <!-- Here, you can add a Function defined in the
             Functions block. This should be present or
             else RAVEN will not know where to find the
             defined methods. -->
    </PostProcessor>
    ...
  </Models>
  ...
</Simulation>
\end{lstlisting}

\nb The calculation results from this post-processor are stored in the internal variables. These variables
are accessible by the users through RAVEN entities \textbf{DataObjects} and \textbf{OutStreams}. The names
of these variables are defined as: ``Function Name in this post-processor'' + ``\_`` + ``variable name in XML
node \xmlNode{method}''. For example, in previous case, variables ``operators\_Delta'' and ``operators\_Sum''
are defined by RAVEN to store the outputs of this post-processor.

%%%%% PP TopologicalDecomposition %%%%%%%
\subsubsection{TopologicalDecomposition}
\label{TopologicalDecomposition}
The \textbf{TopologicalDecomposition} post-processor will compute an
approximated hierarchical Morse-Smale complex which will add two columns to a
dataset, namely \texttt{minLabel} and \texttt{maxLabel} that can be used to
decompose a dataset.
%

The topological post-processor can also be run in `interactive' mode, that is
by passing the keyword \texttt{interactive} to the command line of RAVEN's
driver.
%
In this way, RAVEN will initiate an interactive UI that allows one to explore
the topological hierarchy in real-time and adjust the simplification setting
before adjusting a dataset. Use in interactive mode will replace the parameter
\xmlNode{simplification} described below with whatever setting is set in the UI
upon exiting it.

In order to use the \textbf{TopologicalDecomposition} post-processor, the user
needs to set the attribute \xmlAttr{subType}:
\xmlNode{PostProcessor \xmlAttr{subType}=\xmlString{TopologicalDecomposition}}.
The following is a list of acceptable sub-nodes:
\begin{itemize}
  \item \xmlNode{graph} \xmlDesc{, string, optional field}, specifies the type
  of neighborhood graph used in the algorithm, available options are:
  \begin{itemize}
    \item \texttt{beta skeleton}
    \item \texttt{relaxed beta skeleton}
    \item \texttt{approximate knn}
    %\item Delaunay \textit{(disabled)}
  \end{itemize}
  \default{\texttt{beta skeleton}}
  \item \xmlNode{gradient}, \xmlDesc{string, optional field}, specifies the
  method used for estimating the gradient, available options are:
  \begin{itemize}
    \item \texttt{steepest}
    %\item \xmlString{maxflow} \textit{(disabled)}
  \end{itemize}
  \default{\texttt{steepest}}
  \item \xmlNode{beta}, \xmlDesc{float in the range: (0,2], optional field}, is
  only used when the \xmlNode{graph} is set to \texttt{beta skeleton} or
  \texttt{relaxed beta skeleton}.
  \default{1.0}
  \item \xmlNode{knn}, \xmlDesc{integer, optional field}, is the number of
  neighbors when using the \xmlString{approximate knn} for the \xmlNode{graph}
  sub-node and used to speed up the computation of other graphs by using the
  approximate knn graph as a starting point for pruning. -1 means use a fully
  connected graph.
  \default{-1}
  \item \xmlNode{weighted}, \xmlDesc{boolean, optional}, a flag that specifies
  whether the regression models should be probability weighted.
  \default{False}
  \item \xmlNode{interactive}, if this node is present \emph{and} the user has
  specified the keyword \texttt{interactive} at the command line, then this will
  initiate a graphical interface for exploring the different simplification
  levels of the topological hierarchy. Upon exit of the graphical interface, the
  specified simplification level will be updated to use the last value of the
  graphical interface before writing any ``output'' results.
  \item \xmlNode{persistence}, \xmlDesc{string, optional field}, specifies how
  to define the hierarchical simplification by assigning a value to each local
  minimum and maximum according to the one of the strategy options below:
  \begin{itemize}
    \item \texttt{difference} - The function value difference between the
    extremum and its closest-valued neighboring saddle.
    \item \texttt{probability} - The probability integral computed as the
    sum of the probability of each point in a cluster divided by the count of
    the cluster.
    \item \texttt{count} - The count of points that flow to or from the
    extremum.
    % \item \xmlString{area} - The area enclosed by the manifold that flows to
    % or from the extremum.
  \end{itemize}
  \default{\texttt{difference}}
  \item \xmlNode{simplification}, \xmlDesc{float, optional field}, specifies the
  amount of noise reduction to apply before returning labels.
  \default{0}
  \item \xmlNode{parameters}, \xmlDesc{comma separated string, required field},
  lists the parameters defining the input space.
  \item \xmlNode{response}, \xmlDesc{string, required field}, is a single
  variable name defining the scalar output space.
\end{itemize}
\textbf{Example:}
\begin{lstlisting}[style=XML,morekeywords={subType}]
<Simulation>
  ...
  <Models>
    ...
    <PostProcessor name="***" subType='TopologicalDecomposition'>
      <graph>beta skeleton</graph>
      <gradient>steepest</gradient>
      <beta>1</beta>
      <knn>8</knn>
      <normalization>None</normalization>
      <parameters>X,Y</parameters>
      <response>Z</response>
      <weighted>true</weighted>
      <simplification>0.3</simplification>
      <persistence>difference</persistence>
    </PostProcessor>
    ...
  <Models>
  ...
<Simulation>
\end{lstlisting}

%%%%% PP DataMining %%%%%%%
\input{DataMining.tex}

%%%%% PP PrintCSV %%%%%%%
%\paragraph{PrintCSV}
%\label{PrintCSV}
%TO BE MOVED TO STEP ``IOSTEP''
%%%%% PP LoadCsvIntoInternalObject %%%%%%%
%\paragraph{LoadCsvIntoInternalObject}
%\label{LoadCsvIntoInternalObject}
%TO BE MOVED TO STEP ``IOSTEP''
%

%%%%% PP External %%%%%%%
\subsubsection{Interfaced}
\label{Interfaced}
The \textbf{Interfaced} post-processor is a Post-Processor that allows the user
to create its own Post-Processor. While the External Post-Processor (see
Section~\ref{External} allows the user to create case-dependent
Post-Processors, with this new class the user can create new general
purpose Post-Processors.
%

\ppType{Interfaced}{Interfaced}

\begin{itemize}
  \item \xmlNode{method}, \xmlDesc{comma separated string, required field},
  lists the method names of a method that will be computed (each
  returning a post-processing value). All available methods need to be included
  in the ``/raven/framework/PostProcessorFunctions/'' folder
\end{itemize}

\textbf{Example:}
\begin{lstlisting}[style=XML,morekeywords={subType,debug,name,class,type}]
<Simulation>
  ...
  <Models>
    ...
    <PostProcessor name="example" subType='InterfacedPostProcessor'verbosity='debug'>
       <method>testInterfacedPP</method>
       <!--Here, the xml nodes required by the chosen method have to be
       included.
        -->
    </PostProcessor>
    ...
  </Models>
  ...
</Simulation>
\end{lstlisting}

All the \textbf{Interfaced} post-processors need to be contained in the
``/raven/framework/PostProcessorFunctions/'' folder. In fact, once the
\textbf{Interfaced} post-processor is defined in the RAVEN input file, RAVEN
search that the method of the post-processor is located in such folder.

The class specified in the \textbf{Interfaced} post-processor has to inherit the
PostProcessorInterfaceBase class and the user must specify this set of
methods:
\begin{itemize}
  \item initialize: in this method, the internal parameters of the
  post-processor are initialized. Mandatory variables that needs to be
  specified are the following:
\begin{itemize}
  \item self.inputFormat: type of dataObject expected in input
  \item self.outputFormat: type of dataObject generated in output
\end{itemize}
  \item readMoreXML: this method is in charge of reading the PostProcessor xml
  node, parse it and fill the PostProcessor internal variables.
  \item run: this method performs the desired computation of the dataObject.
\end{itemize}

\begin{lstlisting}[language=python]
from PostProcessorInterfaceBaseClass import PostProcessorInterfaceBase
class testInterfacedPP(PostProcessorInterfaceBase):
  def initialize(self)
  def readMoreXML(self,xmlNode)
  def run(self,inputDic)
\end{lstlisting}

\paragraph{Data Format}
The user is not allowed to modify directly the DataObjects, however the
content of the DataObjects is available in the form of a python dictionary.
Both the dictionary give in input and the one generated in the output of the
PostProcessor are structured as follows:

\begin{lstlisting}[language=python]
inputDict = {'data':{}, 'metadata':{}}
\end{lstlisting}

where:

\begin{lstlisting}[language=python]
inputDict['data'] = {'input':{}, 'output':{}}
\end{lstlisting}

In the input dictonary, each input variable is listed as a dictionary that
contains a numpy array with its own values as shown below for a simplified
example

\begin{lstlisting}[language=python]
inputDict['data']['input'] = {'inputVar1': array([ 1.,2.,3.]),
                              'inputVar2': array([4.,5.,6.])}
\end{lstlisting}

Similarly, if the dataObject is a PointSet then the output dictionary is
structured as follows:

\begin{lstlisting}[language=python]
inputDict['data']['output'] = {'outputVar1': array([ .1,.2,.3]),
                               'outputVar2':array([.4,.5,.6])}
\end{lstlisting}

Howevers, if the dataObject is a HistorySet then the output dictionary is
structured as follows:

\begin{lstlisting}[language=python]
inputDict['data']['output'] = {'hist1': {}, 'hist2':{}}
\end{lstlisting}

where

\begin{lstlisting}[language=python]
inputDict['output']['data'][hist1] = {'time': array([ .1,.2,.3]),
                              'outputVar1':array([ .4,.5,.6])}
inputDict['output']['data'][hist2] = {'time': array([ .1,.2,.3]),
                              'outputVar1':array([ .14,.15,.16])}
\end{lstlisting}


\paragraph{Method: HStoPSOperator}

This Post-Processor performs the conversion from HistorySet to PointSet performing a projection of the output space.

In the \xmlNode{PostProcessor} input block, the following XML sub-nodes are available:

\begin{itemize}
   \item \xmlNode{pivotParameter}, \xmlDesc{string, optional field}, ID of the temporal variable. Default is ``time''.
   \nb Used just in case the  \xmlNode{pivotValue}-based operation  is requested
    \item \xmlNode{operator}, \xmlDesc{string, optional field}, the operation to perform on the output space:
      \begin{itemize}
        \item \textbf{min}, compute the minimum of each variable along each single history
         \item \textbf{max}, compute the maximum of each variable along each single history
         \item \textbf{average}, compute the average of each variable along each single history
<<<<<<< HEAD
         \item \textbf{all}, join together all of the each variable in the history, and make the pivotParameter as an input parameter. (So if the original HistorySet had input parameters x,y, a pivotParameter of t, and output: a,b then the new input parameters would be x, y, t and the output would be a, b)
=======
         \item \textbf{all}, join together all of the each variable in
           the history, and make the pivotParameter a regular
           parameter.  Unlike the min and max operators, this keeps
           all the data, just organized differently. This operator
           does this by propogating the other input parameters for
           each item of the pivotParameter.
           Table~\ref{operator_all_switch_before} shows an example
           HistorySet with input parameter x, pivot parameter t, and
           output parameter b and then
           Table~\ref{operator_all_switch_after} shows the resulting
           PointSet with input parameters x and t, and output
           parameter b. Note that which parameters are input and which
           are output in the resulting PointSet depends on the
           DataObject specification.
>>>>>>> e7ae5bf4
       \end{itemize}
        \nb This node can be inputted only if \xmlNode{pivotValue} and \xmlNode{row} are not present
     \item \xmlNode{pivotValue}, \xmlDesc{float, optional field}, the value of the pivotParameter with respect to the other outputs need to be extracted.
       \nb This node can be inputted only if \xmlNode{operator} and \xmlNode{row} are not present
     \item \xmlNode{pivotStrategy}, \xmlDesc{string, optional field}, The strategy to use for the pivotValue:
       \begin{itemize}
        \item \textbf{nearest}, find the value that is the nearest with respect the \xmlNode{pivotValue}
        \item \textbf{floor}, find the value that is the nearest with respect to the \xmlNode{pivotValue} but less then the  \xmlNode{pivotValue}
        \item \textbf{celing}, find the value that is the nearest with respect to the \xmlNode{pivotValue} but greater then the  \xmlNode{pivotValue}
        \item \textbf{interpolate}, if the exact  \xmlNode{pivotValue}  can not be found, interpolate using a linear approach
       \end{itemize}

       \nb Valid just in case \xmlNode{pivotValue} is present
     \item \xmlNode{row}, \xmlDesc{int, optional field}, the row index at which the outputs need to be extracted.
       \nb This node can be inputted only if \xmlNode{operator} and \xmlNode{pivotValue} are not present
\end{itemize}

This example will show how the XML input block would look like:

\begin{lstlisting}[style=XML,morekeywords={subType,debug,name,class,type}]
<Simulation>
  ...
  <Models>
    ...
    <PostProcessor name="HStoPSperatorRows" subType="InterfacedPostProcessor">
      <method>HStoPSOperator</method>
      <row>-1</row>
    </PostProcessor>
    <PostProcessor name="HStoPSoperatorPivotValues" subType="InterfacedPostProcessor">
        <method>HStoPSOperator</method>
        <pivotParameter>time</pivotParameter>
        <pivotValue>0.3</pivotValue>
    </PostProcessor>
    <PostProcessor name="HStoPSoperatorOperatorMax" subType="InterfacedPostProcessor">
        <method>HStoPSOperator</method>
        <pivotParameter>time</pivotParameter>
        <operator>max</operator>
    </PostProcessor>
    <PostProcessor name="HStoPSoperatorOperatorMin" subType="InterfacedPostProcessor">
        <method>HStoPSOperator</method>
        <pivotParameter>time</pivotParameter>
        <operator>min</operator>
    </PostProcessor>
    <PostProcessor name="HStoPSoperatorOperatorAverage" subType="InterfacedPostProcessor">
        <method>HStoPSOperator</method>
        <pivotParameter>time</pivotParameter>
        <operator>average</operator>
    </PostProcessor>
    ...
  </Models>
  ...
</Simulation>
\end{lstlisting}

\begin{table}[!hbtp]
  \caption{Starting HistorySet for operator all}
  \label{operator_all_switch_before}
\begin{tabular}{l|l|l}
  x & t & b \\
  \hline
  5.0 &  &  \\
  \hline
  & 1.0 & 6.0 \\
  \hline
  & 2.0 & 7.0 \\
\end{tabular}
\end{table}

\begin{table}[!hbtp]
  \caption{Resulting PointSet after operator all}
  \label{operator_all_switch_after}
\begin{tabular}{l|l|l}
  x & t & b \\
  \hline
  5.0 & 1.0 & 6.0  \\
  \hline
  5.0 & 2.0 & 7.0 \\
\end{tabular}
\end{table}

\paragraph{Method: HistorySetSampling}
This Post-Processor performs the conversion from HistorySet to HistorySet
The conversion is made so that each history H is re-sampled accordingly  to a
specific sampling strategy.
It can be used to reduce the amount of space required by the HistorySet.

In the \xmlNode{PostProcessor} input block, the following XML sub-nodes are required,
independent of the \xmlAttr{subType} specified:

\begin{itemize}
   \item \xmlNode{samplingType}, \xmlDesc{string, required field}, specifies the type of sampling method to be used:
   \begin{itemize}
     \item uniform: the set of \xmlNode{numberOfSamples} samples are uniformly distributed along the time axis
     \item firstDerivative: the set of \xmlNode{numberOfSamples} samples are distributed along the time axis in regions with 
                            higher first order derivative
     \item secondDerivative: the set of \xmlNode{numberOfSamples} samples are distributed along the time axis in regions with 
                             higher second order derivative
     \item filteredFirstDerivative: samples are located where the first derivative is greater than the specified \xmlNode{tolerance} value 
                                    (hence, the number of samples can vary from history to history)
     \item filteredSecondDerivative: samples are located where the second derivative is greater than the specified \xmlNode{tolerance} value
                                     (hence, the number of samples can vary from history to history)
   \end{itemize}                                 
   \item \xmlNode{numberOfSamples}, \xmlDesc{integer, optional field}, number of samples (required only for the following sampling 
                                             types: uniform, firstDerivative secondDerivative)
   \item \xmlNode{pivotParameter}, \xmlDesc{string, required field}, ID of the temporal variable
   \item \xmlNode{interpolation}, \xmlDesc{string, optional field}, type of interpolation to be employed for the history reconstruction 
                                           (required only for the following sampling types: uniform, firstDerivative secondDerivative). 
                                           Valid types of interpolation to specified: linear, nearest, zero, slinear, quadratic, cubic, intervalAverage
   \item \xmlNode{tolerance}, \xmlDesc{string, optional field}, tolerance level (required only for the following sampling types: 
                                       filteredFirstDerivative or filteredSecondDerivative)
\end{itemize}

\paragraph{Method: HistorySetSync}
This Post-Processor performs the conversion from HistorySet to HistorySet
The conversion is made so that all histories are synchronized in time.
It can be used to allow the histories to be sampled at the same time instant.

There are two possible synchronization methods, specified through the \xmlNode{syncMethod} node.  If the
\xmlNode{syncMethod} is \xmlString{grid}, a \xmlNode{numberOfSamples} node is specified,
which yields an equally-spaced grid of time points. The output values for these points will be linearly derived
using nearest sampled time points, and the new HistorySet will contain only the new grid points.

The other methods are used by specifying \xmlNode{syncMethod} as \xmlString{all}, \xmlString{min}, or
\xmlString{max}.  For \xmlString{all}, the postprocessor will iterate through the
existing histories, collect all the time points used in any of them, and use these as the new grid on which to
establish histories, retaining all the exact original values and interpolating linearly where necessary.
In the event of \xmlString{min} or \xmlString{max}, the postprocessor will find the smallest or largest time
history, respectively, and use those time values as nodes to interpolate between.

In the \xmlNode{PostProcessor} input block, the following XML sub-nodes are required,
independent of the \xmlAttr{subType} specified:

\begin{itemize}
   \item \xmlNode{pivotParameter}, \xmlDesc{string, required field}, ID of the temporal variable
   \item \xmlNode{extension}, \xmlDesc{string, required field}, type of extension when the sync process goes outside the boundaries of the history (zeroed or extended)
   \item \xmlNode{syncMethod}, \xmlDesc{string, required field}, synchronization strategy to employ (see
     description above).  Options are \xmlString{grid}, \xmlString{all}, \xmlString{max}, \xmlString{min}.
   \item \xmlNode{numberOfSamples}, \xmlDesc{integer, optional field}, required if \xmlNode{syncMethod} is
     \xmlString{grid}, number of new time samples
\end{itemize}

\paragraph{Method: HistorySetSnapShot}
This Post-Processor performs a conversion from HistorySet to PointSet.
The conversion is made so that each history $H$ is converted to a single point $P$.
There are several methods that can be employed to choose the single point from the history:
\begin{itemize}
  \item min: Take a time slice when the \xmlNode{pivotVar} is at its smallest value,
  \item max: Take a time slice when the \xmlNode{pivotVar} is at its largest value,
  \item average: Take a time slice when the \xmlNode{pivotVar} is at its time-weighted average value,
  \item value: Take a time slice when the \xmlNode{pivotVar} \emph{first passes} its specified value,
  \item timeSlice: Take a time slice index from the sampled time instance space.
\end{itemize}
To demonstrate the timeSlice, assume that each history H is a dict of n output variables $x_1=[...],
x_n=[...]$, then the resulting point P is at time instant index t: $P=[x_1[t],...,x_n[t]]$.

Choosing one the these methods for the \xmlNode{type} node will take a time slice for all the variables in the
output space based on the provided parameters.  Alternatively, a \xmlString{mixed} type can be used, in which
each output variable can use a different time slice parameter.  In other words, you can take the max of one
variable while taking the minimum of another, etc.

In the \xmlNode{PostProcessor} input block, the following XML sub-nodes are required,
independent of the \xmlAttr{subType} specified:

\begin{itemize}
  \item \xmlNode{type}, \xmlDesc{string, required field}, type of operation: \xmlString{min}, \xmlString{max},
                        \xmlString{average}, \xmlString{value}, \xmlString{timeSlice}, or \xmlString{mixed}
   \item \xmlNode{extension}, \xmlDesc{string, required field}, type of extension when the sync process goes outside the boundaries of the history (zeroed or extended)
   \item \xmlNode{pivotParameter}, \xmlDesc{string, optional field}, name of the temporal variable.  Required for the
     \xmlString{average} and \xmlString{timeSlice} methods.
\end{itemize}

If a \xmlString{timeSlice} type is in use, the following nodes also are required:
\begin{itemize}
   \item \xmlNode{timeInstant}, \xmlDesc{integer, required field}, required and only used in the
     \xmlString{timeSlice} type.  Location of the time slice (integer index)
   \item \xmlNode{numberOfSamples}, \xmlDesc{integer, required field}, number of samples
\end{itemize}

If instead a \xmlString{min}, \xmlString{max}, \xmlString{average}, or \xmlString{value} is used, the following nodes
are also required:
\begin{itemize}
   \item \xmlNode{pivotVar}, \xmlDesc{string, required field},  Name of the chosen indexing variable (the
         variable whose min, max, average, or value is used to determine the time slice)
       \item \xmlNode{pivotVal}, \xmlDesc{float, optional field},  required for \xmlString{value} type, the value for the chosen variable
\end{itemize}

Lastly, if a \xmlString{mixed} approach is used, the following nodes apply:
\begin{itemize}
  \item \xmlNode{max}, \xmlDesc{string, optional field}, the names of variables whose output should be their
    own maximum value within the history.
  \item \xmlNode{min}, \xmlDesc{string, optional field}, the names of variables whose output should be their
    own minimum value within the history.
  \item \xmlNode{average}, \xmlDesc{string, optional field}, the names of variables whose output should be their
    own average value within the history. Note that a \xmlNode{pivotParameter} node is required to perform averages.
  \item \xmlNode{value}, \xmlDesc{string, optional field}, the names of variables whose output should be taken
    at a time slice determined by another variable.  As with the non-mixed \xmlString{value} type, the first
    time the \xmlAttr{pivotVar} crosses the specified \xmlAttr{pivotVal} will be the time slice taken.
    This node requires two attributes, if used:
    \begin{itemize}
      \item \xmlAttr{pivotVar}, \xmlDesc{string, required field}, the name of the variable on which the time
        slice will be performed.  That is, if we want the value of $y$ when $t=0.245$,
        this attribute would be \xmlString{t}.
      \item \xmlAttr{pivotVal}, \xmlDesc{float, required field}, the value of the \xmlAttr{pivotVar} on which the time
        slice will be performed.  That is, if we want the value of $y$ when $t=0.245$,
        this attribute would be \xmlString{0.245}.
    \end{itemize}
  Note that all the outputs of the \xmlNode{DataObject} output of this postprocessor must be listed under one
  of the \xmlString{mixed} node types in order for values to be returned.
\end{itemize}

\textbf{Example (mixed):}
This example will output the average value of $x$ for $x$, the value of $y$ at
time$=0.245$ for $y$, and the value of $z$ at $x=4.0$ for $z$.
\begin{lstlisting}[style=XML,morekeywords={subType,debug,name,class,type}]
<Simulation>
  ...
  <Models>
    ...
    <PostProcessor name="mampp2" subType="InterfacedPostProcessor">
      <method>HistorySetSnapShot</method>
      <type>mixed</type>
      <average>x</average>
      <value pivotVar="time" pivotVal="0.245">y</value>
      <value pivotVar="x" pivotVal="4.0">z</value>
      <pivotParameter>time</pivotParameter>
      <extension>zeroed</extension>
    </PostProcessor>
    ...
  </Models>
  ...
</Simulation>
\end{lstlisting}


\paragraph{Method: HS2PS}

This Post-Processor performs a conversion from HistorySet to PointSet.
The conversion is made so that each history $H$ is converted to a single point $P$.
Assume that each history $H$ is a dict of $n$ output variables $x_1=[...],x_n=[...]$, then the resulting point $P$ is $P=concat(x_1,...,x_n)$.
Note: it is here assumed that all histories have been sync so that they have the same length, start point and end point. If you are not sure, do a pre-processing the the original history set.

In the \xmlNode{PostProcessor} input block, the following XML sub-nodes are required,
independent of the \xmlAttr{subType} specified (min, max, avg and value case):

\begin{itemize}
   \item \xmlNode{pivotParameter}, \xmlDesc{string, optional field}, ID of the temporal variable (only for avg)
\end{itemize}

\paragraph{Method: TypicalHistoryFromHistorySet}
This Post-Processor performs a simplified procedure of \cite{wilcox2008users} to form a ``typical'' time series from multiple time series. The input should be a HistorySet, with each history in the HistorySet synchronized. For HistorySet that is not synchronized, use Post-Processor method \textbf{HistorySetSync}  to synchronize the data before running this method.

Each history in input HistorySet is first converted to multiple histories each has maximum time specified in \xmlNode{outputLen} (see below). Each converted history $H_i$ is divided into a set of subsequences $\{H_i^j\}$, and the division is guided by the \xmlNode{subseqLen} node specified in the input XML. The value of \xmlNode{subseqLen} should be a list of positive numbers that specify the length of each subsequence. If the number of subsequence for each history is more than the number of values given in \xmlNode{subseqLen}, the values in \xmlNode{subseqLen} would be reused.

For each variable $x$, the method first computes the empirical CDF (cumulative density function) by using all the data values of $x$ in the HistorySet. This CDF is termed as long-term CDF for $x$. Then for each subsequence $H_i^j$, the method computes the empirical CDF by using all the data values of $x$ in $H_i^j$. This CDF is termed as subsequential CDF. For the first interval window (i.e., $j=1$), the method computes the Finkelstein-Schafer (FS) statistics \cite{finkelstein1971improved} between the long term CDF and the subsequential CDF of $H_i^1$ for each $i$. The FS statistics is defined as following.
\begin{align*}
FS & = \sum_x FS_x\\
FS_x &= \frac{1}{N}\sum_{n=1}^N\delta_n
\end{align*}
where $N$ is the number of value reading in the empirical CDF and $\delta_n$ is the absolute difference between the long term CDF and the subsequential CDF at value $x_n$. The subsequence $H_i^1$ with minimal FS statistics will be selected as the typical subsequence for the interval window $j=1$. Such process repeats for $j=2,3,\dots$ until all subsequences have been processed. Then all the typical subsequences will be concatenated to form a complete history.

In the \xmlNode{PostProcessor} input block, the following XML sub-nodes are required,
independent of the \xmlAttr{subType} specified:

\begin{itemize}
   \item \xmlNode{pivotParameter}, \xmlDesc{string, optional field}, ID of the temporal variable
   \default{Time}
   \item \xmlNode{subseqLen}, \xmlDesc{integers, required field}, length of the divided subsequence (see above)
   \item \xmlNode{outputLen}, \xmlDesc{integer, optional field}, maximum value of the temporal variable for the generated typical history
   \default{Maximum value of the variable with name of \xmlNode{pivotParameter}}
\end{itemize}

For example, consider history of data collected over three years in one-second increments,
where the user wants a single \emph{typical year} extracted from the data.
The user wants this data constructed by combining twelve equal \emph{typical month}
segments.  In this case, the parameter \xmlNode{outputLen} should be \texttt{31536000} (the number of seconds
in a year), while the parameter \xmlNode{subseqLen} should be \texttt{2592000} (the number of seconds in a
month).  Using a value for \xmlNode{subseqLen} that is either much, much smaller than \xmlNode{outputLen} or
of equal size to \xmlNode{outputLen} might have unexpected results.  In general, we recommend using a
\xmlNode{subseqLen} that is roughly an order of magnitude smaller than \xmlNode{outputLen}.

\paragraph{Method: dataObjectLabelFilter}
This Post-Processor allows to filter the portion of a dataObject, either PointSet or HistorySet, with a given clustering label.
A clustering algorithm associates a unique cluster label to each element of the dataObject (PointSet or HistorySet).
This cluster label is a natural number ranging from $0$ (or $1$ depending on the algorithm) to $N$ where $N$ is the number of obtained clusters.
Recall that some clustering algorithms (e.g., K-Means) receive $N$ as input while others (e.g., Mean-Shift) determine $N$ after clustering has been performed.
Thus, this Post-Processor is naturally employed after a data-mining clustering techniques has been performed on a dataObject so that each clusters
can be analyzed separately.

In the \xmlNode{PostProcessor} input block, the following XML sub-nodes are required,
independently of the \xmlAttr{subType} specified:

\begin{itemize}
   \item \xmlNode{label}, \xmlDesc{string, required field}, name of the clustering label
   \item \xmlNode{clusterIDs}, \xmlDesc{integers, required field}, ID of the selected clusters. Note that more than one ID can be provided as input
\end{itemize}


\paragraph{Method: Discrete Risk Measures}
This Post-Processor calculates a series of risk importance measures from a PointSet. This calculation if performed for a set of input parameters given an output target.

The user is required to provide the following information:
\begin{itemize}
   \item the set of input variables. For each variable the following need to be specified:
     \begin{itemize}
       \item the set of values that imply a reliability value equal to $1$ for the input variable
       \item the set of values that imply a reliability value equal to $0$ for the input variable
     \end{itemize}
   \item the output target variable. For this variable it is needed to specify the values of the output target variable that defines the desired outcome.
\end{itemize}

The following variables are first determined for each input variable $i$:
\begin{itemize}
   \item $R_0$ Probability of the outcome of the output target variable (nominal value)
   \item $R^{+}_i$ Probability of the outcome of the output target variable if reliability of the input variable is equal to $0$
   \item $R^{-}_i$ Probability of the outcome of the output target variable if reliability of the input variable is equal to $1$
\end{itemize}

Available measures are:
\begin{itemize}
   \item Risk Achievement Worth (RAW): $RAW = R^{+}_i / R_0 $
   \item Risk Achievement Worth (RRW): $RRW = R_0 / R^{-}_i$
   \item Fussell-Vesely (FV): $FV = (R_0 - R^{-}_i) / R_0$
   \item Birnbaum (B): $B = R^{+}_i - R^{-}_i$
\end{itemize}

In the \xmlNode{PostProcessor} input block, the following XML sub-nodes are required,
independent of the \xmlAttr{subType} specified:

\begin{itemize}
   \item \xmlNode{measures}, \xmlDesc{string, required field}, desired risk importance measures that have to be computed (RRW, RAW, FV, B)
   \item \xmlNode{variable}, \xmlDesc{string, required field}, ID of the input variable. This node is provided for each input variable. This nodes needs to contain also these attributes:
     \begin{itemize}
       \item \xmlAttr{R0values}, \xmlDesc{float, required field}, interval of values (comma separated values) that implies a reliability value equal to $0$ for the input variable
       \item \xmlAttr{R1values}, \xmlDesc{float, required field}, interval of values (comma separated values) that implies a reliability value equal to $1$ for the input variable
     \end{itemize}
   \item \xmlNode{target}, \xmlDesc{string, required field}, ID of the output variable. This nodes needs to contain also the attribute \xmlAttr{values}, \xmlDesc{string, required field}, interval of
                                                             values of the output target variable that defines the desired outcome
\end{itemize}

\textbf{Example:}
This example shows an example where it is desired to calculate all available risk importance measures for two input variables (i.e., pumpTime and valveTime)
given an output target variable (i.e., Tmax).
A value of the input variable pumpTime in the interval $[0,240]$ implies a reliability value of the input variable pumpTime equal to $0$.
A value of the input variable valveTime in the interval $[0,60]$ implies a reliability value of the input variable valveTime equal to $0$.
A value of the input variables valveTime and pumpTime in the interval $[1441,2880]$ implies a reliability value of the input variables equal to $1$.
The desired outcome of the output variable Tmax occurs in the interval $[2200,2500]$.
\begin{lstlisting}[style=XML,morekeywords={subType,debug,name,class,type}]
<Simulation>
  ...
  <Models>
    ...
    <PostProcessor name="riskMeasuresDiscrete" subType="InterfacedPostProcessor">
      <method>RiskMeasuresDiscrete</method>
      <measures>B,FV,RAW,RRW</measures>
      <variable R0values='0,240' R1values='1441,2880'>pumpTime</variable>
      <variable R0values='0,60'  R1values='1441,2880'>valveTime</variable>
      <target   values='2200,2500'                  >Tmax</target>
    </PostProcessor>
    ...
  </Models>
  ...
</Simulation>
\end{lstlisting}

This Post-Processor allows the user to consider also multiple datasets (a data set for each initiating event) and calculate the global risk importance measures.
This can be performed by:
\begin{itemize}
  \item Including all datasets in the step
\begin{lstlisting}[style=XML,morekeywords={subType,debug,name,class,type}]
<Simulation>
  ...
  </Steps>
    ...
    <PostProcess name="PP">
      <Input   class="DataObjects"  type="PointSet"        >outRun1</Input>
      <Input   class="DataObjects"  type="PointSet"        >outRun2</Input>
      <Model   class="Models"       type="PostProcessor"   >riskMeasuresDiscrete</Model>
      <Output  class="DataObjects"  type="PointSet"        >outPPS</Output>
      <Output  class="OutStreams"   type="Print"           >PrintPPS_dump</Output>
    </PostProcess>
  </Steps>
  ...
</Simulation>
\end{lstlisting}
  \item Adding in the Post-processor the frequency of the initiating event associated to each dataset
\begin{lstlisting}[style=XML,morekeywords={subType,debug,name,class,type}]
<Simulation>
  ...
  <Models>
    ...
    <PostProcessor name="riskMeasuresDiscrete" subType="InterfacedPostProcessor">
      <method>riskMeasuresDiscrete</method>
      <measures>FV,RAW</measures>
      <variable R1values='-0.1,0.1' R0values='0.9,1.1'>Astatus</variable>
      <variable R1values='-0.1,0.1' R0values='0.9,1.1'>Bstatus</variable>
      <variable R1values='-0.1,0.1' R0values='0.9,1.1'>Cstatus</variable>
      <variable R1values='-0.1,0.1' R0values='0.9,1.1'>Dstatus</variable>
      <target   values='0.9,1.1'>outcome</target>
      <data     freq='0.01'>outRun1</data>
      <data     freq='0.02'>outRun2</data>
    </PostProcessor>
    ...
  </Models>
  ...
</Simulation>
\end{lstlisting}

\end{itemize}

This post-processor can be made time dependent if a single HistorySet is provided among the other data objects.
The HistorySet contains the temporal profiles of a subset of the input variables. This temporal profile can be only
boolean, i.e., 0 (component offline) or 1 (component online).
Note that the provided history set must contains a single History; multiple Histories are not allowed.
When this post-processor is in a dynamic configuration (i.e., time-dependent), the user is required to specify an xml
node \xmlNode{temporalID} that indicates the ID of the temporal variable.
For each time instant, this post-processor determines the temporal profiles of the desired risk importance measures.
Thus, in this case, an HistorySet must be chosen as an output data object.
An example is shown below:
\begin{lstlisting}[style=XML,morekeywords={subType,debug,name,class,type}]
<Simulation>
  ...
  <Models>
    ...
    <PostProcessor name="riskMeasuresDiscrete" subType="InterfacedPostProcessor">
      <method>riskMeasuresDiscrete</method>
      <measures>B,FV,RAW,RRW,R0</measures>
      <variable R1values='-0.1,0.1' R0values='0.9,1.1'>Astatus</variable>
      <variable R1values='-0.1,0.1' R0values='0.9,1.1'>Bstatus</variable>
      <variable R1values='-0.1,0.1' R0values='0.9,1.1'>Cstatus</variable>
      <target   values='0.9,1.1'>outcome</target>
      <data     freq='1.0'>outRun1</data>
      <temporalID>time</temporalID>
    </PostProcessor>
    ...
  </Models>
  ...
  <Steps>
    ...
    <PostProcess name="PP">
      <Input     class="DataObjects"  type="PointSet"        >outRun1</Input>
      <Input     class="DataObjects"  type="HistorySet"      >timeDepProfiles</Input>
      <Model     class="Models"       type="PostProcessor"   >riskMeasuresDiscrete</Model>
      <Output    class="DataObjects"  type="HistorySet"      >outHS</Output>
      <Output    class="OutStreams"   type="Print"           >PrintHS</Output>
    </PostProcess>
    ...
  </Steps>
  ...
</Simulation>
\end{lstlisting}

%
%%%%%%%%%%%%%%%%%%%%%%%%%%%%
%%%%%% RavenOutput PP   %%%%%%
%%%%%%%%%%%%%%%%%%%%%%%%%%%%
%

\subsubsection{RavenOutput}
\label{RavenOutput}
The \textbf{RavenOutput} post-processor is specifically used
to gather data from RAVEN output files and generate a PointSet suitable for plotting or other analysis.
It can do this in two modes: static and dynamic.  In static mode, the
PostProcessor reads from from several static XML output files produced by RAVEN.  In dynamic mode, the PostProcessor
reads from a single dynamic XML output file and builds a PointSet where the pivot parameter (e.g. time) is the
input and the requested values are returned for each of the pivot parameter values (e.g. points in time).  The
name for the pivot parameter will be taken directly from the XML structure.
%
Note: by default the PostProcessor operates in static mode; to read a dynamic file, the \xmlNode{dynamic} node must
be specified.
%
\ppType{RavenOutput}{RavenOutput}
%
\begin{itemize}
  \item \xmlNode{dynamic}, \xmlDesc{string, optional field}, if included will trigger reading a single dynamic
  file instead of multiple static files, unless the text of this field is \xmlString{false}, in which case it
  will return to the default (multiple static files).  \default(False)
  \item \xmlNode{File}, \xmlDesc{XML Node, required field}
  %
  For each file to be read by this postprocessor, an entry in the \xmlNode{Files} node must be added, and a
  \xmlNode{File} node must be added to the postprocessor input block.  The \xmlNode{File} requires two
  identifying attributes:
  \begin{itemize}
    \item \xmlAttr{name}, \xmlDesc{string, required field}, the RAVEN-assigned name of the file,
    \item \xmlAttr{ID}, \xmlDesc{float, optional field}, the floating point ID that will be unique to this
      file.  This will appear as an entry in the output \xmlNode{DataObject} and the corresponding column are
      the values extracted from this file.  If not specified, RAVEN will attempt to find a suitable integer ID
      to use, and a warning will be raised.

      When defining the \xmlNode{DataObject} that this postprocessor will write to, and when using the static
      (non-\xmlNode{dynamic}) form of the postprocessor, the \xmlNode{input} space should be given as
      \xmlString{ID}, and the output variables should be the outputs specified in the postprocessor. See the
      examples below.  In the data object, the variable values will be keyed on the \xmlString{ID} parameter.
  \end{itemize}
  Each value that needs to be extracted from the file needs to be specified by one of the following
  \xmlNode{output} nodes within the \xmlNode{File} node:
  \begin{itemize}
    \item \xmlNode{output}, \xmlDesc{|-separated string, required field},
           the specification of the output to extract from the file.
           RAVEN uses \texttt{xpath} as implemented in Python's \texttt{xml.etree} module to specify locations
           in XML.  For example, to search tags, use a path
           separated by forward slash characters (``/''), starting under the root; this means the root node should not
           be included in the path. See the example.  For more details on xpath options available, see
           \url{https://docs.python.org/2/library/xml.etree.elementtree.html#xpath-support}.
           %
           The \xmlNode{output} node requires the following attribute:
      \begin{itemize}
        \item \xmlAttr{name}, \xmlDesc{string, required field}, specifies the entry in the Data Object that
          this value should be stored under.
      \end{itemize}

  \end{itemize}
  %
\end{itemize}
\textbf{Example (Static):}
Using an example, let us have two input files, named \emph{in1.xml} and \emph{in2.xml}.  They appear as
follows.  Note that the name of the variables we want changes slightly between the XML; this is fine.

\textbf{\emph{in1.xml}}
\begin{lstlisting}[style=XML]
<BasicStatistics>
  <ans>
    <val1>6</val1>
    <val2>7</val2>
  </ans>
</BasicStatistics>
\end{lstlisting}
\textbf{\emph{in2.xml}}
\begin{lstlisting}[style=XML]
<ROM>
  <ans>
    <first>6.1</first>
    <second>7.1</second>
  </ans>
</BasicStatistics>
\end{lstlisting}

The RAVEN input to extract this information would appear as follows.
We include an example of defining the \xmlNode{DataObject} that this postprocessor will write out to, for
further clarity.

\begin{lstlisting}[style=XML]
<Simulation>
 ...
 <Files>
   <Input name='in1'>inp1.xml</Input>
   <Input name='in2'>inp2.xml</Input>
 </Files>
 ...
 <Models>
   ...
   <PostProcessor name='pp' subType='RavenOutput'>
     <File name='in1' ID='1'>
       <output name='first'>ans/val1</output>
       <output name='second'>ans/val2</output>
     </File>
     <File name='in2' ID='2'>
       <output name='first'>ans/first</output>
       <output name='second'>ans/second</output>
     </File>
   </PostProcessor>
   ...
 </Models>
 ...
 <DataObjects>
   ...
   <PointSet name='pointSetName'>
     <input>ID</input>
     <output>first,second</output>
   </PointSet>
   ...
 </DataObjects>
 ...
</Simulation>
\end{lstlisting}

\textbf{Example (Dynamic):}
For a dynamic example, consider this time-evolution of values example.  \emph{inFile.xml} is a RAVEN dynamic
XML output.

\textbf{\emph{in1.xml}}
\begin{lstlisting}[style=XML]
<BasicStatistics type='Dynamic'>
  <time value='0.0'>
    <ans>
      <val1>6</val1>
      <val2>7</val2>
    </ans>
  <\time>
  <time value='1.0'>
    <ans>
      <val1>9</val1>
      <val2>10</val2>
    </ans>
  <\time>
</BasicStatistics>
\end{lstlisting}
The RAVEN input to extract this information would appear as follows:
\begin{lstlisting}[style=XML]
<Simulation>
 ...
 <Files>
   <Input name='inFile'>inFile.xml</Input>
 </Files>
 ...
 <Models>
   ...
   <PostProcessor name='pp' subType='RavenOut'>
     <dynamic>true</dynamic>
     <File name='inFile'>
       <output name='first'>ans|val1</output>
     </File>
   </PostProcessor>
   ...
 </Models>
 ...
</Simulation>
\end{lstlisting}
The resulting PointSet has \emph{time} as an input and \emph{first} as an output.

%%%%%%%%%%%%%% ParetoFrontier PP %%%%%%%%%%%%%%%%%%%

\subsubsection{ParetoFrontier}
\label{ParetoFrontierPP}
The \textbf{ParetoFrontier} post-processor is designed to identify the points lying on the Pareto Frontier in a cost-value space.
This post-processor receives as input a \textbf{DataObject} (a PointSet only) which contains all data points in the cost-value space and it 
returns the subset of points lying in the Pareto Frontier as a PointSet.

It is here assumed that each data point of the input PointSet is a realization of the system under consideration for a 
specific configuration to which corresponds a cost and a value.

%
\ppType{ParetoFrontier}{ParetoFrontier}
%
\begin{itemize}
  \item  \xmlNode{costID},\xmlDesc{string, required parameter}, ID of the input PointSet variable that is considered the cost variable. 
          The \xmlNode{costID} requires one identifying attribute:
          \begin{itemize}
            \item \xmlAttr{inv}, \xmlDesc{boolean, required field}, False if costID represents a cost, True if costID represents a saving
          \end{itemize}
  \item  \xmlNode{valueID},\xmlDesc{string, required parameter}, ID of the input PointSet variable that is considered the value variable
          The \xmlNode{valueID} requires one identifying attribute:
          \begin{itemize}
            \item \xmlAttr{inv}, \xmlDesc{boolean, required field}, False if valueID represents a value, True if valueID represents a loss of value
          \end{itemize}
  \item  \xmlNode{costLimit},\xmlDesc{float, optional parameter}, maximum value of the cost variable to be considered in the pareto frontier
          The \xmlNode{costLimit} requires one identifying attribute:
          \begin{itemize}
            \item \xmlAttr{type}, \xmlDesc{string, required field}, this attribute can be either ``lower" or ``upper'', it indicates if the limit is an upper or lower limit
          \end{itemize}
  \item  \xmlNode{valueLimit},\xmlDesc{float, optional parameter}, minimum value of the value variable to be considered in the pareto frontier
          The \xmlNode{valueLimit} requires one identifying attribute:
          \begin{itemize}
            \item \xmlAttr{type}, \xmlDesc{string, required field}, this attribute can be either ``lower" or ``upper'', it indicates if the limit is an upper or lower limit
          \end{itemize}
\end{itemize}

The following is an example where a set of realizations (the ``candidates'' PointSet) has been generated by changing two parameters 
(var1 and var2) which produced two output variables (cost and value).
The \textbf{ParetoFrontier} post-processor takes the ``candidates'' PointSet and populates a Point similar in structure 
(the ``paretoPoints'' PointSet).

\textbf{Example:}
\begin{lstlisting}[style=XML,morekeywords={anAttribute},caption=ParetoFrontier input example (no expand)., label=lst:ParetoFrontier_PP_InputExample]
  <Models>
    <PostProcessor name="paretoPP" subType="ParetoFrontier">
      <costID>cost</costID>
      <valueID>value</valueID>
    </PostProcessor>   
  </Models>

  <Steps>
    <PostProcess name="PP">
      <Input     class="DataObjects"  type="PointSet"        >candidates</Input>
      <Model     class="Models"       type="PostProcessor"   >paretoPP</Model>
      <Output    class="DataObjects"  type="PointSet"        >paretoPoints</Output>
    </PostProcess>
  </Steps>
  
  <DataObjects>
    <PointSet name="candidates">
      <Input>var1,var2</Input>
      <Output>cost,value</Output>
    </PointSet>
    <PointSet name="paretoPoints">
      <Input>var1,var2</Input>
      <Output>cost,value</Output>
    </PointSet>
  </DataObjects>
\end{lstlisting}

\nb it is possible to specify upper and lower limits for the cost and value variable respectively.
When one or both of these limits are specified, then the pareto frontier is filtered such that all pareto frontier points that
satisfy those limits are preserved.

%%%%%%%%%%%%%% MCSImporter PP %%%%%%%%%%%%%%%%%%%

\subsubsection{MCSImporter}
\label{MCSimporterPP}
The \textbf{MCSImporter} post-processor has been designed to import Minimal Cut Sets (MCSs) into RAVEN.
This post-processor reads a csv file which contain the list of MCSs and it save this list as a DataObject 
(i.e.,  a PointSet).
The csv file is composed by three columns; the first contains the ID number of the MCS, the second one contains
the MCS probability value, the third one lists all the Basic Events contained in the MCS.
An example of csv file is shown in Table~\ref{MCScsv}.

\begin{table}[h]
    \centering
    \caption{Example of csv file which contains four MCSs.}
    \label{MCScsv}
	\begin{tabular}{c  c  c}
		\hline
		ID, & Prob, & MCS, \\
		\hline
		1.,  &  1.8E-2, &  D  \\
		2.,  &  4.0E-3, &  B \\
		3.,  &  3.0E-4, &  A,C  \\
		4.,  &  2.1E-5, &  E,C \\
		\hline
	\end{tabular}
\end{table}

The PointSet is structured to include all Basic Event, the MCS ID, the MCS probability, and the outcome of such MCS 
(always set to 1).
MCS ID and MCS probability are copied directly from the csv file.
For each MCS, the Basic Events can have two possible values:
  \begin{itemize}
    \item  0: Basic Event is not included in the MCS
    \item  1: Basic Event is included in the MCS
  \end{itemize}
The PointSet generated from the csv file of Table~\ref{MCScsv} is shown in Table~\ref{PointSetMCSExpandFalse}.
\begin{table}[h]
    \centering
    \caption{PointSet generated by RAVEN for the list of MCSs shown in Table~\ref{MCScsv}.}
    \label{PointSetMCSExpandFalse}
	\begin{tabular}{c | c | c | c | c | c | c | c }
		\hline
		A & B & C & D & E & MCS\_ID & probability & out \\
		\hline
		0 & 0 & 0 & 1 & 0 & 1 & 1.8E-2 & 1 \\
		0 & 1 & 0 & 0 & 0 & 2 & 4.0E-3 & 1 \\
		1 & 0 & 1 & 0 & 0 & 3 & 3.0E-4 & 1 \\
		0 & 0 & 1 & 0 & 1 & 4 & 4.0E-3 & 1 \\
		\hline
	\end{tabular}
\end{table}

%
\ppType{MCSImporter}{MCSImporter}
%
\begin{itemize}
  \item  \xmlNode{expand},\xmlDesc{bool, required parameter}, expand the set of Basic Events by including all PRA Basic Events
  and not only the once listed in the MCSs
  \item  \xmlNode{BElistColumn},\xmlDesc{string, optional parameter}, if expand is set to True, then this node contains the 
  column of the csv file which contains all the PRA Basic Events
\end{itemize}

\textbf{Example:}
\begin{lstlisting}[style=XML,morekeywords={anAttribute},caption=MCS Importer input example (no expand)., label=lst:MCS_PP_InputExample]
  <Files>
    <Input name="MCSlistFile" type="MCSlist">MCSlist.csv</Input>
  </Files>
  
  <Models>
    <PostProcessor name="MCSImporter" subType="MCSImporter">
      <expand>False</expand>
    </PostProcessor>   
  </Models>

  <Steps>
    <PostProcess name="import">
      <Input   class="Files"        type="MCSlist"         >MCSlistFile</Input>
      <Model   class="Models"       type="PostProcessor"   >MCSImporter</Model>
      <Output  class="DataObjects"  type="PointSet"        >MCS_PS</Output>
    </PostProcess>
  </Steps>
  
  <DataObjects>
    <PointSet name="MCS_PS">
      <Input>A,B,C,D,E</Input>
      <Output>MCS_ID,probability,out</Output>
    </PointSet>
  </DataObjects>
\end{lstlisting}

\textbf{Example:}
\begin{lstlisting}[style=XML,morekeywords={anAttribute},caption=MCS Importer input example (expanded)., label=lst:MCS_PP_InputExample]
  <Files>
    <Input name="MCSlistFile" type="MCSlist">MCSlist.csv</Input>
    <Input name="BElistFile"  type="BElist" >BElist.csv</Input>
  </Files>
  
  <Models>
    <PostProcessor name="MCSImporter" subType="MCSImporter">
      <expand>False</expand>
    </PostProcessor>   
  </Models>

  <Steps>
    <PostProcess name="import">
      <Input   class="Files"        type="MCSlist"         >MCSlistFile</Input>
      <Input   class="Files"        type="BElist"          >BElistFile</Input>
      <Model   class="Models"       type="PostProcessor"   >MCSimporter</Model>
      <Output  class="DataObjects"  type="PointSet"        >MCS_PS</Output>
    </PostProcess>
  </Steps>
  
  <DataObjects>
    <PointSet name="MCS_PS">
      <Input>A,B,C,D,E,F,G</Input>
      <Output>MCS_ID,probability,out</Output>
    </PointSet>
  </DataObjects>
\end{lstlisting}

%%%%%%%%%%%%%% ETImporter PP %%%%%%%%%%%%%%%%%%%

\subsubsection{ETImporter}
\label{ETImporterPP}
The \textbf{ETImporter} post-processor has been designed to import Event-Tree (ET) object into
RAVEN. Since several ET file formats are available, as of now only the OpenPSA format
(see https://open-psa.github.io/joomla1.5/index.php.html) is supported. As an example,
the OpenPSA format ET is shown below:

\begin{lstlisting}[style=XML,morekeywords={anAttribute},caption=ET in OpenPSA format., label=lst:ETModel]
<define-event-tree name="eventTree">
    <define-functional-event name="ACC"/>
    <define-functional-event name="LPI"/>
    <define-functional-event name="LPR"/>
    <define-sequence name="1"/>
    <define-sequence name="2"/>
    <define-sequence name="3"/>
    <define-sequence name="4"/>
    <initial-state>
        <fork functional-event="ACC">
            <path state="0">
                <fork functional-event="LPI">
                    <path state="0">
                        <fork functional-event="LPR">
                            <path state="0">
                                <sequence name="1"/>
                            </path>
                            <path state="+1">
                                <sequence name="2"/>
                            </path>
                        </fork>
                    </path>
                    <path state="+1">
                        <sequence name="3"/>
                    </path>
                </fork>
            </path>
            <path state="+1">
                <sequence name="4"/>
            </path>
        </fork>
    </initial-state>
</define-event-tree>
\end{lstlisting}

This is performed by saving the structure of the ET (from file) as a \textbf{PointSet}
(only \textbf{PointSet} are allowed), since an ET is a static Boolean logic structure. Each realization in the
\textbf{PointSet} represents a unique accident sequence of the ET, and the \textbf{PointSet} is structured as follows:
\begin{itemize}
  \item Input variables of the \textbf{PointSet} are the branching conditions of the ET. The value of each input variable can be:
  \begin{itemize}
    \item  0: event did occur (typically upper branch)
    \item  1: event did not occur (typically lower branch)
    \item -1: event is not queried (no branching occured)
  \end{itemize}
  \item Output variables of the \textbf{PointSet} are the ID of each branch of the ET (i.e., positive integers greater than 0)
\end{itemize}

\nb that the 0 or 1 values are specified in the \xmlNode{path state="0"} or \xmlNode{path state="1"} nodes in the ET OpenPSA file.

Provided this definition, the ET described in Listing~\ref{lst:ETModel} will be converted to \textbf{PointSet} that is characterized
by the following variables:
\begin{itemize}
	\item Input variables: statusACC, statusLPI, statusLPR
	\item Output variable: sequence
\end{itemize}
and the corresponding \textbf{PointSet} if the \xmlNode{expand} node is set to False is shown in Table~\ref{PointSetETExpandFalse}.
If \xmlNode{expand} set to True, the corresponding \textbf{PointSet} is shown in Table~\ref{PointSetETExpandTrue}.
\begin{table}[h]
    \centering
    \caption{PointSet generated by RAVEN by employing the ET Importer Post-Processor with \xmlNode{expand}
             set to False for the ET of Listing~\ref{lst:ETModel}.}
    \label{PointSetETExpandFalse}
	\begin{tabular}{c | c | c | c}
		\hline
		ACC & LPI & LPR & sequence \\
		\hline
		0.  &  0. &  0. & 1. \\
		0.  &  0. &  1. & 2. \\
		0.  &  1. & -1. & 3. \\
		1.  & -1. & -1. & 4. \\
		\hline
	\end{tabular}
\end{table}
\begin{table}[h]
    \centering
    \caption{PointSet generated by RAVEN by employing the ET Importer Post-Processor with \xmlNode{expand}
             set to True for the ET of Listing~\ref{lst:ETModel}.}
    \label{PointSetETExpandTrue}
	\begin{tabular}{c | c | c | c}
		\hline
		ACC & LPI & LPR & sequence \\
		\hline
		0.  &  0. &  0. & 1. \\
		0.  &  0. &  1. & 2. \\
		0.  &  1. &  0. & 3. \\
		0.  &  1. &  1. & 3. \\
		1.  &  0. &  0. & 4. \\
		1.  &  0. &  1. & 4. \\
		1.  &  1. &  0. & 4. \\
		1.  &  1. &  1. & 4. \\
		\hline
	\end{tabular}
\end{table}

The ETImporter PP supports also:
\begin{itemize}
  \item links to sub-trees
	      \nb If the ET is split in two or more ETs (and thus one file for each ET), then it is only required to list
	      all files in the Step. RAVEN automatically detect links among ETs and merge all of them into a single PointSet.
  \item by-pass branches
  \item symbolic definition of outcomes: typically outcomes are defined as either 0 (upper branch) or 1 (lower branch). If instead the ET uses the
    \textbf{success/failure} labels, then they are converted into 0/1 labels
    \nb If the branching condition is not binary or \textbf{success/failure}, then the ET Importer Post-Processor just follows
	   the numerical value of the \xmlNode{state} attribute of the \xmlNode{<path>} node in the ET OpenPSA file.
  \item symbolic/numerical definition of sequences: if the ET contains a symbolic sequence then a .xml file is generated.  This file contains
        the mapping between the sequences defined in the ET and the numerical IDs created by RAVEN. The file name is the concatenation of the ET name
        and "\_mapping". As an example the file "eventTree\_mapping.xml" generated by RAVEN:
        \begin{lstlisting}[style=XML]
            <map Tree="eventTree">
              <sequence ID="0">seq_1</sequence>
              <sequence ID="1">seq_2</sequence>
              <sequence ID="2">seq_3</sequence>
              <sequence ID="3">seq_4</sequence>
            </map>
        \end{lstlisting}
        contains the mapping of four sequences defined in the ET (seq\_1,seq\_2,seq\_3,seq\_4) with the IDs generated by RAVEN (0,1,2,3).
        Note that if the sequences defined in the ET are both numerical and symbolic then they are all mapped.
  \item The ET can contain a branch that is defined as a separate block in the \xmlNode{define-branch} node and it is
        replicated in the ET; in such case RAVEN automatically replicate such branch when generating the PointSet.
\end{itemize}
The \xmlNode{collect-formula} are not considered since this node is used to connect the Boolean formulae generated by the
Fault-Trees to the branch (i.e., fork) point.

%
\ppType{ETImporter}{ETImporter}
%
\begin{itemize}
  \item \xmlNode{fileFormat}, \xmlDesc{string, required field}, specifies the format of the file that contains the ET structure (supported format: OpenPSA).
  \item  \xmlNode{expand},\xmlDesc{bool, required parameter}, expand the ET branching conditions for all branches even if they are not queried
\end{itemize}

\textbf{Example:}
\begin{lstlisting}[style=XML,morekeywords={anAttribute},caption=ET Importer input example., label=lst:ET_PP_InputExample]
  <Files>
    <Input name="eventTreeTest" type="">eventTree.xml</Input>
  </Files>

  <Models>
    ...
    <PostProcessor name="ETimporter" subType="ETImporter">
      <fileFormat>OpenPSA</fileFormat>
      <expand>False</expand>
    </PostProcessor>
    ...
  </Models>

  <Steps>
    ...
    <PostProcess name="import">
      <Input   class="Files"        type=""                >eventTreeTest</Input>
      <Model   class="Models"       type="PostProcessor"   >ETimporter</Model>
      <Output  class="DataObjects"  type="PointSet"        >ET_PS</Output>
    </PostProcess>
    ...
  </Steps>

  <DataObjects>
    ...
    <PointSet name="ET_PS">
      <Input>ACC,LPI,LPR</Input>
      <Output>sequence</Output>
    </PointSet>
    ...
  </DataObjects>
\end{lstlisting}


%%%%%%%%%%%%%% FTImporter PP %%%%%%%%%%%%%%%%%%%

\subsubsection{FTImporter}
\label{FTImporterPP}
The \textbf{FTImporter} post-processor has been designed to import Fault-Tree (FT) object into
RAVEN. Since several FT file formats are available, as of now only the OpenPSA format
(see https://open-psa.github.io/joomla1.5/index.php.html) is supported. As an example,
the FT in OpenPSA format is shown in Listing~\ref{lst:FTModel}.

\begin{lstlisting}[style=XML,morekeywords={anAttribute},caption=FT in OpenPSA format., label=lst:FTModel]
<opsa-mef>
    <define-fault-tree name="FT">
        <define-gate name="TOP">
            <or>
                <gate name="G1"/>
                <gate name="G2"/>
                <gate name="G3"/>
            </or>
        </define-gate>
        <define-component name="A">
            <define-gate name="G1">
                <and>
                    <basic-event name="BE1"/>
                    <basic-event name="BE2"/>
                </and>
            </define-gate>
            <define-gate name="G2">
                <and>
                    <basic-event name="BE1"/>
                    <basic-event name="BE3"/>
                </and>
            </define-gate>
            <define-basic-event name="BE1">
                <float value="1.2e-3"/>
            </define-basic-event>
            <define-component name="B">
                <define-basic-event name="BE2">
                    <float value="2.4e-3"/>
                </define-basic-event>
                <define-basic-event name="BE3">
                    <float value="5.2e-3"/>
                </define-basic-event>
            </define-component>
        </define-component>
        <define-component name="C">
            <define-gate name="G3">
                <and>
                    <basic-event name="BE1"/>
                    <basic-event name="BE4"/>
                </and>
            </define-gate>
            <define-basic-event name="BE4">
                <float value="1.6e-3"/>
            </define-basic-event>
        </define-component>
    </define-fault-tree>
</opsa-mef>
\end{lstlisting}

This is performed by saving the structure of the FT (from file) as a \textbf{PointSet}
(only \textbf{PointSet} are allowed).

Each Point in the PointSet represents a unique combination of the basic events.
The PointSet is structured as follows: input variables are the basic events, output variable is the top event of the FT.
The value for each input and output variable can have the following values:
\begin{itemize}
  \item  0: False
  \item  1: True
\end{itemize}

Provided this definition, the FT model of Listing~\ref{lst:FTModel} can be converted to
\textbf{PointSet} that is characterized by these variables:
\begin{itemize}
	\item Input variables: BE1, BE2, BE3, BE4
	\item Output variable: out
\end{itemize}
and it is structured is shown in Table~\ref{PointSetFT}.

\begin{table}[h]
    \centering
    \caption{PointSet generated by RAVEN by employing the FT Importer Post-Processor for the FT of Listing~\ref{lst:FTModel}.}
    \label{PointSetFT}
	\begin{tabular}{c | c | c | c | c}
		\hline
		BE1 & BE2 & BE3 & BE4 & TOP \\
		\hline
		 0. &  0. &  0. &  0. &  0. \\
		 0. &  0. &  0. &  1. &  0. \\
		 0. &  0. &  1. &  0. &  0. \\
		 0. &  0. &  1. &  1. &  0. \\
		 0. &  1. &  0. &  0. &  0. \\
		 0. &  1. &  0. &  1. &  0. \\
		 0. &  1. &  1. &  0. &  0. \\
		 0. &  1. &  1. &  1. &  0. \\
		 1. &  0. &  0. &  0. &  0. \\
		 1. &  0. &  0. &  1. &  1. \\
		 1. &  0. &  1. &  0. &  1. \\
		 1. &  0. &  1. &  1. &  1. \\
		 1. &  1. &  0. &  0. &  1. \\
		 1. &  1. &  0. &  1. &  1. \\
		 1. &  1. &  1. &  0. &  1. \\
		 1. &  1. &  1. &  1. &  1. \\
		\hline
	\end{tabular}
\end{table}

%
\ppType{FTImporter}{FTImporter}
%
\begin{itemize}
  \item \xmlNode{fileFormat}, \xmlDesc{string, required field}, specifies the format of the file that contains the
    FT structure (supported format: OpenPSA).
  \item  \xmlNode{topEventID},\xmlDesc{string, required parameter}, the name of the top event of the FT
\end{itemize}

The example of FTImporter PostProcessor is shown in Listing~\ref{lst:FT_PP_InputExample}
\begin{lstlisting}[style=XML,morekeywords={anAttribute},caption=FT Importer input example., label=lst:FT_PP_InputExample]
  <Files>
    <Input name="faultTreeTest" type="">FTimporter_not.xml</Input>
  </Files>

  <Models>
    ...
    <PostProcessor name="FTimporter" subType="FTImporter">
      <fileFormat>OpenPSA</fileFormat>
      <topEventID>TOP</topEventID>
    </PostProcessor>
    ...
  </Models>

  <Steps>
    ...
    <PostProcess name="import">
      <Input   class="Files"        type=""                >faultTreeTest</Input>
      <Model   class="Models"       type="PostProcessor"   >FTimporter</Model>
      <Output  class="DataObjects"  type="PointSet"        >FT_PS</Output>
    </PostProcess>
    ...
  </Steps>

  <DataObjects>
    ...
    <PointSet name="FT_PS">
      <Input>BE1,BE2,BE3,BE4</Input>
      <Output>TOP</Output>
    </PointSet>
    ...
  </DataObjects>
\end{lstlisting}

Important notes and capabilities:
\begin{itemize}
	\item If the FT is split in two or more FTs (and thus one file for each FT), then it is only required to list
	      all files in the Step. RAVEN automatically detect links among FTs and merge all of them into a single PointSet.
	\item Allowed gates: AND, OR, NOT, ATLEAST, CARDINALITY, IFF, imply, NAND, NOR, XOR
	\item If an house-event is defined in the FT:
\begin{lstlisting}[style=XML,morekeywords={anAttribute},caption=FT Importer input example: house-event., label=lst:FT_house event]
<opsa-mef>
    <define-fault-tree name="FT">
        <define-gate name="TOP">
            <or>
                <basic-event name="BE1"/>
                <basic-event name="BE2"/>
                <house-event name="HE1"/>
            </or>
        </define-gate>
        <define-house-event name="HE1">
        	<constant value="true"/>
        </define-house-event>
    </define-fault-tree>
</opsa-mef>
\end{lstlisting}
           then the HE1 is not part of the PointSet (value is fixed)
\end{itemize}

%%%%%%%%%%%%%% Metric PP %%%%%%%%%%%%%%%%%%%

\subsubsection{Metric}
\label{MetricPP}
The \textbf{Metric} post-processor is specifically used to calculate the distance values among points from PointSets and histories from HistorySets,
while the \textbf{Metrics} block (See Chapter \ref{sec:Metrics}) allows the user to specify the similarity/dissimilarity metrics to be used in this
post-processor. Both \textbf{PointSet} and \textbf{HistorySet} can be accepted by this post-processor.
If the name of given variable is unique, it can be used directly, otherwise the variable can be specified
with $DataObjectName|InputOrOutput|VariableName$ like other places in RAVEN.
Some of the Metrics also accept distributions to calculate the distance against.
These are specified by using the name of the distribution.
%
\ppType{Metric}{Metric}
%
\begin{itemize}
  \item \xmlNode{Features}, \xmlDesc{comma separated string, required field}, specifies the names of the features.
    This xml-node accepts the following attribute:
    \begin{itemize}
      \item \xmlAttr{type}, \xmlDesc{required string attribute}, the type of provided features. Currently only
        accept `variable'.
    \end{itemize}
  \item \xmlNode{Targets}, \xmlDesc{comma separated string, required field}, contains a comma separated list of
    the targets. \nb Each target is paired with a feature listed in xml node \xmlNode{Features}. In this case, the
    number of targets should be equal to the number of features.
    This xml-node accepts the following attribute:
    \begin{itemize}
      \item \xmlAttr{type}, \xmlDesc{required string attribute}, the type of provided features. Currently only
        accept `variable'.
    \end{itemize}
  \item \xmlNode{multiOutput}, \xmlDesc{optional string attribute}, only used when \textbf{HistorySet} is used as
    input. Defines aggregating of time-dependent metrics' calculations. Available options include:
    \textbf{mean, max, min, raw\_values} over the time. For example, when `mean' is used, the metrics' calculations
    will be averaged over the time. When `raw\_values' is used, the full set of  metrics' calculations will be dumped.
    \default{raw\_values}
  \item \xmlNode{weight}, \xmlDesc{comma separated floats, optional field}, when `mean' is provided for \xmlNode{multiOutput},
    the user can specify the weights that can be used for the average calculation of all outputs.
  \item \xmlNode{pivotParameter}, \xmlDesc{optional string attribute}, only used when \textbf{HistorySet}
    is used as input. The pivotParameter for given metrics' calculations.
    \default{time}
  \item \xmlNode{Metric}, \xmlDesc{string, required field}, specifies the \textbf{Metric} name that is defined via
    \textbf{Metrics} entity. In this xml-node, the following xml attributes need to be specified:
    \begin{itemize}
      \item \xmlAttr{class}, \xmlDesc{required string attribute}, the class of this metric (e.g. Metrics)
      \item \xmlAttr{type}, \xmlDesc{required string attribute}, the sub-type of this Metric (e.g. SKL, Minkowski)
    \end{itemize}
\end{itemize}

\textbf{Example:}

\begin{lstlisting}[style=XML]
<Simulation>
 ...
  <Models>
    ...
    <PostProcessor name="pp1" subType="Metric">
      <Features type="variable">ans</Features>
      <Targets type="variable">ans2</Targets>
      <Metric class="Metrics" type="SKL">euclidean</Metric>
      <Metric class="Metrics" type="SKL">cosine</Metric>
      <Metric class="Metrics" type="SKL">manhattan</Metric>
      <Metric class="Metrics" type="ScipyMetric">braycurtis</Metric>
      <Metric class="Metrics" type="ScipyMetric">canberra</Metric>
      <Metric class="Metrics" type="ScipyMetric">correlation</Metric>
      <Metric class="Metrics" type="ScipyMetric">minkowski</Metric>
    </PostProcessor>
    ...
  </Models>
 ...
</Simulation>
\end{lstlisting}

In order to access the results from this post-processor, RAVEN will define the variables as ``MetricName'' +
``\_'' + ``TargetVariableName'' + ``\_'' + ``FeatureVariableName'' to store the calculation results, and these
variables are also accessible by the users through RAVEN entities \textbf{DataObjects} and \textbf{OutStreams}.
\nb We will replace ``|'' in ``TargetVariableName'' and ``FeatureVariableName'' with ``\_''.
In previous example, variables such as \textit{euclidean\_ans2\_ans, cosine\_ans2\_ans, poly\_ans2\_ans} are accessible
by the users.

%%%%%%%%%%%%%% Cross Validation PP %%%%%%%%%%%%%%%%%%%

\subsubsection{CrossValidation}
\label{CVPP}
The \textbf{CrossValidation} post-processor is specifically used to evaluate estimator (i.e. ROMs) performance.
Cross-validation is a statistical method of evaluating and comparing learning algorithms by dividing data into
two portions: one used to `train' a surrogate model and the other used to validate the model, based on specific
scoring metrics. In typical cross-validation, the training and validation sets must crossover in successive
rounds such that each data point has a chance of being validated against the various sets. The basic form of
cross-validation is k-fold cross-validation. Other forms of cross-validation are special cases of k-fold or involve
repeated rounds of k-fold cross-validation. \nb It is important to notice that this post-processor currently can
only accept \textbf{PointSet} data object.
%
\ppType{CrossValidation}{CrossValidation}
%
\begin{itemize}
  \item \xmlNode{SciKitLearn}, \xmlDesc{string, required field}, the subnodes specifies the necessary information
    for the algorithm to be used in the post-processor. `SciKitLearn' is based on algorithms in SciKit-Learn
    library, and currently it performs cross-validation over \textbf{PointSet} only.
  \item \xmlNode{Metric}, \xmlDesc{string, required field}, specifies the \textbf{Metric} name that is defined via
    \textbf{Metrics} entity. In this xml-node, the following xml attributes need to be specified:
    \begin{itemize}
      \item \xmlAttr{class}, \xmlDesc{required string attribute}, the class of this metric (e.g. Metrics)
      \item \xmlAttr{type}, \xmlDesc{required string attribute}, the sub-type of this Metric (e.g. SKL, Minkowski)
    \end{itemize}
    \nb Currently, cross-validation post-processor only accepts \xmlNode{SKL} metrics with \xmlNode{metricType}
    \xmlString{mean\_absolute\_error}, \xmlString{explained\_variance\_score}, \xmlString{r2\_score},
    \xmlString{mean\_squared\_error}, and \xmlString{median\_absolute\_error}.
\end{itemize}

\textbf{Example:}

\begin{lstlisting}[style=XML]
<Simulation>
 ...
  <Files>
    <Input name="output_cv" type="">output_cv.xml</Input>
    <Input name="output_cv.csv" type="">output_cv.csv</Input>
  </Files>
  <Models>
    ...
    <ROM name="surrogate" subType="SciKitLearn">
      <SKLtype>linear_model|LinearRegression</SKLtype>
      <Features>x1,x2</Features>
      <Target>ans</Target>
      <fit_intercept>True</fit_intercept>
      <normalize>True</normalize>
    </ROM>
    <PostProcessor name="pp1" subType="CrossValidation">
        <SciKitLearn>
            <SKLtype>KFold</SKLtype>
            <n_splits>3</n_splits>
            <shuffle>False</shuffle>
        </SciKitLearn>
        <Metric class="Metrics" type="SKL">m1</Metric>
    </PostProcessor>
    ...
  </Models>
  <Metrics>
    <SKL name="m1">
      <metricType>mean_absolute_error</metricType>
    </SKL>
  </Metrics>
  <Steps>
    <PostProcess name="PP1">
        <Input class="DataObjects" type="PointSet">outputDataMC</Input>
        <Input class="Models" type="ROM">surrogate</Input>
        <Model class="Models" type="PostProcessor">pp1</Model>
        <Output class="Files" type="">output_cv</Output>
        <Output class="Files" type="">output_cv.csv</Output>
    </PostProcess>
  </Steps>
 ...
</Simulation>
\end{lstlisting}

In order to access the results from this post-processor, RAVEN will define the variables as ``cv'' +
``\_'' + ``MetricName'' + ``\_'' + ``ROMTargetVariable'' to store the calculation results, and these
variables are also accessible by the users through RAVEN entities \textbf{DataObjects} and \textbf{OutStreams}.
In previous example, variable \textit{cv\_m1\_ans} are accessible by the users.

\paragraph{SciKitLearn}

The algorithm for cross-validation is chosen by the subnode \xmlNode{SKLtype} under the parent node \xmlNode{SciKitLearn}.
In addition, a special subnode \xmlNode{average} can be used to obtain the average cross validation results.

\begin{itemize}
  \item \xmlNode{SKLtype}, \xmlDesc{string, required field}, contains a string that
    represents the cross-validation algorithm to be used. As mentioned, its format is:

    \xmlNode{SKLtype}algorithm\xmlNode{/SKLtype}.
  \item \xmlNode{average}, \xmlDesc{boolean, optional field}, if `True`, dump the average cross validation results into the
    output files.
\end{itemize}


Based on the \xmlNode{SKLtype} several different algorithms are available. In the following paragraphs a brief
explanation and the input requirements are reported for each of them.

\paragraph{K-fold}
\textbf{KFold} divides all the samples in $k$ groups of samples, called folds (if $k=n$, this is equivalent to the
\textbf{Leave One Out} strategy), of equal sizes (if possible). The prediction function is learned using $k-1$ folds,
and fold left out is used for test.
In order to use this algorithm, the user needs to set the subnode:
\xmlNode{SKLtype}KFold\xmlNode{/SKLtype}.
In addition to this XML node, several others are available:
\begin{itemize}
  \item \xmlNode{n\_splits}, \xmlDesc{integer, optional field}, number of folds, must be at least 2. \default{3}
  \item \xmlNode{shuffle}, \xmlDesc{boolean, optional field}, whether to shuffle the data before splitting into
    batches.
  \item \xmlNode{random\_state}, \xmlDesc{integer, optional field}, when shuffle=True,
    pseudo-random number generator state used for shuffling. If not present, use default numpy RNG for shuffling.
\end{itemize}

\paragraph{Stratified k-fold}
\textbf{StratifiedKFold} is a variation of \textit{k-fold} which returns stratified folds: each set contains approximately
the same percentage of samples of each target class as the complete set.
In order to use this algorithm, the user needs to set the subnode:

\xmlNode{SKLtype}StratifiedKFold\xmlNode{/SKLtype}.

In addition to this XML node, several others are available:
\begin{itemize}
  \item \xmlNode{labels}, \xmlDesc{list of integers, (n\_samples), required field}, contains a label for each sample.
  \item \xmlNode{n\_splits}, \xmlDesc{integer, optional field}, number of folds, must be at least 2. \default{3}
  \item \xmlNode{shuffle}, \xmlDesc{boolean, optional field}, whether to shuffle the data before splitting into
    batches.
  \item \xmlNode{random\_state}, \xmlDesc{integer, optional field}, when shuffle=True,
    pseudo-random number generator state used for shuffling. If not present, use default numpy RNG for shuffling.
\end{itemize}

\paragraph{Label k-fold}
\textbf{LabelKFold} is a variation of \textit{k-fold} which ensures that the same label is not in both testing and
training sets. This is necessary for example if you obtained data from different subjects and you want to avoid
over-fitting (i.e., learning person specific features) by testing and training on different subjects.
In order to use this algorithm, the user needs to set the subnode:

\xmlNode{SKLtype}LabelKFold\xmlNode{/SKLtype}.

In addition to this XML node, several others are available:
\begin{itemize}
  \item \xmlNode{labels}, \xmlDesc{list of integers with length (n\_samples, ), required field}, contains a label for
    each sample. The folds are built so that the same label does not appear in two different folds.
  \item \xmlNode{n\_splits}, \xmlDesc{integer, optional field}, number of folds, must be at least 2. \default{3}
\end{itemize}

\paragraph{Leave-One-Out - LOO}
\textbf{LeaveOneOut} (or LOO) is a simple cross-validation. Each learning set is created by taking all the samples
except one, the test set being the sample left out. Thus, for $n$ samples, we have $n$ different training sets and
$n$ different tests set. This is cross-validation procedure does not waste much data as only one sample is removed from
the training set.
In order to use this algorithm, the user needs to set the subnode:

\xmlNode{SKLtype}LeaveOneOut\xmlNode{/SKLtype}.

\paragraph{Leave-P-Out - LPO}
\textbf{LeavePOut} is very similar to \textbf{LeaveOneOut} as it creates all the possible training/test sets by removing
$p$ samples from the complete set. For $n$ samples, this produces $(^n_p)$ train-test pairs. Unlike \textbf{LeaveOneOut}
and \textbf{KFold}, the test sets will overlap for $p > 1$.
In order to use this algorithm, the user needs to set the subnode:

\xmlNode{SKLtype}LeavePOut\xmlNode{/SKLtype}.

In addition to this XML node, several others are available:
\begin{itemize}
  \item \xmlNode{p}, \xmlDesc{integer, required field}, size of the test sets
\end{itemize}

\paragraph{Leave-One-Label-Out - LOLO}
\textbf{LeaveOneLabelOut} (LOLO) is a cross-validation scheme which holds out the samples according to a third-party
provided array of integer labels. This label information can be used to encode arbitrary domain specific pre-defined
cross-validation folds. Each training set is thus constituted by all samples except the ones related to a specific
label.
In order to use this algorithm, the user needs to set the subnode:

\xmlNode{SKLtype}LeaveOneLabelOut\xmlNode{/SKLtype}.

In addition to this XML node, several others are available:
\begin{itemize}
  \item \xmlNode{labels}, \xmlDesc{list of integers, (n\_samples,), required field}, arbitrary
    domain-specific stratificatioin of the data to be used to draw the splits.
\end{itemize}

\paragraph{Leave-P-Label-Out}
\textbf{LeavePLabelOut} is imilar as \textit{Leave-One-Label-Out}, but removes samples related to $P$ labels for
each training/test set.
In order to use this algorithm, the user needs to set the subnode:

\xmlNode{SKLtype}LeavePLabelOut\xmlNode{/SKLtype}.

In addition to this XML node, several others are available:
\begin{itemize}
  \item \xmlNode{labels}, \xmlDesc{list of integers, (n\_samples,), required field}, arbitrary
    domain-specific stratificatioin of the data to be used to draw the splits.
  \item \xmlNode{n\_groups}, \xmlDesc{integer, optional field}, number of samples to leave out in the test split.
\end{itemize}

\paragraph{ShuffleSplit}
\textbf{ShuffleSplit} iterator will generate a user defined number of independent train/test dataset splits. Samples
are first shuffled and then split into a pair of train and test sets. it is possible to control the randomness for
reproducibility of the results by explicitly seeding the \xmlNode{random\_state} pseudo random number generator.
In order to use this algorithm, the user needs to set the subnode:

\xmlNode{SKLtype}ShuffleSplit\xmlNode{/SKLtype}.

In addition to this XML node, several others are available:
\begin{itemize}
  \item \xmlNode{n\_splits}, \xmlDesc{integer, optional field}, number of re-shuffling and splitting iterations
    \default{10}.
  \item \xmlNode{test\_size}, \xmlDesc{float or integer, optional field}, if float, should be between 0.0 and 1.0 and
    represent the proportion of the dataset to include in the test split. \default{0.1}
    If integer, represents the absolute number of test samples. If not present, the value is automatically set to
    the complement of the train size.
  \item \xmlNode{train\_size}, \xmlDesc{float or integer, optional field}, if float, should be between 0.0 and 1.0 and represent
    the proportion of the dataset to include in the train split. If integer, represents the absolute number of train
    samples. If not present, the value is automatically set to the complement of the test size.
  \item \xmlNode{random\_state}, \xmlDesc{integer, optional field}, when shuffle=True,
    pseudo-random number generator state used for shuffling. If not present, use default numpy RNG for shuffling.
\end{itemize}

\paragraph{Label-Shuffle-Split}
\textbf{LabelShuffleSplit} iterator behaves as a combination of \textbf{ShuffleSplit} and \textbf{LeavePLabelOut},
and generates a sequence of randomized partitions in which a subset of labels are held out for each split.
In order to use this algorithm, the user needs to set the subnode:

\xmlNode{SKLtype}LabelShuffleSplit\xmlNode{/SKLtype}.

In addition to this XML node, several others are available:
\begin{itemize}
  \item \xmlNode{labels}, \xmlDesc{list of integers, (n\_samples)}, labels of samples.
  \item \xmlNode{n\_splits}, \xmlDesc{integer, optional field}, number of re-shuffling and splitting iterations
    \default{10}.
  \item \xmlNode{test\_size}, \xmlDesc{float or integer, optional field}, if float, should be between 0.0 and 1.0 and
    represent the proportion of the dataset to include in the test split. \default{0.1}
    If integer, represents the absolute number of test samples. If not present, the value is automatically set to
    the complement of the train size.
  \item \xmlNode{train\_size}, \xmlDesc{float or integer, optional field}, if float, should be between 0.0 and 1.0 and represent
    the proportion of the dataset to include in the train split. If integer, represents the absolute number of train
    samples. If not present, the value is automatically set to the complement of the test size.
  \item \xmlNode{random\_state}, \xmlDesc{integer, optional field}, when shuffle=True,
    pseudo-random number generator state used for shuffling. If not present, use default numpy RNG for shuffling.
\end{itemize}


%%%%%%%%%%%%%% Data Classifier PP %%%%%%%%%%%%%%%%%%%

\subsubsection{DataClassifier}
\label{DataClassifierPP}
The \textbf{DataClassifier} post-processor is specifically used to classify the data stored in the DataObjects. It
accepts two DataObjects, one is used as the classifier which must be a \textbf{PointSet}, the other one,
i.e. \textbf{PointSet} or \textbf{HistorySet}, is used as the input DataObject to be classified.
%
\ppType{DataClassifier}{DataClassifier}
%
\begin{itemize}
  \item \xmlNode{label}, \xmlDesc{string, required field}, the name of the label that are used for the classifier. This
    label must exist in the DataObject that is used as the classifer. This name will also be used as
    the label name for the DataObject that is classified.
  \item \xmlNode{variable}, \xmlDesc{required, xml node}. In this node, the following attribute should be specified:
    \begin{itemize}
      \item \xmlAttr{name}, \xmlDesc{required, string attribute}, the variable name, which should be exist in
        the DataObject that is used as classifier.
    \end{itemize}
    and the following sub-node should also be specified:
    \begin{itemize}
      \item \xmlNode{Function}, \xmlDesc{string, required field}, this function creates the mapping from input DataObject
        to the Classifier.
        \begin{itemize}
          \item \xmlAttr{class}, \xmlDesc{string, required field}, the class of this function (e.g. Functions)
          \item \xmlAttr{type}, \xmlDesc{string, required field}, the type of this function (e.g. external)
        \end{itemize}
    \end{itemize}
\end{itemize}
%
In order to use this post-processor, the users need to specify two different DataObjects, i.e.
\begin{lstlisting}[style=XML]
  <DataObjects>
    <PointSet name="ET_PS">
      <Input>ACC, LPI</Input>
      <Output>sequence</Output>
    </PointSet>
    <PointSet name="sim_PS">
      <Input>ACC_status, LPI_status</Input>
      <Output>out</Output>
    </PointSet>
  </DataObjects>
\end{lstlisting}
The first data object ``ET\_PS'' contains the event tree with input variables ``ACC, LPI'' and output label ``sequence''.
This data object will be used to classify the data in the second data object ``sim\_PS''. The results will be stored in
the output data object with the same label ``sequence''. Since these two data objects contain different inputs,
\xmlNode{Functions} will be used to create the maps between the inputs:
\begin{lstlisting}[style=XML]
  <Functions>
    <External file="func_ACC.py" name="func_ACC">
      <variable>ACC_status</variable>
    </External>
    <External file="func_LPI.py" name="func_LPI">
      <variable>LPI_status</variable>
    </External>
  </Functions>
\end{lstlisting}

The inputs to these functions are the inputs of the data object that will be classified, and the outputs of these functions
are the inputs of data object that is used as the classifier.

\textbf{Example Python Function for ``func\_ACC.py''}
\begin{lstlisting}[language=python]
def evaluate(self):
  return self.ACC_status
\end{lstlisting}

\textbf{Example Python Function for ``func\_LPI.py''}
\begin{lstlisting}[language=python]
def evaluate(self):
  return self.LPI_status
\end{lstlisting}

\nb All the functions that are used to create the maps should be include the ``evaluate'' method.

The \textbf{DataClassifier} post-processor is specifically used to classify the data stored in the DataObjects. It
accepts two DataObjects, one is used as the classifier which should be always \textbf{PointSet}, the other one, i.e.
either \textbf{PointSet} or \textbf{HistorySet} is used as the input DataObject to be classified.

The \textbf{DataClassifier} is provided below:
\begin{lstlisting}[style=XML]
    <PostProcessor name="ET_Classifier" subType="DataClassifier">
      <label>sequence</label>
      <variable name='ACC'>
        <Function class="Functions" type="External">func_ACC</Function>
      </variable>
      <variable name='LPI'>
        <Function class="Functions" type="External">func_LPI</Function>
      </variable>
    </PostProcessor>
\end{lstlisting}
The definitions for the XML nodes can be found in the RAVEN user manual. The label ``sequence''
and the variables ``ACC, LPI'' should be exist in the data object that is used as the classifier,
while the functions ``func\_ACC, func\_LPI'' are used to map relationships between the input data objects.

The classification can be achieved via the \xmlNode{Steps} as shown below:
\begin{lstlisting}[style=XML]
<Simulation>
 ...
  <Steps>
    <PostProcess name="classify">
      <Input   class="DataObjects"  type="PointSet"        >ET_PS</Input>
      <Input   class="DataObjects"  type="PointSet"        >sim_PS</Input>
      <Model   class="Models"       type="PostProcessor"   >ET_Classifier</Model>
      <Output  class="DataObjects"  type="PointSet"        >sim_PS</Output>
    </PostProcess>
  </Steps>
 ...
</Simulation>
\end{lstlisting}

%%%%%%%%%%%%%% ValueDuration %%%%%%%%%%%%%%%%%%%
\subsubsection{ValueDuration}
\label{ValueDurationPP}
The \xmlNode{ValueDuration} postprocessor is a tool to construct a particular kind of histogram, where the
independent variable is the number of times a variable exceeds a particular value, and the dependent variable
is the values themselves.  An example of this is the Load Duration Curve in energy modeling. This approach is
similar to that used in Lebesgue integration. Note that for each realization in the input
\xmlNode{HistorySet}, a seperate load duration curve will be created for each target.

The \xmlNode{ValueDuration} postprocessor can only act on \xmlNode{HistorySet} data objects, and generates a
\xmlNode{HistorySet} in return.  Two output variables are created for each \xmlAttr{target}:
\xmlString{counts\_x} and \xmlString{bins\_x}, where \xmlString{x} is replaced by the name of the target.
These must be specified in the output data object in order to be collected.

To plot a traditional Load Duration Curve, the x-axis should be the bins variable, and the y-axis should be
the counts variable.

\ppType{ValueDuration}{ValueDuration}
%
\begin{itemize}
  \item \xmlNode{target}, \xmlDesc{comma separated strings, required field}, specifies the names of the
    target(s) for which Value Duration histograms should be generated.
  \item \xmlNode{bins}, \xmlDesc{integer, required field}, specifies the number of bins that the values of the
    targets should be counted into.
\end{itemize}

\textbf{Example:}

\begin{lstlisting}[style=XML]
<Simulation>
 ...
  <Models>
    ...
    <PostProcessor name="pp" subType="ValueDuration">
      <target>x, y</target>
      <bins>100</bins>
    </PostProcessor>
    ...
  </Models>
 ...
</Simulation>
\end{lstlisting}

%%%%%%%%%%%%%% FastFourierTransform %%%%%%%%%%%%%%%%%%%
\subsubsection{FastFourierTransform}
\label{FastFourierTransformPP}
The \xmlNode{FastFourierTransform} postprocessor provides access to the Numpy fast fourier transform function
\texttt{numpy.fft.fft}
and provides the frequencies, periods, and amplitudes from performing the transform. The periods are simply
the inverse of the frequencies, and the frequency units are the deltas between pivot values in the provided
input. For example, if data is collected every 3600 seconds, the units of frequency are per-hour.  This
postrpocessor expects uniformly-spaced pivot values. Note that for each realization in the input data object,
a separate fft will be created for each target.

The \xmlNode{FastFourierTransform} postprocessor can act on any target in a DataObject that depends on a
single index, and generates three histories per sample per target: an independent variable
\xmlString{target\_fft\_frequency}, and two dependent values \xmlString{target\_fft\_period} and
\xmlString{target\_fft\_amplitude}, which both depend on the frequency by default. In all three outputs,
\emph{target} is replaced by the name of the target for which the fft was requested.

\ppType{FastFourierTransform}{FastFourierTransform}
%
\begin{itemize}
  \item \xmlNode{target}, \xmlDesc{comma separated strings, required field}, specifies the names of the
    target(s) for which the fast Fourier transform should be calculated.
 \end{itemize}   
\textbf{Example:}

\begin{lstlisting}[style=XML]
<Simulation>
 ...
  <Models>
    ...
    <PostProcessor name="pp" subType="FastFourierTransform">
      <target>x, y</target>
    </PostProcessor>
    ...
  </Models>
 ...
</Simulation>
\end{lstlisting}
%%%%%%%%%%%%%% SampleSelector %%%%%%%%%%%%%%%%%%%
\subsubsection{SampleSelector}
\label{SampleSelectorPP}
The \xmlNode{SampleSelector} postprocessor is a tool to select a row from a dataset, depending on different
criteria. The different criteria that can be used are listed below.

The \xmlNode{SampleSelector} postprocessor can  act on any \xmlNode{DataObjects}, and generates a
\xmlNode{DataObject} with a single realization in return.

\ppType{SampleSelector}{SampleSelector}
%
\begin{itemize}
  \item \xmlNode{criterion}, \xmlDesc{string, required field}, specifies the criterion to select the
    realization from the input DataObject. Options are as follows:
    \begin{itemize}
      \item \xmlString{min}, choose the realization that has the lowest value of the \xmlNode{target}
        variable. The target must be scalar.
      \item \xmlString{max}, choose the realization that has the highest value of the \xmlNode{target}
        variable. The target must be scalar.
      \item \xmlString{index}, choose the realization that has the provided index. The index must be an
        integer and is zero-based, meaning the first entry is at index 0, the second entry is at index 1, etc.
        The realization order is taken from the order in which they were entered originally into the input
        DataObject. If this option is used, the \xmlNode{criterion} node must have an \xmlAttr{value}
        attribute that gives the index.
    \end{itemize}
  \item \xmlNode{target}, \xmlDesc{string, optional field}, required if the criterion targets a particular
    variable (such as the minimum and maximum criteria). Specifies the name of the
    target for which the criterion should be evaluated.
\end{itemize}

\textbf{Example:}

\begin{lstlisting}[style=XML]
<Simulation>
 ...
  <Models>
    ...
    <PostProcessor name="select_min" subType="SampleSelector">
      <target>x</target>
      <criterion>min</criterion>
    </PostProcessor>
    ...
    <PostProcessor name="select_index" subType="SampleSelector">
      <criterion value='3'>index</criterion>
    </PostProcessor>
    ...
  </Models>
 ...
</Simulation>
\end{lstlisting}

%%%%% PP EconomicRatio %%%%%%%
\input{EconomicRatio.tex}<|MERGE_RESOLUTION|>--- conflicted
+++ resolved
@@ -1226,9 +1226,6 @@
         \item \textbf{min}, compute the minimum of each variable along each single history
          \item \textbf{max}, compute the maximum of each variable along each single history
          \item \textbf{average}, compute the average of each variable along each single history
-<<<<<<< HEAD
-         \item \textbf{all}, join together all of the each variable in the history, and make the pivotParameter as an input parameter. (So if the original HistorySet had input parameters x,y, a pivotParameter of t, and output: a,b then the new input parameters would be x, y, t and the output would be a, b)
-=======
          \item \textbf{all}, join together all of the each variable in
            the history, and make the pivotParameter a regular
            parameter.  Unlike the min and max operators, this keeps
@@ -1243,7 +1240,6 @@
            parameter b. Note that which parameters are input and which
            are output in the resulting PointSet depends on the
            DataObject specification.
->>>>>>> e7ae5bf4
        \end{itemize}
         \nb This node can be inputted only if \xmlNode{pivotValue} and \xmlNode{row} are not present
      \item \xmlNode{pivotValue}, \xmlDesc{float, optional field}, the value of the pivotParameter with respect to the other outputs need to be extracted.
