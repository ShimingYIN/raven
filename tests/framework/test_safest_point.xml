<Simulation verbosity='debug'>


<RunInfo>
  <WorkingDir>SafestPointPP</WorkingDir>
  <Sequence>pth1,pth2,pth3,pth4</Sequence>
  <batchSize>50</batchSize>
</RunInfo>


<Steps>
  <MultiRun name = 'pth1' pauseAtEnd = 'False'>
    <Sampler  class = 'Samplers'  type = 'Grid'           >grd_vl_ql_smp_dpt</Sampler>
    <Input    class = 'DataObjects'     type = 'PointSet'   >grd_vl_ql_smp_dpt_dt</Input>
    <Model    class = 'Models'    type = 'ExternalModel'  >xtr_mdl</Model>
<<<<<<< HEAD
    <Output   class = 'DataObjects'     type = 'TimePointSet'   >nt_phy_dpt_dt</Output>
  </MultiRun>

  <MultiRun name = 'pth2' pauseAtEnd = 'True'>
    <Sampler          class = 'Samplers'  type = 'LimitSurfaceSearch'      >dpt_smp</Sampler>
    <Input            class = 'DataObjects'     type = 'TimePointSet'  >bln_smp_dt</Input>
=======
    <Output   class = 'DataObjects'     type = 'PointSet'   >nt_phy_dpt_dt</Output>
  </MultiRun >

  <MultiRun name = 'pth2' pauseAtEnd = 'True'>
    <Sampler          class = 'Samplers'  type = 'Adaptive'      >dpt_smp</Sampler>
    <Input            class = 'DataObjects'     type = 'PointSet'  >bln_smp_dt</Input>
>>>>>>> 02f76db1
    <Model            class = 'Models'    type = 'ExternalModel' >xtr_mdl</Model>
    <Output           class = 'DataObjects'     type = 'PointSet'  >nt_phy_dpt_dt</Output>
    <SolutionExport   class = 'DataObjects'     type = 'PointSet'  >lmt_srf_dt</SolutionExport>
  </MultiRun>

  <PostProcess name='pth3' pauseAtEnd = 'False'>
    <Input    class = 'DataObjects'          type = 'PointSet'   >lmt_srf_dt</Input>
    <Model    class = 'Models'         type = 'PostProcessor'  >SP</Model>
    <Output   class = 'DataObjects'          type = 'PointSet'   >sfs_pnt_dt</Output>
  </PostProcess>

  <IOStep name = 'pth4' pauseAtEnd = 'True'>
        <Input  class = 'DataObjects'            type = 'PointSet'  >lmt_srf_dt</Input>
        <Output class = 'OutStreamManager' type = 'Print'         >lmt_srf_dmp</Output>
    <Input  class = 'DataObjects'            type = 'PointSet'  >sfs_pnt_dt</Input>
        <Output class = 'OutStreamManager' type = 'Print'         >sfs_pnt_dmp</Output>
  </IOStep>

</Steps>

<DataObjects>
  <PointSet name = 'grd_vl_ql_smp_dpt_dt'>
    <Input>x1,x2,gammay</Input>
    <Output>OutputPlaceHolder</Output>
  </PointSet>

  <PointSet name = 'nt_phy_dpt_dt'>
    <Input>x1,x2,gammay</Input>
    <Output>g</Output>
  </PointSet>

  <PointSet name = 'bln_smp_dt'>
    <Input>x1,x2,gammay</Input>
    <Output>OutputPlaceHolder</Output>
  </PointSet>

  <PointSet name = 'lmt_srf_dt'>
    <Input>x1,x2,gammay</Input>
    <Output>g_zr</Output>
  </PointSet>

  <PointSet name = 'sfs_pnt_dt'>
    <Input>x1,x2,gammay</Input>
    <Output>p</Output>
  </PointSet>
</DataObjects>


<Distributions>
  <Normal name = 'x1_dst'>
    <upperBound>10</upperBound>
    <lowerBound>-10</lowerBound>
        <mean>0.5</mean>
    <sigma>0.1</sigma>
  </Normal>

  <Normal name = 'x2_dst'>
    <upperBound>10</upperBound>
    <lowerBound>-10</lowerBound>
    <mean>-0.15</mean>
    <sigma>0.05</sigma>
  </Normal>

  <Normal name = 'gammay_dst'>
    <upperBound>20</upperBound>
    <lowerBound>-20</lowerBound>
    <mean>0</mean>
    <sigma>15</sigma>
  </Normal>
</Distributions>


<Samplers>
  <Grid name = 'grd_vl_ql_smp_dpt'>
    <variable name = 'x1' >
      <distribution>x1_dst</distribution>
      <grid type = 'value' construction = 'equal' steps = '10' >-10.0 10.0</grid>
    </variable>  
    <variable name='x2' >
      <distribution>x2_dst</distribution>
      <grid type = 'value' construction = 'equal' steps = '10' >-10.0 10.0</grid>
    </variable>
    <variable name='gammay' >
      <distribution>gammay_dst</distribution>
      <grid type = 'value' construction = 'equal' steps = '10' >-20.0 20.0</grid>
    </variable>
  </Grid>

  <LimitSurfaceSearch name = 'dpt_smp' verbosity='debug'>
    <ROM              class = 'Models'    type = 'ROM'           >accelerated_ROM</ROM>
    <Function         class = 'Functions' type = 'External'      >g_zr</Function>
    <TargetEvaluation class = 'DataObjects'     type = 'PointSet'  >nt_phy_dpt_dt</TargetEvaluation>
    <Convergence limit = '3000' forceIteration = 'False' weight = 'value' persistence = '5'>1e-2</Convergence>
      <variable name = 'x1'>
        <distribution>x1_dst</distribution>
      </variable>
      <variable name = 'x2'>
        <distribution>x2_dst</distribution>
      </variable>
      <variable name = 'gammay'>
        <distribution>gammay_dst</distribution>
      </variable>
  </LimitSurfaceSearch>
</Samplers>


<Models>
  <ExternalModel name = 'xtr_mdl' subType = '' ModuleToLoad = 'SafestPointPP/safest_point_test_xtr_mdl'>
    <variable>x1</variable>
    <variable>x2</variable>
    <variable>gammay</variable>
    <variable>g</variable>
  </ExternalModel>

  <ROM name = 'accelerated_ROM' subType = 'SciKitLearn'>
    <Features>x1,x2,gammay</Features>
    <Target>g_zr</Target>
    <SKLtype>svm|SVC</SKLtype>
    <kernel>rbf</kernel>
    <gamma>10</gamma>
    <tol>1e-5</tol>
    <C>50</C>
  </ROM>

  <PostProcessor name='SP' subType='SafestPoint'>
<!--    <Assembler> -->
        <Distribution     class = 'Distributions'  type = 'Normal'>x1_dst</Distribution>
        <Distribution     class = 'Distributions'  type = 'Normal'>x2_dst</Distribution>
        <Distribution     class = 'Distributions'  type = 'Normal'>gammay_dst</Distribution>
<!--    </Assembler> -->
    <controllable>
        <variable name = 'x1'>
                <distribution>x1_dst</distribution>
                <grid type = 'value' steps = '20'>1</grid>
        </variable>
        <variable name = 'x2'>
                <distribution>x2_dst</distribution>
                <grid type = 'value' steps = '20'>1</grid>
        </variable>
    </controllable>
    <non-controllable>
        <variable name = 'gammay'>
                <distribution>gammay_dst</distribution>
                <grid type = 'value' steps = '20'>2</grid>
        </variable>
    </non-controllable>
  </PostProcessor>
</Models>


<Functions>
  <External name='g_zr' file='SafestPointPP/safest_point_test_g_zr.py'>
    <variable>g</variable>
  </External>
</Functions>


<OutStreamManager>
  <Print name = 'lmt_srf_dmp'>
        <type>csv</type>
        <source>lmt_srf_dt</source>
  </Print>

  <Print name = 'sfs_pnt_dmp'>
        <type>csv</type>
        <source>sfs_pnt_dt</source>
  </Print>

</OutStreamManager>



</Simulation><|MERGE_RESOLUTION|>--- conflicted
+++ resolved
@@ -13,21 +13,12 @@
     <Sampler  class = 'Samplers'  type = 'Grid'           >grd_vl_ql_smp_dpt</Sampler>
     <Input    class = 'DataObjects'     type = 'PointSet'   >grd_vl_ql_smp_dpt_dt</Input>
     <Model    class = 'Models'    type = 'ExternalModel'  >xtr_mdl</Model>
-<<<<<<< HEAD
-    <Output   class = 'DataObjects'     type = 'TimePointSet'   >nt_phy_dpt_dt</Output>
+    <Output   class = 'DataObjects'     type = 'PointSet'   >nt_phy_dpt_dt</Output>
   </MultiRun>
 
   <MultiRun name = 'pth2' pauseAtEnd = 'True'>
     <Sampler          class = 'Samplers'  type = 'LimitSurfaceSearch'      >dpt_smp</Sampler>
     <Input            class = 'DataObjects'     type = 'TimePointSet'  >bln_smp_dt</Input>
-=======
-    <Output   class = 'DataObjects'     type = 'PointSet'   >nt_phy_dpt_dt</Output>
-  </MultiRun >
-
-  <MultiRun name = 'pth2' pauseAtEnd = 'True'>
-    <Sampler          class = 'Samplers'  type = 'Adaptive'      >dpt_smp</Sampler>
-    <Input            class = 'DataObjects'     type = 'PointSet'  >bln_smp_dt</Input>
->>>>>>> 02f76db1
     <Model            class = 'Models'    type = 'ExternalModel' >xtr_mdl</Model>
     <Output           class = 'DataObjects'     type = 'PointSet'  >nt_phy_dpt_dt</Output>
     <SolutionExport   class = 'DataObjects'     type = 'PointSet'  >lmt_srf_dt</SolutionExport>
