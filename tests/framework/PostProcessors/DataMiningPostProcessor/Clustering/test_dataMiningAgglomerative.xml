--- conflicted
+++ resolved
@@ -51,12 +51,8 @@
       <source>data</source>
       <what>Output|labels</what>
     </Print>
-<<<<<<< HEAD
-    <Plot dim="2" name="plot" overwrite="false">
-=======
 
     <Plot  name="plot" overwrite="false">
->>>>>>> 6ff2e71f
       <plotSettings>
         <plot>
           <type>scatter</type>
